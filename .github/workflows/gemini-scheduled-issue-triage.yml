--- conflicted
+++ resolved
@@ -23,7 +23,6 @@
 jobs:
   triage-issues:
     timeout-minutes: 10
-<<<<<<< HEAD
     if: ${{ github.repository == 'QwenLM/qwen-code' }}
     runs-on: ubuntu-latest
     permissions:
@@ -38,29 +37,6 @@
         run: |
           echo "🔍 Finding issues without labels..."
           NO_LABEL_ISSUES=$(gh issue list --repo ${{ github.repository }} --search "is:open is:issue no:label" --json number,title,body)
-=======
-    if: |-
-      ${{ github.repository == 'google-gemini/gemini-cli' }}
-    runs-on: 'ubuntu-latest'
-    steps:
-      - name: 'Checkout'
-        uses: 'actions/checkout@08c6903cd8c0fde910a37f88322edcfb5dd907a8' # ratchet:actions/checkout@v5
-
-      - name: 'Generate GitHub App Token'
-        id: 'generate_token'
-        uses: 'actions/create-github-app-token@a8d616148505b5069dccd32f177bb87d7f39123b' # ratchet:actions/create-github-app-token@v2
-        with:
-          app-id: '${{ secrets.APP_ID }}'
-          private-key: '${{ secrets.PRIVATE_KEY }}'
-
-      - name: 'Find untriaged issues'
-        id: 'find_issues'
-        env:
-          GITHUB_TOKEN: '${{ steps.generate_token.outputs.token }}'
-          GITHUB_REPOSITORY: '${{ github.repository }}'
-        run: |-
-          set -euo pipefail
->>>>>>> 25821739
 
           echo '🔍 Finding issues without labels...'
           NO_LABEL_ISSUES="$(gh issue list --repo "${GITHUB_REPOSITORY}" \
@@ -76,20 +52,9 @@
           echo '📝 Setting output for GitHub Actions...'
           echo "issues_to_triage=${ISSUES}" >> "${GITHUB_OUTPUT}"
 
-<<<<<<< HEAD
       - name: Run Qwen Issue Triage
         if: steps.find_issues.outputs.issues_to_triage != '[]'
         uses: QwenLM/qwen-code-action@5fd6818d04d64e87d255ee4d5f77995e32fbf4c2
-=======
-          ISSUE_COUNT="$(echo "${ISSUES}" | jq 'length')"
-          echo "✅ Found ${ISSUE_COUNT} issues to triage! 🎯"
-
-      - name: 'Run Gemini Issue Triage'
-        if: |-
-          ${{ steps.find_issues.outputs.issues_to_triage != '[]' }}
-        uses: 'google-github-actions/run-gemini-cli@06123c6a203eb7a964ce3be7c48479cc66059f23' # ratchet:google-github-actions/run-gemini-cli@v0
-        id: 'gemini_issue_triage'
->>>>>>> 25821739
         env:
           GITHUB_TOKEN: ${{ secrets.GITHUB_TOKEN }}
           ISSUES_TO_TRIAGE: ${{ steps.find_issues.outputs.issues_to_triage }}
@@ -239,110 +204,4 @@
               - 429 errors etc..
               - could also pertain to latency,
               - other general software performance like, memory usage, CPU consumption, and algorithmic efficiency.
-<<<<<<< HEAD
-              - Switching models from one to the other unexpectedly.
-=======
-              - Switching models from one to the other unexpectedly.
-
-  refresh-embeddings:
-    if: |-
-      ${{ vars.TRIAGE_DEDUPLICATE_ISSUES != '' && github.repository == 'google-gemini/gemini-cli' }}
-    timeout-minutes: 20
-    runs-on: 'ubuntu-latest'
-    steps:
-      - name: 'Checkout'
-        uses: 'actions/checkout@08c6903cd8c0fde910a37f88322edcfb5dd907a8' # ratchet:actions/checkout@v5
-
-      - name: 'Generate GitHub App Token'
-        id: 'generate_token'
-        uses: 'actions/create-github-app-token@a8d616148505b5069dccd32f177bb87d7f39123b' # ratchet:actions/create-github-app-token@v2
-        with:
-          app-id: '${{ secrets.APP_ID }}'
-          private-key: '${{ secrets.PRIVATE_KEY }}'
-
-      - name: 'Log in to GitHub Container Registry'
-        uses: 'docker/login-action@184bdaa0721073962dff0199f1fb9940f07167d1' # ratchet:docker/login-action@v3
-        with:
-          registry: 'ghcr.io'
-          username: '${{ github.actor }}'
-          password: '${{ secrets.GITHUB_TOKEN }}'
-
-      - name: 'Run Gemini Issue Deduplication Refresh'
-        uses: 'google-github-actions/run-gemini-cli@06123c6a203eb7a964ce3be7c48479cc66059f23' # ratchet:google-github-actions/run-gemini-cli@v0
-        id: 'gemini_refresh_embeddings'
-        env:
-          GITHUB_TOKEN: '${{ steps.generate_token.outputs.token }}'
-          ISSUE_TITLE: '${{ github.event.issue.title }}'
-          ISSUE_BODY: '${{ github.event.issue.body }}'
-          ISSUE_NUMBER: '${{ github.event.issue.number }}'
-          REPOSITORY: '${{ github.repository }}'
-          FIRESTORE_PROJECT: '${{ vars.FIRESTORE_PROJECT }}'
-        with:
-          gcp_workload_identity_provider: '${{ vars.GCP_WIF_PROVIDER }}'
-          gcp_project_id: '${{ vars.GOOGLE_CLOUD_PROJECT }}'
-          gcp_location: '${{ vars.GOOGLE_CLOUD_LOCATION }}'
-          gcp_service_account: '${{ vars.SERVICE_ACCOUNT_EMAIL }}'
-          gemini_api_key: '${{ secrets.GEMINI_API_KEY }}'
-          use_vertex_ai: '${{ vars.GOOGLE_GENAI_USE_VERTEXAI }}'
-          use_gemini_code_assist: '${{ vars.GOOGLE_GENAI_USE_GCA }}'
-          settings: |-
-            {
-              "mcpServers": {
-                "issue_deduplication": {
-                  "command": "docker",
-                  "args": [
-                    "run",
-                    "-i",
-                    "--rm",
-                    "--network", "host",
-                    "-e", "GITHUB_TOKEN",
-                    "-e", "GEMINI_API_KEY",
-                    "-e", "DATABASE_TYPE",
-                    "-e", "FIRESTORE_DATABASE_ID",
-                    "-e", "GCP_PROJECT",
-                    "-e", "GOOGLE_APPLICATION_CREDENTIALS=/app/gcp-credentials.json",
-                    "-v", "${GOOGLE_APPLICATION_CREDENTIALS}:/app/gcp-credentials.json",
-                    "ghcr.io/google-gemini/gemini-cli-issue-triage@sha256:e3de1523f6c83aabb3c54b76d08940a2bf42febcb789dd2da6f95169641f94d3"
-                  ],
-                  "env": {
-                    "GITHUB_TOKEN": "${GITHUB_TOKEN}",
-                    "GEMINI_API_KEY": "${{ secrets.GEMINI_API_KEY }}",
-                    "DATABASE_TYPE":"firestore",
-                    "GCP_PROJECT": "${FIRESTORE_PROJECT}",
-                    "FIRESTORE_DATABASE_ID": "(default)",
-                    "GOOGLE_APPLICATION_CREDENTIALS": "${GOOGLE_APPLICATION_CREDENTIALS}"
-                  },
-                  "enabled": true,
-                  "timeout": 600000
-                }
-              },
-              "maxSessionTurns": 25,
-              "coreTools": [
-                "run_shell_command(echo)"
-              ],
-              "telemetry": {
-                "enabled": true,
-                "target": "gcp"
-              }
-            }
-          prompt: |-
-            ## Role
-
-            You are a database maintenance assistant for a GitHub issue deduplication system.
-
-            ## Goal
-
-            Your sole responsibility is to refresh the embeddings for all open issues in the repository to ensure the deduplication database is up-to-date.
-
-            ## Steps
-
-            1.  **Extract Repository Information:** The repository is ${{ github.repository }}.
-            2.  **Refresh Embeddings:** Call the `refresh` tool with the correct `repo`. Do not use the `force` parameter.
-            3.  **Log Output:** Print the JSON output from the `refresh` tool to the logs.
-
-            ## Guidelines
-
-            - Only use the `refresh` tool.
-            - Do not attempt to find duplicates or modify any issues.
-            - Your only task is to call the `refresh` tool and log its output.
->>>>>>> 25821739
+              - Switching models from one to the other unexpectedly.