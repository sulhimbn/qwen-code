name: 'Qwen Scheduled Issue Triage'

on:
  schedule:
    - cron: '0 * * * *' # Runs every hour
  workflow_dispatch:

concurrency:
  group: '${{ github.workflow }}'
  cancel-in-progress: true

defaults:
  run:
    shell: 'bash'

permissions:
  id-token: 'write'
  issues: 'write'

jobs:
  triage-issues:
    timeout-minutes: 10
    if: |-
      ${{ github.repository == 'QwenLM/qwen-code' }}
    runs-on: 'ubuntu-latest'
    permissions:
      contents: 'read'
      id-token: 'write'
      issues: 'write'
    steps:
      - name: 'Find untriaged issues'
        id: 'find_issues'
        env:
          GITHUB_TOKEN: '${{ secrets.GITHUB_TOKEN }}'
          GITHUB_REPOSITORY: '${{ github.repository }}'
        run: |-
          echo "🔍 Finding issues without labels..."
          NO_LABEL_ISSUES=$(gh issue list --repo ${{ github.repository }} --search "is:open is:issue no:label" --json number,title,body)

          echo '🔍 Finding issues without labels...'
          NO_LABEL_ISSUES="$(gh issue list --repo "${GITHUB_REPOSITORY}" \
            --search 'is:open is:issue no:label' --json number,title,body)"

          echo '🏷️ Finding issues that need triage...'
          NEED_TRIAGE_ISSUES="$(gh issue list --repo "${GITHUB_REPOSITORY}" \
            --search "is:open is:issue label:\"status/need-triage\""  --limit 1000 --json number,title,body)"

          echo '🔄 Merging and deduplicating issues...'
          ISSUES="$(echo "${NO_LABEL_ISSUES}" "${NEED_TRIAGE_ISSUES}" | jq -c -s 'add | unique_by(.number)')"

          echo '📝 Setting output for GitHub Actions...'
          echo "issues_to_triage=${ISSUES}" >> "${GITHUB_OUTPUT}"

<<<<<<< HEAD
      - name: 'Run Qwen Issue Triage'
=======
          ISSUE_COUNT="$(echo "${ISSUES}" | jq 'length')"
          echo "✅ Found ${ISSUE_COUNT} issues to triage! 🎯"

      - name: 'Get Repository Labels'
        id: 'get_labels'
        uses: 'actions/github-script@60a0d83039c74a4aee543508d2ffcb1c3799cdea'
        with:
          github-token: '${{ steps.generate_token.outputs.token }}'
          script: |-
            const { data: labels } = await github.rest.issues.listLabelsForRepo({
              owner: context.repo.owner,
              repo: context.repo.repo,
            });
            const labelNames = labels.map(label => label.name);
            core.setOutput('available_labels', labelNames.join(','));
            core.info(`Found ${labelNames.length} labels: ${labelNames.join(', ')}`);
            return labelNames;

      - name: 'Run Gemini Issue Analysis'
>>>>>>> 0612839a
        if: |-
          ${{ steps.find_issues.outputs.issues_to_triage != '[]' }}
        uses: 'QwenLM/qwen-code-action@5fd6818d04d64e87d255ee4d5f77995e32fbf4c2'
        env:
          GITHUB_TOKEN: '${{ secrets.GITHUB_TOKEN }}'
          ISSUES_TO_TRIAGE: '${{ steps.find_issues.outputs.issues_to_triage }}'
          REPOSITORY: '${{ github.repository }}'
        with:
          OPENAI_API_KEY: '${{ secrets.OPENAI_API_KEY }}'
          OPENAI_BASE_URL: '${{ secrets.OPENAI_BASE_URL }}'
          OPENAI_MODEL: '${{ secrets.OPENAI_MODEL }}'
          settings_json: |-
            {
              "maxSessionTurns": 25,
              "coreTools": [
                "run_shell_command(echo)"
              ],
              "sandbox": false
            }
          prompt: |-
            ## Role

            You are an issue triage assistant. Analyze issues and identify
            appropriate labels. Use the available tools to gather information;
            do not ask for information to be provided.

            ## Steps

<<<<<<< HEAD
            1. Run: `gh label list --repo ${{ github.repository }} --limit 100` to get all available labels.
            2. Use shell command `echo` to check environment variable for issues to triage: $ISSUES_TO_TRIAGE (JSON array of issues)
            3. Review the issue title, body and any comments provided in the environment variables.
            4. Ignore any existing priorities or tags on the issue.
            5. Select the most relevant labels from the existing labels, focusing on kind/*, area/*, sub-area/* and priority/*.
            6. Get the list of labels already on the issue using `gh issue view ISSUE_NUMBER --repo ${{ github.repository }} --json labels -t '{{range .labels}}{{.name}}{{"\n"}}{{end}}'
            7. For area/* and kind/* limit yourself to only the single most applicable label in each case.
            8. Give me a single short paragraph about why you are selecting each label in the process. use the format Issue ID: , Title, Label applied:, Label removed, ovearll explanation
            9. Parse the JSON array from step 2 and for EACH INDIVIDUAL issue, apply appropriate labels using separate commands:
              - `gh issue edit ISSUE_NUMBER --repo ${{ github.repository }} --add-label "label1"`
              - `gh issue edit ISSUE_NUMBER --repo ${{ github.repository }} --add-label "label2"`
              - Continue for each label separately
              - IMPORTANT: Label each issue individually, one command per issue, one label at a time if needed.
              - Make sure after you apply labels there is only one area/* and one kind/* label per issue.
              - To do this look for labels found in step 6 that no longer apply remove them one at a time using
              - `gh issue edit ISSUE_NUMBER --repo ${{ github.repository }} --remove-label "label-name1"`
              - `gh issue edit ISSUE_NUMBER --repo ${{ github.repository }} --remove-label "label-name2"`
              - IMPORTANT: Remove each label one at a time, one command per issue if needed.
            10. For each issue please check if CLI version is present, this is usually in the output of the /about command and will look like 0.1.5
              - Anything more than 6 versions older than the most recent should add the status/need-retesting label
            11. If you see that the issue doesn't look like it has sufficient information recommend the status/need-information label
              - After applying appropriate labels to an issue, remove the "status/need-triage" label if present: `gh issue edit ISSUE_NUMBER --repo ${{ github.repository }} --remove-label "status/need-triage"`
              - Execute one `gh issue edit` command per issue, wait for success before proceeding to the next
            Process each issue sequentially and confirm each labeling operation before moving to the next issue.
=======
            1. You are only able to use the echo command. Review the available labels in the environment variable: "${AVAILABLE_LABELS}".
            2. Check environment variable for issues to triage: $ISSUES_TO_TRIAGE (JSON array of issues)
            3. Review the issue title, body and any comments provided in the environment variables.
            4. Identify the most relevant labels from the existing labels, focusing on kind/*, area/*, sub-area/* and priority/*.
            5. If the issue already has area/ label, dont try to change it. Similarly, if the issue already has a kind/ label don't change it. And if the issue already has a priority/ label do not change it for example:
               If an issue has area/core and kind/bug  you will only add a priority/ label.
               Instead if an issue has no labels, you will could add one lable of each kind.
            6. Identify other applicable labels based on the issue content, such as status/*, help wanted, good first issue, etc.
            7. For area/* and kind/* limit yourself to only the single most applicable label in each case.
            8. Give me a single short explanation about why you are selecting each label in the process.
            9. Output a JSON array of objects, each containing the issue number
               and the labels to add and remove, along with an explanation. For example:
               ```
               [
                 {
                   "issue_number": 123,
                   "labels_to_add": ["kind/bug", "priority/p2"],
                   "labels_to_remove": ["status/need-triage"],
                   "explanation": "This issue is a bug that needs to be addressed with medium priority."
                 },
                 {
                   "issue_number": 456,
                   "labels_to_add": ["kind/enhancement"],
                   "labels_to_remove": [],
                   "explanation": "This issue is an enhancement request that could improve the user experience."
                 }
               ]
               ```
              If an issue cannot be classified, do not include it in the output array.
            10. For each issue please check if CLI version is present, this is usually in the output of the /about command and will look like 0.1.5
              - Anything more than 6 versions older than the most recent should add the status/need-retesting label
            11. If you see that the issue doesn't look like it has sufficient information recommend the status/need-information label and leave a comment politely requesting the relevant information, eg.. if repro steps are missing request for repro steps. if version information is missing request for version information into the explanation section below.
              - After identifying appropriate labels to an issue, add "status/need-triage" label to labels_to_remove in the output.
            12. If you think an issue might be a Priority/P0 do not apply the priority/p0 label. Instead apply a status/manual-triage label and include a note in your explanation.
            13. If you are uncertain and have not been able to apply one each of kind/, area/ and priority/ , apply the status/manual-triage label.
>>>>>>> 0612839a

            ## Guidelines

            - Output only valid JSON format
            - Do not include any explanation or additional text, just the JSON
            - Only use labels that already exist in the repository.
              - Do not add comments or modify the issue content.
              - Do not remove the following labels maintainer, help wanted or good first issue.
              - Triage only the current issue.
              - Identify only one area/ label
              - Identify only one kind/ label (Do not apply kind/duplicate or kind/parent-issue)
              - Identify all applicable sub-area/* and priority/* labels based on the issue content. It's ok to have multiple of these.
              - Once you categorize the issue if it needs information bump down the priority by 1 eg.. a p0 would become a p1 a p1 would become a p2. P2 and P3 can stay as is in this scenario.
            Categorization Guidelines:
            P0: Critical / Blocker
              - A P0 bug is a catastrophic failure that demands immediate attention.
              - To be a P0 it means almost all users are running into this issue and it is blocking users from being able to use the product.
              - You would see this in the form of many comments from different developers on the bug.
              - It represents a complete showstopper for a significant portion of users or for the development process itself.
            Impact:
              - Blocks development or testing for the entire team.
              - Major security vulnerability that could compromise user data or system integrity.
              - Causes data loss or corruption with no workaround.
              - Crashes the application or makes a core feature completely unusable for all or most users in a production environment. Will it cause severe quality degration?
              - Is it preventing contributors from contributing to the repository or is it a release blocker?
              Qualifier: Is the main function of the software broken?
              Example: The gemini auth login command fails with an unrecoverable error, preventing any user from authenticating and using the rest of the CLI.
            P1: High
              - A P1 bug is a serious issue that significantly degrades the user experience or impacts a core feature.
              - While not a complete blocker, it's a major problem that needs a fast resolution. Feature requests are almost never P1.
              - Once again this would be affecting many users.
              - You would see this in the form of comments from different developers on the bug.
              Impact:
              - A core feature is broken or behaving incorrectly for a large number of users or large number of use cases.
              - Review the bug details and comments to try figure out if this issue affects a large set of use cases or if it's a narrow set of use cases.
              - Severe performance degradation making the application frustratingly slow.
              - No straightforward workaround exists, or the workaround is difficult and non-obvious.
              Qualifier: Is a key feature unusable or giving very wrong results?
              Example: Gemini CLI enters a loop when making read-many-files tool call. I am unable to break out of the loop and gemini doesn't follow instructions subsequently.
            P2: Medium
              - A P2 bug is a moderately impactful issue. It's a noticeable problem but doesn't prevent the use of the software's main functionality.
              Impact:
              - Affects a non-critical feature or a smaller, specific subset of users.
              - An inconvenient but functional workaround is available and easy to execute.
              - Noticeable UI/UX problems that don't break functionality but look unprofessional (e.g., elements are misaligned or overlapping).
              Qualifier: Is it an annoying but non-blocking problem?
              Example: An error message is unclear or contains a typo, causing user confusion but not halting their workflow.
            P3: Low
              - A P3 bug is a minor, low-impact issue that is trivial or cosmetic. It has little to no effect on the overall functionality of the application.
              Impact:
              - Minor cosmetic issues like color inconsistencies, typos in documentation, or slight alignment problems on a non-critical page.
              - An edge-case bug that is very difficult to reproduce and affects a tiny fraction of users.
              Qualifier: Is it a "nice-to-fix" issue?
              Example: Spelling mistakes etc.
            Additional Context:
              - If users are talking about issues where the model gets downgraded from pro to flash then i want you to categorize that as a performance issue
              - This product is designed to use different models eg.. using pro, downgrading to flash etc.
              - When users report that they dont expect the model to change those would be categorized as feature requests.
            Definition of Areas
            area/ux:
              - Issues concerning user-facing elements like command usability, interactive features, help docs, and perceived performance.
              - I am seeing my screen flicker when using Gemini CLI
              - I am seeing the output malformed
              - Theme changes aren't taking effect
              - My keyboard inputs arent' being recognzied
            area/platform:
              - Issues related to installation, packaging, OS compatibility (Windows, macOS, Linux), and the underlying CLI framework.
            area/background: Issues related to long-running background tasks, daemons, and autonomous or proactive agent features.
            area/models:
              - i am not getting a response that is reasonable or expected. this can include things like
              - I am calling a tool and the tool is not performing as expected.
              - i am expecting a tool to be called and it is not getting called ,
              - Including experience when using
              - built-in tools (e.g., web search, code interpreter, read file, writefile, etc..),
              - Function calling issues should be under this area
              - i am getting responses from the model that are malformed.
              - Issues concerning Gemini quality of response and inference,
              - Issues talking about unnecessary token consumption.
              - Issues talking about Model getting stuck in a loop be watchful as this could be the root cause for issues that otherwise seem like model performance issues.
              - Memory compression
              - unexpected responses,
              - poor quality of generated code
            area/tools:
              - These are primarily issues related to Model Context Protocol
              - These are issues that mention MCP support
              - feature requests asking for support for new tools.
            area/core:
              - Issues with fundamental components like command parsing, configuration management, session state, and the main API client logic. Introducing multi-modality
            area/contribution:
              - Issues related to improving the developer contribution experience, such as CI/CD pipelines, build scripts, and test automation infrastructure.
            area/authentication:
              -  Issues related to user identity, login flows, API key handling, credential storage, and access token management, unable to sign in selecting wrong authentication path etc..
            area/security-privacy:
              - Issues concerning vulnerability patching, dependency security, data sanitization, privacy controls, and preventing unauthorized data access.
            area/extensibility:
              - Issues related to the plugin system, extension APIs, or making the CLI's functionality available in other applications, github actions, ide support etc..
            area/performance:
              - Issues focused on model performance
              - Issues with running out of capacity,
              - 429 errors etc..
              - could also pertain to latency,
              - other general software performance like, memory usage, CPU consumption, and algorithmic efficiency.
<<<<<<< HEAD
              - Switching models from one to the other unexpectedly.
=======
              - Switching models from one to the other unexpectedly.

      - name: 'Apply Labels to Issues'
        if: |-
          ${{ steps.gemini_issue_analysis.outcome == 'success' &&
              steps.gemini_issue_analysis.outputs.summary != '[]' }}
        env:
          REPOSITORY: '${{ github.repository }}'
          LABELS_OUTPUT: '${{ steps.gemini_issue_analysis.outputs.summary }}'
        uses: 'actions/github-script@60a0d83039c74a4aee543508d2ffcb1c3799cdea'
        with:
          github-token: '${{ steps.generate_token.outputs.token }}'
          script: |-
            const rawLabels = process.env.LABELS_OUTPUT;
            core.info(`Raw labels JSON: ${rawLabels}`);
            let parsedLabels;
            try {
              const jsonMatch = rawLabels.match(/```json\s*([\s\S]*?)\s*```/);
              if (!jsonMatch || !jsonMatch[1]) {
                throw new Error("Could not find a ```json ... ``` block in the output.");
              }
              const jsonString = jsonMatch[1].trim();
              parsedLabels = JSON.parse(jsonString);
              core.info(`Parsed labels JSON: ${JSON.stringify(parsedLabels)}`);
            } catch (err) {
              core.setFailed(`Failed to parse labels JSON from Gemini output: ${err.message}\nRaw output: ${rawLabels}`);
              return;
            }

            for (const entry of parsedLabels) {
              const issueNumber = entry.issue_number;
              if (!issueNumber) {
                core.info(`Skipping entry with no issue number: ${JSON.stringify(entry)}`);
                continue;
              }

              const labelsToAdd = entry.labels_to_add || [];
              labelsToAdd.push('status/bot-triaged');

              if (labelsToAdd.length > 0) {
                await github.rest.issues.addLabels({
                  owner: context.repo.owner,
                  repo: context.repo.repo,
                  issue_number: issueNumber,
                  labels: labelsToAdd
                });
                const explanation = entry.explanation ? ` - ${entry.explanation}` : '';
                core.info(`Successfully added labels for #${issueNumber}: ${labelsToAdd.join(', ')}${explanation}`);
              }

              if (entry.labels_to_remove && entry.labels_to_remove.length > 0) {
                for (const label of entry.labels_to_remove) {
                  try {
                    await github.rest.issues.removeLabel({
                      owner: context.repo.owner,
                      repo: context.repo.repo,
                      issue_number: issueNumber,
                      name: label
                    });
                  } catch (error) {
                    if (error.status !== 404) {
                      throw error;
                    }
                  }
                }
                core.info(`Successfully removed labels for #${issueNumber}: ${entry.labels_to_remove.join(', ')}`);
              }

              if (entry.explanation) {
                await github.rest.issues.createComment({
                  owner: context.repo.owner,
                  repo: context.repo.repo,
                  issue_number: issueNumber,
                  body: entry.explanation,
                });
              }

              if ((!entry.labels_to_add || entry.labels_to_add.length === 0) && (!entry.labels_to_remove || entry.labels_to_remove.length === 0)) {
                core.info(`No labels to add or remove for #${issueNumber}, leaving as is`);
              }
            }
>>>>>>> 0612839a
<|MERGE_RESOLUTION|>--- conflicted
+++ resolved
@@ -51,29 +51,7 @@
           echo '📝 Setting output for GitHub Actions...'
           echo "issues_to_triage=${ISSUES}" >> "${GITHUB_OUTPUT}"
 
-<<<<<<< HEAD
       - name: 'Run Qwen Issue Triage'
-=======
-          ISSUE_COUNT="$(echo "${ISSUES}" | jq 'length')"
-          echo "✅ Found ${ISSUE_COUNT} issues to triage! 🎯"
-
-      - name: 'Get Repository Labels'
-        id: 'get_labels'
-        uses: 'actions/github-script@60a0d83039c74a4aee543508d2ffcb1c3799cdea'
-        with:
-          github-token: '${{ steps.generate_token.outputs.token }}'
-          script: |-
-            const { data: labels } = await github.rest.issues.listLabelsForRepo({
-              owner: context.repo.owner,
-              repo: context.repo.repo,
-            });
-            const labelNames = labels.map(label => label.name);
-            core.setOutput('available_labels', labelNames.join(','));
-            core.info(`Found ${labelNames.length} labels: ${labelNames.join(', ')}`);
-            return labelNames;
-
-      - name: 'Run Gemini Issue Analysis'
->>>>>>> 0612839a
         if: |-
           ${{ steps.find_issues.outputs.issues_to_triage != '[]' }}
         uses: 'QwenLM/qwen-code-action@5fd6818d04d64e87d255ee4d5f77995e32fbf4c2'
@@ -102,7 +80,6 @@
 
             ## Steps
 
-<<<<<<< HEAD
             1. Run: `gh label list --repo ${{ github.repository }} --limit 100` to get all available labels.
             2. Use shell command `echo` to check environment variable for issues to triage: $ISSUES_TO_TRIAGE (JSON array of issues)
             3. Review the issue title, body and any comments provided in the environment variables.
@@ -127,43 +104,6 @@
               - After applying appropriate labels to an issue, remove the "status/need-triage" label if present: `gh issue edit ISSUE_NUMBER --repo ${{ github.repository }} --remove-label "status/need-triage"`
               - Execute one `gh issue edit` command per issue, wait for success before proceeding to the next
             Process each issue sequentially and confirm each labeling operation before moving to the next issue.
-=======
-            1. You are only able to use the echo command. Review the available labels in the environment variable: "${AVAILABLE_LABELS}".
-            2. Check environment variable for issues to triage: $ISSUES_TO_TRIAGE (JSON array of issues)
-            3. Review the issue title, body and any comments provided in the environment variables.
-            4. Identify the most relevant labels from the existing labels, focusing on kind/*, area/*, sub-area/* and priority/*.
-            5. If the issue already has area/ label, dont try to change it. Similarly, if the issue already has a kind/ label don't change it. And if the issue already has a priority/ label do not change it for example:
-               If an issue has area/core and kind/bug  you will only add a priority/ label.
-               Instead if an issue has no labels, you will could add one lable of each kind.
-            6. Identify other applicable labels based on the issue content, such as status/*, help wanted, good first issue, etc.
-            7. For area/* and kind/* limit yourself to only the single most applicable label in each case.
-            8. Give me a single short explanation about why you are selecting each label in the process.
-            9. Output a JSON array of objects, each containing the issue number
-               and the labels to add and remove, along with an explanation. For example:
-               ```
-               [
-                 {
-                   "issue_number": 123,
-                   "labels_to_add": ["kind/bug", "priority/p2"],
-                   "labels_to_remove": ["status/need-triage"],
-                   "explanation": "This issue is a bug that needs to be addressed with medium priority."
-                 },
-                 {
-                   "issue_number": 456,
-                   "labels_to_add": ["kind/enhancement"],
-                   "labels_to_remove": [],
-                   "explanation": "This issue is an enhancement request that could improve the user experience."
-                 }
-               ]
-               ```
-              If an issue cannot be classified, do not include it in the output array.
-            10. For each issue please check if CLI version is present, this is usually in the output of the /about command and will look like 0.1.5
-              - Anything more than 6 versions older than the most recent should add the status/need-retesting label
-            11. If you see that the issue doesn't look like it has sufficient information recommend the status/need-information label and leave a comment politely requesting the relevant information, eg.. if repro steps are missing request for repro steps. if version information is missing request for version information into the explanation section below.
-              - After identifying appropriate labels to an issue, add "status/need-triage" label to labels_to_remove in the output.
-            12. If you think an issue might be a Priority/P0 do not apply the priority/p0 label. Instead apply a status/manual-triage label and include a note in your explanation.
-            13. If you are uncertain and have not been able to apply one each of kind/, area/ and priority/ , apply the status/manual-triage label.
->>>>>>> 0612839a
 
             ## Guidelines
 
@@ -266,88 +206,4 @@
               - 429 errors etc..
               - could also pertain to latency,
               - other general software performance like, memory usage, CPU consumption, and algorithmic efficiency.
-<<<<<<< HEAD
-              - Switching models from one to the other unexpectedly.
-=======
-              - Switching models from one to the other unexpectedly.
-
-      - name: 'Apply Labels to Issues'
-        if: |-
-          ${{ steps.gemini_issue_analysis.outcome == 'success' &&
-              steps.gemini_issue_analysis.outputs.summary != '[]' }}
-        env:
-          REPOSITORY: '${{ github.repository }}'
-          LABELS_OUTPUT: '${{ steps.gemini_issue_analysis.outputs.summary }}'
-        uses: 'actions/github-script@60a0d83039c74a4aee543508d2ffcb1c3799cdea'
-        with:
-          github-token: '${{ steps.generate_token.outputs.token }}'
-          script: |-
-            const rawLabels = process.env.LABELS_OUTPUT;
-            core.info(`Raw labels JSON: ${rawLabels}`);
-            let parsedLabels;
-            try {
-              const jsonMatch = rawLabels.match(/```json\s*([\s\S]*?)\s*```/);
-              if (!jsonMatch || !jsonMatch[1]) {
-                throw new Error("Could not find a ```json ... ``` block in the output.");
-              }
-              const jsonString = jsonMatch[1].trim();
-              parsedLabels = JSON.parse(jsonString);
-              core.info(`Parsed labels JSON: ${JSON.stringify(parsedLabels)}`);
-            } catch (err) {
-              core.setFailed(`Failed to parse labels JSON from Gemini output: ${err.message}\nRaw output: ${rawLabels}`);
-              return;
-            }
-
-            for (const entry of parsedLabels) {
-              const issueNumber = entry.issue_number;
-              if (!issueNumber) {
-                core.info(`Skipping entry with no issue number: ${JSON.stringify(entry)}`);
-                continue;
-              }
-
-              const labelsToAdd = entry.labels_to_add || [];
-              labelsToAdd.push('status/bot-triaged');
-
-              if (labelsToAdd.length > 0) {
-                await github.rest.issues.addLabels({
-                  owner: context.repo.owner,
-                  repo: context.repo.repo,
-                  issue_number: issueNumber,
-                  labels: labelsToAdd
-                });
-                const explanation = entry.explanation ? ` - ${entry.explanation}` : '';
-                core.info(`Successfully added labels for #${issueNumber}: ${labelsToAdd.join(', ')}${explanation}`);
-              }
-
-              if (entry.labels_to_remove && entry.labels_to_remove.length > 0) {
-                for (const label of entry.labels_to_remove) {
-                  try {
-                    await github.rest.issues.removeLabel({
-                      owner: context.repo.owner,
-                      repo: context.repo.repo,
-                      issue_number: issueNumber,
-                      name: label
-                    });
-                  } catch (error) {
-                    if (error.status !== 404) {
-                      throw error;
-                    }
-                  }
-                }
-                core.info(`Successfully removed labels for #${issueNumber}: ${entry.labels_to_remove.join(', ')}`);
-              }
-
-              if (entry.explanation) {
-                await github.rest.issues.createComment({
-                  owner: context.repo.owner,
-                  repo: context.repo.repo,
-                  issue_number: issueNumber,
-                  body: entry.explanation,
-                });
-              }
-
-              if ((!entry.labels_to_add || entry.labels_to_add.length === 0) && (!entry.labels_to_remove || entry.labels_to_remove.length === 0)) {
-                core.info(`No labels to add or remove for #${issueNumber}, leaving as is`);
-              }
-            }
->>>>>>> 0612839a
+              - Switching models from one to the other unexpectedly.