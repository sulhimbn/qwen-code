/**
 * @license
 * Copyright 2025 Google LLC
 * SPDX-License-Identifier: Apache-2.0
 */

import { execSync, spawn } from 'node:child_process';
import { mkdirSync, writeFileSync, readFileSync } from 'node:fs';
import { join, dirname } from 'node:path';
import { fileURLToPath } from 'node:url';
import { env } from 'node:process';
import { DEFAULT_GEMINI_MODEL } from '../packages/core/src/config/models.js';
import fs from 'node:fs';
<<<<<<< HEAD
import { EOL } from 'node:os';
=======
import * as pty from '@lydell/node-pty';
import stripAnsi from 'strip-ansi';
>>>>>>> 0612839a

const __dirname = dirname(fileURLToPath(import.meta.url));

function sanitizeTestName(name: string) {
  return name
    .toLowerCase()
    .replace(/[^a-z0-9]/g, '-')
    .replace(/-+/g, '-');
}

// Helper to create detailed error messages
export function createToolCallErrorMessage(
  expectedTools: string | string[],
  foundTools: string[],
  result: string,
) {
  const expectedStr = Array.isArray(expectedTools)
    ? expectedTools.join(' or ')
    : expectedTools;
  return (
    `Expected to find ${expectedStr} tool call(s). ` +
    `Found: ${foundTools.length > 0 ? foundTools.join(', ') : 'none'}. ` +
    `Output preview: ${result ? result.substring(0, 200) + '...' : 'no output'}`
  );
}

// Helper to print debug information when tests fail
export function printDebugInfo(
  rig: TestRig,
  result: string,
  context: Record<string, unknown> = {},
) {
  console.error('Test failed - Debug info:');
  console.error('Result length:', result.length);
  console.error('Result (first 500 chars):', result.substring(0, 500));
  console.error(
    'Result (last 500 chars):',
    result.substring(result.length - 500),
  );

  // Print any additional context provided
  Object.entries(context).forEach(([key, value]) => {
    console.error(`${key}:`, value);
  });

  // Check what tools were actually called
  const allTools = rig.readToolLogs();
  console.error(
    'All tool calls found:',
    allTools.map((t) => t.toolRequest.name),
  );

  return allTools;
}

// Helper to validate model output and warn about unexpected content
export function validateModelOutput(
  result: string,
  expectedContent: string | (string | RegExp)[] | null = null,
  testName = '',
) {
  // First, check if there's any output at all (this should fail the test if missing)
  if (!result || result.trim().length === 0) {
    throw new Error('Expected LLM to return some output');
  }

  // If expectedContent is provided, check for it and warn if missing
  if (expectedContent) {
    const contents = Array.isArray(expectedContent)
      ? expectedContent
      : [expectedContent];
    const missingContent = contents.filter((content) => {
      if (typeof content === 'string') {
        return !result.toLowerCase().includes(content.toLowerCase());
      } else if (content instanceof RegExp) {
        return !content.test(result);
      }
      return false;
    });

    if (missingContent.length > 0) {
      console.warn(
        `Warning: LLM did not include expected content in response: ${missingContent.join(
          ', ',
        )}.`,
        'This is not ideal but not a test failure.',
      );
      console.warn(
        'The tool was called successfully, which is the main requirement.',
      );
      return false;
    } else if (process.env['VERBOSE'] === 'true') {
      console.log(`${testName}: Model output validated successfully.`);
    }
    return true;
  }

  return true;
}

// Simulates typing a string one character at a time to avoid paste detection.
export async function type(ptyProcess: pty.IPty, text: string) {
  const delay = 5;
  for (const char of text) {
    ptyProcess.write(char);
    await new Promise((resolve) => setTimeout(resolve, delay));
  }
}

interface ParsedLog {
  attributes?: {
    'event.name'?: string;
    function_name?: string;
    function_args?: string;
    success?: boolean;
    duration_ms?: number;
  };
  scopeMetrics?: {
    metrics: {
      descriptor: {
        name: string;
      };
    }[];
  }[];
}

export class TestRig {
  bundlePath: string;
  testDir: string | null;
  testName?: string;
  _lastRunStdout?: string;
  _interactiveOutput = '';

  constructor() {
    this.bundlePath = join(__dirname, '..', 'bundle/gemini.js');
    this.testDir = null;
  }

  // Get timeout based on environment
  getDefaultTimeout() {
    if (env['CI']) return 60000; // 1 minute in CI
    if (env['GEMINI_SANDBOX']) return 30000; // 30s in containers
    return 15000; // 15s locally
  }

  setup(
    testName: string,
    options: { settings?: Record<string, unknown> } = {},
  ) {
    this.testName = testName;
    const sanitizedName = sanitizeTestName(testName);
    this.testDir = join(env['INTEGRATION_TEST_FILE_DIR']!, sanitizedName);
    mkdirSync(this.testDir, { recursive: true });

    // Create a settings file to point the CLI to the local collector
    const geminiDir = join(this.testDir, '.qwen');
    mkdirSync(geminiDir, { recursive: true });
    // In sandbox mode, use an absolute path for telemetry inside the container
    // The container mounts the test directory at the same path as the host
    const telemetryPath = join(this.testDir, 'telemetry.log'); // Always use test directory for telemetry

    const settings = {
      telemetry: {
        enabled: true,
        target: 'local',
        otlpEndpoint: '',
        outfile: telemetryPath,
      },
<<<<<<< HEAD
      sandbox:
        env['GEMINI_SANDBOX'] !== 'false' ? env['GEMINI_SANDBOX'] : false,
=======
      model: DEFAULT_GEMINI_MODEL,
      sandbox: env.GEMINI_SANDBOX !== 'false' ? env.GEMINI_SANDBOX : false,
>>>>>>> 0612839a
      ...options.settings, // Allow tests to override/add settings
    };
    writeFileSync(
      join(geminiDir, 'settings.json'),
      JSON.stringify(settings, null, 2),
    );
  }

  createFile(fileName: string, content: string) {
    const filePath = join(this.testDir!, fileName);
    writeFileSync(filePath, content);
    return filePath;
  }

  mkdir(dir: string) {
    mkdirSync(join(this.testDir!, dir), { recursive: true });
  }

  sync() {
    // ensure file system is done before spawning
    execSync('sync', { cwd: this.testDir! });
  }

  /**
   * The command and args to use to invoke Gemini CLI. Allows us to switch
   * between using the bundled gemini.js (the default) and using the installed
   * 'gemini' (used to verify npm bundles).
   */
  private _getCommandAndArgs(extraInitialArgs: string[] = []): {
    command: string;
    initialArgs: string[];
  } {
    const isNpmReleaseTest =
      process.env.INTEGRATION_TEST_USE_INSTALLED_GEMINI === 'true';
    const command = isNpmReleaseTest ? 'gemini' : 'node';
    const initialArgs = isNpmReleaseTest
      ? extraInitialArgs
      : [this.bundlePath, ...extraInitialArgs];
    return { command, initialArgs };
  }

  run(
    promptOrOptions:
      | string
      | { prompt?: string; stdin?: string; stdinDoesNotEnd?: boolean },
    ...args: string[]
  ): Promise<string> {
    const { command, initialArgs } = this._getCommandAndArgs(['--yolo']);
    const commandArgs = [...initialArgs];
    const execOptions: {
      cwd: string;
      encoding: 'utf-8';
      input?: string;
    } = {
      cwd: this.testDir!,
      encoding: 'utf-8',
    };

    if (typeof promptOrOptions === 'string') {
      commandArgs.push('--prompt', promptOrOptions);
    } else if (
      typeof promptOrOptions === 'object' &&
      promptOrOptions !== null
    ) {
      if (promptOrOptions.prompt) {
        commandArgs.push('--prompt', promptOrOptions.prompt);
      }
      if (promptOrOptions.stdin) {
        execOptions.input = promptOrOptions.stdin;
      }
    }

    commandArgs.push(...args);

    const child = spawn(command, commandArgs, {
      cwd: this.testDir!,
      stdio: 'pipe',
      env: process.env,
    });

    let stdout = '';
    let stderr = '';

    // Handle stdin if provided
    if (execOptions.input) {
      child.stdin!.write(execOptions.input);
    }

    if (
      typeof promptOrOptions === 'object' &&
      !promptOrOptions.stdinDoesNotEnd
    ) {
      child.stdin!.end();
    }
    child.stdin!.end();

    child.stdout!.on('data', (data: Buffer) => {
      stdout += data;
      if (env['KEEP_OUTPUT'] === 'true' || env['VERBOSE'] === 'true') {
        process.stdout.write(data);
      }
    });

    child.stderr!.on('data', (data: Buffer) => {
      stderr += data;
      if (env['KEEP_OUTPUT'] === 'true' || env['VERBOSE'] === 'true') {
        process.stderr.write(data);
      }
    });

    const promise = new Promise<string>((resolve, reject) => {
      child.on('close', (code: number) => {
        if (code === 0) {
          // Store the raw stdout for Podman telemetry parsing
          this._lastRunStdout = stdout;

          // Filter out telemetry output when running with Podman
          // Podman seems to output telemetry to stdout even when writing to file
          let result = stdout;
          if (env['GEMINI_SANDBOX'] === 'podman') {
            // Remove telemetry JSON objects from output
            // They are multi-line JSON objects that start with { and contain telemetry fields
            const lines = result.split(EOL);
            const filteredLines = [];
            let inTelemetryObject = false;
            let braceDepth = 0;

            for (const line of lines) {
              if (!inTelemetryObject && line.trim() === '{') {
                // Check if this might be start of telemetry object
                inTelemetryObject = true;
                braceDepth = 1;
              } else if (inTelemetryObject) {
                // Count braces to track nesting
                for (const char of line) {
                  if (char === '{') braceDepth++;
                  else if (char === '}') braceDepth--;
                }

                // Check if we've closed all braces
                if (braceDepth === 0) {
                  inTelemetryObject = false;
                  // Skip this line (the closing brace)
                  continue;
                }
              } else {
                // Not in telemetry object, keep the line
                filteredLines.push(line);
              }
            }

            result = filteredLines.join('\n');
          }

          // Check if this is a JSON output test - if so, don't include stderr
          // as it would corrupt the JSON
          const isJsonOutput =
            commandArgs.includes('--output-format') &&
            commandArgs.includes('json');

          // If we have stderr output and it's not a JSON test, include that also
          if (stderr && !isJsonOutput) {
            result += `\n\nStdErr:\n${stderr}`;
          }

          resolve(result);
        } else {
          reject(new Error(`Process exited with code ${code}:\n${stderr}`));
        }
      });
    });

    return promise;
  }

  runCommand(
    args: string[],
    options: { stdin?: string } = {},
  ): Promise<string> {
    const { command, initialArgs } = this._getCommandAndArgs();
    const commandArgs = [...initialArgs, ...args];

    const child = spawn(command, commandArgs, {
      cwd: this.testDir!,
      stdio: 'pipe',
    });

    let stdout = '';
    let stderr = '';

    if (options.stdin) {
      child.stdin!.write(options.stdin);
      child.stdin!.end();
    }

    child.stdout!.on('data', (data: Buffer) => {
      stdout += data;
      if (env.KEEP_OUTPUT === 'true' || env.VERBOSE === 'true') {
        process.stdout.write(data);
      }
    });

    child.stderr!.on('data', (data: Buffer) => {
      stderr += data;
      if (env.KEEP_OUTPUT === 'true' || env.VERBOSE === 'true') {
        process.stderr.write(data);
      }
    });

    const promise = new Promise<string>((resolve, reject) => {
      child.on('close', (code: number) => {
        if (code === 0) {
          this._lastRunStdout = stdout;
          let result = stdout;
          if (stderr) {
            result += `\n\nStdErr:\n${stderr}`;
          }
          resolve(result);
        } else {
          reject(new Error(`Process exited with code ${code}:\n${stderr}`));
        }
      });
    });

    return promise;
  }

  readFile(fileName: string) {
    const filePath = join(this.testDir!, fileName);
    const content = readFileSync(filePath, 'utf-8');
    if (env['KEEP_OUTPUT'] === 'true' || env['VERBOSE'] === 'true') {
      console.log(`--- FILE: ${filePath} ---`);
      console.log(content);
      console.log(`--- END FILE: ${filePath} ---`);
    }
    return content;
  }

  async cleanup() {
    // Clean up test directory
    if (this.testDir && !env['KEEP_OUTPUT']) {
      try {
        execSync(`rm -rf ${this.testDir}`);
      } catch (error) {
        // Ignore cleanup errors
        if (env['VERBOSE'] === 'true') {
          console.warn('Cleanup warning:', (error as Error).message);
        }
      }
    }
  }

  async waitForTelemetryReady() {
    // Telemetry is always written to the test directory
    const logFilePath = join(this.testDir!, 'telemetry.log');

    if (!logFilePath) return;

    // Wait for telemetry file to exist and have content
    await this.poll(
      () => {
        if (!fs.existsSync(logFilePath)) return false;
        try {
          const content = readFileSync(logFilePath, 'utf-8');
          // Check if file has meaningful content (at least one complete JSON object)
          return content.includes('"event.name"');
        } catch {
          return false;
        }
      },
      2000, // 2 seconds max - reduced since telemetry should flush on exit now
      100, // check every 100ms
    );
  }

  async waitForTelemetryEvent(eventName: string, timeout?: number) {
    if (!timeout) {
      timeout = this.getDefaultTimeout();
    }

    await this.waitForTelemetryReady();

    return this.poll(
      () => {
        const logs = this._readAndParseTelemetryLog();
        return logs.some(
          (logData) =>
            logData.attributes &&
            logData.attributes['event.name'] === `gemini_cli.${eventName}`,
        );
      },
      timeout,
      100,
    );
  }

  async waitForToolCall(toolName: string, timeout?: number) {
    // Use environment-specific timeout
    if (!timeout) {
      timeout = this.getDefaultTimeout();
    }

    // Wait for telemetry to be ready before polling for tool calls
    await this.waitForTelemetryReady();

    return this.poll(
      () => {
        const toolLogs = this.readToolLogs();
        return toolLogs.some((log) => log.toolRequest.name === toolName);
      },
      timeout,
      100,
    );
  }

  async waitForAnyToolCall(toolNames: string[], timeout?: number) {
    // Use environment-specific timeout
    if (!timeout) {
      timeout = this.getDefaultTimeout();
    }

    // Wait for telemetry to be ready before polling for tool calls
    await this.waitForTelemetryReady();

    return this.poll(
      () => {
        const toolLogs = this.readToolLogs();
        return toolNames.some((name) =>
          toolLogs.some((log) => log.toolRequest.name === name),
        );
      },
      timeout,
      100,
    );
  }

  async poll(
    predicate: () => boolean,
    timeout: number,
    interval: number,
  ): Promise<boolean> {
    const startTime = Date.now();
    let attempts = 0;
    while (Date.now() - startTime < timeout) {
      attempts++;
      const result = predicate();
      if (env['VERBOSE'] === 'true' && attempts % 5 === 0) {
        console.log(
          `Poll attempt ${attempts}: ${result ? 'success' : 'waiting...'}`,
        );
      }
      if (result) {
        return true;
      }
      await new Promise((resolve) => setTimeout(resolve, interval));
    }
    if (env['VERBOSE'] === 'true') {
      console.log(`Poll timed out after ${attempts} attempts`);
    }
    return false;
  }

  _parseToolLogsFromStdout(stdout: string) {
    const logs: {
      timestamp: number;
      toolRequest: {
        name: string;
        args: string;
        success: boolean;
        duration_ms: number;
      };
    }[] = [];

    // The console output from Podman is JavaScript object notation, not JSON
    // Look for tool call events in the output
    // Updated regex to handle tool names with hyphens and underscores
    const toolCallPattern =
      /body:\s*'Tool call:\s*([\w-]+)\..*?Success:\s*(\w+)\..*?Duration:\s*(\d+)ms\.'/g;
    const matches = [...stdout.matchAll(toolCallPattern)];

    for (const match of matches) {
      const toolName = match[1];
      const success = match[2] === 'true';
      const duration = parseInt(match[3], 10);

      // Try to find function_args nearby
      const matchIndex = match.index || 0;
      const contextStart = Math.max(0, matchIndex - 500);
      const contextEnd = Math.min(stdout.length, matchIndex + 500);
      const context = stdout.substring(contextStart, contextEnd);

      // Look for function_args in the context
      let args = '{}';
      const argsMatch = context.match(/function_args:\s*'([^']+)'/);
      if (argsMatch) {
        args = argsMatch[1];
      }

      // Also try to find function_name to double-check
      // Updated regex to handle tool names with hyphens and underscores
      const nameMatch = context.match(/function_name:\s*'([\w-]+)'/);
      const actualToolName = nameMatch ? nameMatch[1] : toolName;

      logs.push({
        timestamp: Date.now(),
        toolRequest: {
          name: actualToolName,
          args: args,
          success: success,
          duration_ms: duration,
        },
      });
    }

    // If no matches found with the simple pattern, try the JSON parsing approach
    // in case the format changes
    if (logs.length === 0) {
      const lines = stdout.split(EOL);
      let currentObject = '';
      let inObject = false;
      let braceDepth = 0;

      for (const line of lines) {
        if (!inObject && line.trim() === '{') {
          inObject = true;
          braceDepth = 1;
          currentObject = line + '\n';
        } else if (inObject) {
          currentObject += line + '\n';

          // Count braces
          for (const char of line) {
            if (char === '{') braceDepth++;
            else if (char === '}') braceDepth--;
          }

          // If we've closed all braces, try to parse the object
          if (braceDepth === 0) {
            inObject = false;
            try {
              const obj = JSON.parse(currentObject);

              // Check for tool call in different formats
              if (
                obj.body &&
                obj.body.includes('Tool call:') &&
                obj.attributes
              ) {
                const bodyMatch = obj.body.match(/Tool call: (\w+)\./);
                if (bodyMatch) {
                  logs.push({
                    timestamp: obj.timestamp || Date.now(),
                    toolRequest: {
                      name: bodyMatch[1],
                      args: obj.attributes.function_args || '{}',
                      success: obj.attributes.success !== false,
                      duration_ms: obj.attributes.duration_ms || 0,
                    },
                  });
                }
              } else if (
                obj.attributes &&
                obj.attributes['event.name'] === 'gemini_cli.tool_call'
              ) {
                logs.push({
                  timestamp: obj.attributes['event.timestamp'],
                  toolRequest: {
                    name: obj.attributes.function_name,
                    args: obj.attributes.function_args,
                    success: obj.attributes.success,
                    duration_ms: obj.attributes.duration_ms,
                  },
                });
              }
            } catch {
              // Not valid JSON
            }
            currentObject = '';
          }
        }
      }
    }

    return logs;
  }

  private _readAndParseTelemetryLog(): ParsedLog[] {
    // Telemetry is always written to the test directory
    const logFilePath = join(this.testDir!, 'telemetry.log');

    if (!logFilePath || !fs.existsSync(logFilePath)) {
      return [];
    }

    const content = readFileSync(logFilePath, 'utf-8');

    // Split the content into individual JSON objects
    // They are separated by "}\n{"
    const jsonObjects = content
      .split(/}\n{/)
      .map((obj, index, array) => {
        // Add back the braces we removed during split
        if (index > 0) obj = '{' + obj;
        if (index < array.length - 1) obj = obj + '}';
        return obj.trim();
      })
      .filter((obj) => obj);

    const logs: ParsedLog[] = [];

    for (const jsonStr of jsonObjects) {
      try {
        const logData = JSON.parse(jsonStr);
        logs.push(logData);
      } catch (e) {
        // Skip objects that aren't valid JSON
        if (env.VERBOSE === 'true') {
          console.error('Failed to parse telemetry object:', e);
        }
      }
    }

    return logs;
  }

  readToolLogs() {
    // For Podman, first check if telemetry file exists and has content
    // If not, fall back to parsing from stdout
    if (env['GEMINI_SANDBOX'] === 'podman') {
      // Try reading from file first
      const logFilePath = join(this.testDir!, 'telemetry.log');

      if (fs.existsSync(logFilePath)) {
        try {
          const content = readFileSync(logFilePath, 'utf-8');
          if (content && content.includes('"event.name"')) {
            // File has content, use normal file parsing
            // Continue to the normal file parsing logic below
          } else if (this._lastRunStdout) {
            // File exists but is empty or doesn't have events, parse from stdout
            return this._parseToolLogsFromStdout(this._lastRunStdout);
          }
        } catch {
          // Error reading file, fall back to stdout
          if (this._lastRunStdout) {
            return this._parseToolLogsFromStdout(this._lastRunStdout);
          }
        }
      } else if (this._lastRunStdout) {
        // No file exists, parse from stdout
        return this._parseToolLogsFromStdout(this._lastRunStdout);
      }
    }

    const parsedLogs = this._readAndParseTelemetryLog();
    const logs: {
      toolRequest: {
        name: string;
        args: string;
        success: boolean;
        duration_ms: number;
      };
    }[] = [];

<<<<<<< HEAD
    for (const jsonStr of jsonObjects) {
      try {
        const logData = JSON.parse(jsonStr);
        // Look for tool call logs
        if (
          logData.attributes &&
          logData.attributes['event.name'] === 'qwen-code.tool_call'
        ) {
          const toolName = logData.attributes.function_name;
          logs.push({
            toolRequest: {
              name: toolName,
              args: logData.attributes.function_args,
              success: logData.attributes.success,
              duration_ms: logData.attributes.duration_ms,
            },
          });
        }
      } catch (e) {
        // Skip objects that aren't valid JSON
        if (env['VERBOSE'] === 'true') {
          console.error('Failed to parse telemetry object:', e);
        }
=======
    for (const logData of parsedLogs) {
      // Look for tool call logs
      if (
        logData.attributes &&
        logData.attributes['event.name'] === 'gemini_cli.tool_call'
      ) {
        const toolName = logData.attributes.function_name;
        logs.push({
          toolRequest: {
            name: toolName,
            args: logData.attributes.function_args,
            success: logData.attributes.success,
            duration_ms: logData.attributes.duration_ms,
          },
        });
>>>>>>> 0612839a
      }
    }

    return logs;
  }

  readLastApiRequest(): Record<string, unknown> | null {
    const logs = this._readAndParseTelemetryLog();
    const apiRequests = logs.filter(
      (logData) =>
        logData.attributes &&
        logData.attributes['event.name'] === 'gemini_cli.api_request',
    );
    return apiRequests.pop() || null;
  }

  readMetric(metricName: string): Record<string, unknown> | null {
    const logs = this._readAndParseTelemetryLog();
    for (const logData of logs) {
      if (logData.scopeMetrics) {
        for (const scopeMetric of logData.scopeMetrics) {
          for (const metric of scopeMetric.metrics) {
            if (metric.descriptor.name === `gemini_cli.${metricName}`) {
              return metric;
            }
          }
        }
      }
    }
    return null;
  }

  async waitForText(text: string, timeout?: number): Promise<boolean> {
    if (!timeout) {
      timeout = this.getDefaultTimeout();
    }
    return this.poll(
      () =>
        stripAnsi(this._interactiveOutput)
          .toLowerCase()
          .includes(text.toLowerCase()),
      timeout,
      200,
    );
  }

  runInteractive(...args: string[]): {
    ptyProcess: pty.IPty;
    promise: Promise<{ exitCode: number; signal?: number; output: string }>;
  } {
    const { command, initialArgs } = this._getCommandAndArgs(['--yolo']);
    const commandArgs = [...initialArgs, ...args];

    this._interactiveOutput = ''; // Reset output for the new run

    const ptyProcess = pty.spawn(command, commandArgs, {
      name: 'xterm-color',
      cols: 80,
      rows: 30,
      cwd: this.testDir!,
      env: process.env as { [key: string]: string },
    });

    ptyProcess.onData((data) => {
      this._interactiveOutput += data;
      if (env.KEEP_OUTPUT === 'true' || env.VERBOSE === 'true') {
        process.stdout.write(data);
      }
    });

    const promise = new Promise<{
      exitCode: number;
      signal?: number;
      output: string;
    }>((resolve) => {
      ptyProcess.onExit(({ exitCode, signal }) => {
        resolve({ exitCode, signal, output: this._interactiveOutput });
      });
    });

    return { ptyProcess, promise };
  }
}<|MERGE_RESOLUTION|>--- conflicted
+++ resolved
@@ -9,14 +9,11 @@
 import { join, dirname } from 'node:path';
 import { fileURLToPath } from 'node:url';
 import { env } from 'node:process';
-import { DEFAULT_GEMINI_MODEL } from '../packages/core/src/config/models.js';
+import { DEFAULT_QWEN_MODEL } from '../packages/core/src/config/models.js';
 import fs from 'node:fs';
-<<<<<<< HEAD
 import { EOL } from 'node:os';
-=======
 import * as pty from '@lydell/node-pty';
 import stripAnsi from 'strip-ansi';
->>>>>>> 0612839a
 
 const __dirname = dirname(fileURLToPath(import.meta.url));
 
@@ -172,8 +169,8 @@
     mkdirSync(this.testDir, { recursive: true });
 
     // Create a settings file to point the CLI to the local collector
-    const geminiDir = join(this.testDir, '.qwen');
-    mkdirSync(geminiDir, { recursive: true });
+    const qwenDir = join(this.testDir, '.qwen');
+    mkdirSync(qwenDir, { recursive: true });
     // In sandbox mode, use an absolute path for telemetry inside the container
     // The container mounts the test directory at the same path as the host
     const telemetryPath = join(this.testDir, 'telemetry.log'); // Always use test directory for telemetry
@@ -185,17 +182,12 @@
         otlpEndpoint: '',
         outfile: telemetryPath,
       },
-<<<<<<< HEAD
-      sandbox:
-        env['GEMINI_SANDBOX'] !== 'false' ? env['GEMINI_SANDBOX'] : false,
-=======
-      model: DEFAULT_GEMINI_MODEL,
+      model: DEFAULT_QWEN_MODEL,
       sandbox: env.GEMINI_SANDBOX !== 'false' ? env.GEMINI_SANDBOX : false,
->>>>>>> 0612839a
       ...options.settings, // Allow tests to override/add settings
     };
     writeFileSync(
-      join(geminiDir, 'settings.json'),
+      join(qwenDir, 'settings.json'),
       JSON.stringify(settings, null, 2),
     );
   }
@@ -216,9 +208,9 @@
   }
 
   /**
-   * The command and args to use to invoke Gemini CLI. Allows us to switch
+   * The command and args to use to invoke Qwen Code CLI. Allows us to switch
    * between using the bundled gemini.js (the default) and using the installed
-   * 'gemini' (used to verify npm bundles).
+   * 'qwen' (used to verify npm bundles).
    */
   private _getCommandAndArgs(extraInitialArgs: string[] = []): {
     command: string;
@@ -226,7 +218,7 @@
   } {
     const isNpmReleaseTest =
       process.env.INTEGRATION_TEST_USE_INSTALLED_GEMINI === 'true';
-    const command = isNpmReleaseTest ? 'gemini' : 'node';
+    const command = isNpmReleaseTest ? 'qwen' : 'node';
     const initialArgs = isNpmReleaseTest
       ? extraInitialArgs
       : [this.bundlePath, ...extraInitialArgs];
@@ -480,7 +472,7 @@
         return logs.some(
           (logData) =>
             logData.attributes &&
-            logData.attributes['event.name'] === `gemini_cli.${eventName}`,
+            logData.attributes['event.name'] === `qwen-code.${eventName}`,
         );
       },
       timeout,
@@ -654,7 +646,7 @@
                 }
               } else if (
                 obj.attributes &&
-                obj.attributes['event.name'] === 'gemini_cli.tool_call'
+                obj.attributes['event.name'] === 'qwen-code.tool_call'
               ) {
                 logs.push({
                   timestamp: obj.attributes['event.timestamp'],
@@ -756,36 +748,11 @@
       };
     }[] = [];
 
-<<<<<<< HEAD
-    for (const jsonStr of jsonObjects) {
-      try {
-        const logData = JSON.parse(jsonStr);
-        // Look for tool call logs
-        if (
-          logData.attributes &&
-          logData.attributes['event.name'] === 'qwen-code.tool_call'
-        ) {
-          const toolName = logData.attributes.function_name;
-          logs.push({
-            toolRequest: {
-              name: toolName,
-              args: logData.attributes.function_args,
-              success: logData.attributes.success,
-              duration_ms: logData.attributes.duration_ms,
-            },
-          });
-        }
-      } catch (e) {
-        // Skip objects that aren't valid JSON
-        if (env['VERBOSE'] === 'true') {
-          console.error('Failed to parse telemetry object:', e);
-        }
-=======
     for (const logData of parsedLogs) {
       // Look for tool call logs
       if (
         logData.attributes &&
-        logData.attributes['event.name'] === 'gemini_cli.tool_call'
+        logData.attributes['event.name'] === 'qwen-code.tool_call'
       ) {
         const toolName = logData.attributes.function_name;
         logs.push({
@@ -796,7 +763,6 @@
             duration_ms: logData.attributes.duration_ms,
           },
         });
->>>>>>> 0612839a
       }
     }
 
@@ -808,7 +774,7 @@
     const apiRequests = logs.filter(
       (logData) =>
         logData.attributes &&
-        logData.attributes['event.name'] === 'gemini_cli.api_request',
+        logData.attributes['event.name'] === 'qwen-code.api_request',
     );
     return apiRequests.pop() || null;
   }
@@ -819,7 +785,7 @@
       if (logData.scopeMetrics) {
         for (const scopeMetric of logData.scopeMetrics) {
           for (const metric of scopeMetric.metrics) {
-            if (metric.descriptor.name === `gemini_cli.${metricName}`) {
+            if (metric.descriptor.name === `qwen-code.${metricName}`) {
               return metric;
             }
           }
