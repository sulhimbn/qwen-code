--- conflicted
+++ resolved
@@ -1,4 +1,10 @@
 // Vitest Snapshot v1, https://vitest.dev/guide/snapshot.html
+
+exports[`<MarkdownDisplay /> > correctly splits lines using \\n regardless of platform EOL 1`] = `
+"Line 1
+Line 2
+Line 3"
+`;
 
 exports[`<MarkdownDisplay /> > renders a simple paragraph 1`] = `"Hello, world."`;
 
@@ -18,17 +24,7 @@
 "
 `;
 
-<<<<<<< HEAD
-exports[`<MarkdownDisplay /> > correctly splits lines using \\n regardless of platform EOL 1`] = `
-"Line 1
-Line 2
-Line 3"
-`;
-
-exports[`<MarkdownDisplay /> > handles a table at the end of the input 1`] = `
-=======
 exports[`<MarkdownDisplay /> > with 'Unix' line endings > handles a table at the end of the input 1`] = `
->>>>>>> 0612839a
 "Some text before.
 | A | B |
 |---|
