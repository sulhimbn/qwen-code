--- conflicted
+++ resolved
@@ -6,11 +6,7 @@
 
 import React from 'react';
 import { Text, Box } from 'ink';
-<<<<<<< HEAD
-import { Colors } from '../colors.js';
-=======
 import { theme } from '../semantic-colors.js';
->>>>>>> 0612839a
 import { colorizeCode } from './CodeColorizer.js';
 import { TableRenderer } from './TableRenderer.js';
 import { RenderInline } from './InlineMarkdownRenderer.js';
@@ -38,11 +34,7 @@
 }) => {
   if (!text) return <></>;
 
-<<<<<<< HEAD
-  const lines = text.split(`\n`);
-=======
   const lines = text.split(/\r?\n/);
->>>>>>> 0612839a
   const headerRegex = /^ *(#{1,4}) +(.*)/;
   const codeFenceRegex = /^ *(`{3,}|~{3,}) *(\w*?) *$/;
   const ulItemRegex = /^([ \t]*)([-*+]) +(.*)/;
