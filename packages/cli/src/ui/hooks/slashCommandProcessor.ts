--- conflicted
+++ resolved
@@ -17,16 +17,11 @@
   SlashCommandStatus,
   ToolConfirmationOutcome,
   Storage,
-<<<<<<< HEAD
+  IdeClient,
 } from '@qwen-code/qwen-code-core';
 import { useSessionStats } from '../contexts/SessionContext.js';
 import { formatDuration } from '../utils/formatters.js';
 import { runExitCleanup } from '../../utils/cleanup.js';
-=======
-  IdeClient,
-} from '@google/gemini-cli-core';
-import { useSessionStats } from '../contexts/SessionContext.js';
->>>>>>> 0612839a
 import type {
   Message,
   HistoryItemWithoutId,
@@ -60,6 +55,11 @@
   toggleCorgiMode: () => void;
   dispatchExtensionStateUpdate: (action: ExtensionUpdateAction) => void;
   addConfirmUpdateExtensionRequest: (request: ConfirmationRequest) => void;
+  setQuittingMessages: (message: HistoryItem[]) => void;
+  openModelSelectionDialog: () => void;
+  openSubagentCreateDialog: () => void;
+  openAgentsManagerDialog: () => void;
+  _showQuitConfirmation: () => void;
 }
 
 /**
@@ -72,30 +72,12 @@
   clearItems: UseHistoryManagerReturn['clearItems'],
   loadHistory: UseHistoryManagerReturn['loadHistory'],
   refreshStatic: () => void,
-<<<<<<< HEAD
-  onDebugMessage: (message: string) => void,
-  openThemeDialog: () => void,
-  openAuthDialog: () => void,
-  openEditorDialog: () => void,
-  toggleCorgiMode: () => void,
-  setQuittingMessages: (message: HistoryItem[]) => void,
-  openPrivacyNotice: () => void,
-  openSettingsDialog: () => void,
-  openModelSelectionDialog: () => void,
-  openSubagentCreateDialog: () => void,
-  openAgentsManagerDialog: () => void,
-  toggleVimEnabled: () => Promise<boolean>,
-  setIsProcessing: (isProcessing: boolean) => void,
-  setGeminiMdFileCount: (count: number) => void,
-  _showQuitConfirmation: () => void,
-=======
   toggleVimEnabled: () => Promise<boolean>,
   setIsProcessing: (isProcessing: boolean) => void,
   setGeminiMdFileCount: (count: number) => void,
   actions: SlashCommandProcessorActions,
   extensionsUpdateState: Map<string, ExtensionUpdateStatus>,
   isConfigInitialized: boolean,
->>>>>>> 0612839a
 ) => {
   const session = useSessionStats();
   const [commands, setCommands] = useState<readonly SlashCommand[]>([]);
@@ -421,14 +403,11 @@
                     case 'permissions':
                       actions.openPermissionsDialog();
                       return { type: 'handled' };
-                    case 'model':
-                      openModelSelectionDialog();
-                      return { type: 'handled' };
                     case 'subagent_create':
-                      openSubagentCreateDialog();
+                      actions.openSubagentCreateDialog();
                       return { type: 'handled' };
                     case 'subagent_list':
-                      openAgentsManagerDialog();
+                      actions.openAgentsManagerDialog();
                       return { type: 'handled' };
                     case 'help':
                       return { type: 'handled' };
@@ -499,7 +478,7 @@
                           const { sessionStartTime } = session.stats;
                           const wallDuration = now - sessionStartTime.getTime();
 
-                          setQuittingMessages([
+                          actions.setQuittingMessages([
                             {
                               type: 'user',
                               text: `/quit`,
@@ -667,21 +646,10 @@
       commands,
       commandContext,
       addMessage,
-<<<<<<< HEAD
-      openThemeDialog,
-      openPrivacyNotice,
-      openEditorDialog,
-      setQuittingMessages,
-      openSettingsDialog,
-      openSubagentCreateDialog,
-      openAgentsManagerDialog,
-=======
->>>>>>> 0612839a
       setShellConfirmationRequest,
       setSessionShellAllowlist,
       setIsProcessing,
       setConfirmationRequest,
-      openModelSelectionDialog,
       session.stats,
     ],
   );
