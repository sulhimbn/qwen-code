--- conflicted
+++ resolved
@@ -16,13 +16,8 @@
 import { renderHook, act } from '@testing-library/react';
 import { useAutoAcceptIndicator } from './useAutoAcceptIndicator.js';
 
-<<<<<<< HEAD
+import { Config, ApprovalMode } from '@qwen-code/qwen-code-core';
 import type { Config as ActualConfigType } from '@qwen-code/qwen-code-core';
-import { Config, ApprovalMode } from '@qwen-code/qwen-code-core';
-=======
-import { Config, ApprovalMode } from '@google/gemini-cli-core';
-import type { Config as ActualConfigType } from '@google/gemini-cli-core';
->>>>>>> 0612839a
 import type { Key } from './useKeypress.js';
 import { useKeypress } from './useKeypress.js';
 import { MessageType } from '../types.js';
@@ -406,28 +401,6 @@
     });
   });
 
-  it('should call onApprovalModeChange when switching to YOLO mode', () => {
-    mockConfigInstance.getApprovalMode.mockReturnValue(ApprovalMode.DEFAULT);
-
-    const mockOnApprovalModeChange = vi.fn();
-
-    renderHook(() =>
-      useAutoAcceptIndicator({
-        config: mockConfigInstance as unknown as ActualConfigType,
-        onApprovalModeChange: mockOnApprovalModeChange,
-      }),
-    );
-
-    act(() => {
-      capturedUseKeypressHandler({ name: 'y', ctrl: true } as Key);
-    });
-
-    expect(mockConfigInstance.setApprovalMode).toHaveBeenCalledWith(
-      ApprovalMode.YOLO,
-    );
-    expect(mockOnApprovalModeChange).toHaveBeenCalledWith(ApprovalMode.YOLO);
-  });
-
   it('should call onApprovalModeChange when switching to AUTO_EDIT mode', () => {
     mockConfigInstance.getApprovalMode.mockReturnValue(ApprovalMode.DEFAULT);
 
@@ -452,8 +425,27 @@
     );
   });
 
-  it('should call onApprovalModeChange when switching to DEFAULT mode', () => {
-    mockConfigInstance.getApprovalMode.mockReturnValue(ApprovalMode.YOLO);
+  it('should not call onApprovalModeChange when callback is not provided', () => {
+    mockConfigInstance.getApprovalMode.mockReturnValue(ApprovalMode.DEFAULT);
+
+    renderHook(() =>
+      useAutoAcceptIndicator({
+        config: mockConfigInstance as unknown as ActualConfigType,
+      }),
+    );
+
+    act(() => {
+      capturedUseKeypressHandler({ name: 'tab', shift: true } as Key);
+    });
+
+    expect(mockConfigInstance.setApprovalMode).toHaveBeenCalledWith(
+      ApprovalMode.AUTO_EDIT,
+    );
+    // Should not throw an error when callback is not provided
+  });
+
+  it('should handle multiple mode changes correctly', () => {
+    mockConfigInstance.getApprovalMode.mockReturnValue(ApprovalMode.DEFAULT);
 
     const mockOnApprovalModeChange = vi.fn();
 
@@ -464,53 +456,12 @@
       }),
     );
 
-    act(() => {
-      capturedUseKeypressHandler({ name: 'y', ctrl: true } as Key); // This should toggle from YOLO to DEFAULT
-    });
-
-    expect(mockConfigInstance.setApprovalMode).toHaveBeenCalledWith(
-      ApprovalMode.DEFAULT,
-    );
-    expect(mockOnApprovalModeChange).toHaveBeenCalledWith(ApprovalMode.DEFAULT);
-  });
-
-  it('should not call onApprovalModeChange when callback is not provided', () => {
-    mockConfigInstance.getApprovalMode.mockReturnValue(ApprovalMode.DEFAULT);
-
-    renderHook(() =>
-      useAutoAcceptIndicator({
-        config: mockConfigInstance as unknown as ActualConfigType,
-      }),
-    );
-
-    act(() => {
-      capturedUseKeypressHandler({ name: 'y', ctrl: true } as Key);
-    });
-
-    expect(mockConfigInstance.setApprovalMode).toHaveBeenCalledWith(
-      ApprovalMode.YOLO,
-    );
-    // Should not throw an error when callback is not provided
-  });
-
-  it('should handle multiple mode changes correctly', () => {
-    mockConfigInstance.getApprovalMode.mockReturnValue(ApprovalMode.DEFAULT);
-
-    const mockOnApprovalModeChange = vi.fn();
-
-    renderHook(() =>
-      useAutoAcceptIndicator({
-        config: mockConfigInstance as unknown as ActualConfigType,
-        onApprovalModeChange: mockOnApprovalModeChange,
-      }),
-    );
+    // Switch to AUTO_EDIT
+    act(() => {
+      capturedUseKeypressHandler({ name: 'tab', shift: true } as Key);
+    });
 
     // Switch to YOLO
-    act(() => {
-      capturedUseKeypressHandler({ name: 'y', ctrl: true } as Key);
-    });
-
-    // Switch to AUTO_EDIT
     act(() => {
       capturedUseKeypressHandler({ name: 'tab', shift: true } as Key);
     });
@@ -518,11 +469,11 @@
     expect(mockOnApprovalModeChange).toHaveBeenCalledTimes(2);
     expect(mockOnApprovalModeChange).toHaveBeenNthCalledWith(
       1,
-      ApprovalMode.YOLO,
+      ApprovalMode.AUTO_EDIT,
     );
     expect(mockOnApprovalModeChange).toHaveBeenNthCalledWith(
       2,
-      ApprovalMode.AUTO_EDIT,
+      ApprovalMode.YOLO,
     );
   });
 });