--- conflicted
+++ resolved
@@ -8,8 +8,7 @@
 import { describe, it, expect, vi, beforeEach } from 'vitest';
 import { renderHook, act } from '@testing-library/react';
 import type { Part, PartListUnion } from '@google/genai';
-<<<<<<< HEAD
-import { AuthType, type Config } from '@qwen-code/qwen-code-core';
+import { AuthType, type Config, ApprovalMode } from '@qwen-code/qwen-code-core';
 
 // Mock the image format functions from core package
 vi.mock('@qwen-code/qwen-code-core', async (importOriginal) => {
@@ -31,9 +30,6 @@
     ),
   };
 });
-=======
-import { AuthType, type Config, ApprovalMode } from '@qwen-code/qwen-code-core';
->>>>>>> 8379bc4d
 import {
   shouldOfferVisionSwitch,
   processVisionSwitchOutcome,
