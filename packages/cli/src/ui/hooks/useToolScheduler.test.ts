--- conflicted
+++ resolved
@@ -28,18 +28,9 @@
 import {
   DEFAULT_TRUNCATE_TOOL_OUTPUT_LINES,
   DEFAULT_TRUNCATE_TOOL_OUTPUT_THRESHOLD,
-  ToolConfirmationOutcome,
   ApprovalMode,
-<<<<<<< HEAD
-  Kind,
-  BaseDeclarativeTool,
-  BaseToolInvocation,
+  MockTool,
 } from '@qwen-code/qwen-code-core';
-=======
-  MockTool,
-} from '@google/gemini-cli-core';
->>>>>>> 0612839a
-import type { HistoryItemWithoutId, HistoryItemToolGroup } from '../types.js';
 import { ToolCallStatus } from '../types.js';
 
 // Mocks
@@ -211,36 +202,10 @@
   // to find a robust way to test these scenarios.
   let onComplete: Mock;
   let setPendingHistoryItem: Mock;
-  let capturedOnConfirmForTest:
-    | ((outcome: ToolConfirmationOutcome) => void | Promise<void>)
-    | undefined;
 
   beforeEach(() => {
     onComplete = vi.fn();
-    capturedOnConfirmForTest = undefined;
-    setPendingHistoryItem = vi.fn((updaterOrValue) => {
-      let pendingItem: HistoryItemWithoutId | null = null;
-      if (typeof updaterOrValue === 'function') {
-        // Loosen the type for prevState to allow for more flexible updates in tests
-        const prevState: Partial<HistoryItemToolGroup> = {
-          type: 'tool_group', // Still default to tool_group for most cases
-          tools: [],
-        };
-
-        pendingItem = updaterOrValue(prevState as any); // Allow any for more flexibility
-      } else {
-        pendingItem = updaterOrValue;
-      }
-      // Capture onConfirm if it exists, regardless of the exact type of pendingItem
-      // This is a common pattern in these tests.
-      if (
-        (pendingItem as HistoryItemToolGroup)?.tools?.[0]?.confirmationDetails
-          ?.onConfirm
-      ) {
-        capturedOnConfirmForTest = (pendingItem as HistoryItemToolGroup)
-          .tools[0].confirmationDetails?.onConfirm;
-      }
-    });
+    setPendingHistoryItem = vi.fn();
 
     mockToolRegistry.getTool.mockClear();
     (mockTool.execute as Mock).mockClear();
@@ -452,206 +417,6 @@
     expect(result.current[0]).toEqual([]);
   });
 
-  it.skip('should handle tool requiring confirmation - approved', async () => {
-    mockToolRegistry.getTool.mockReturnValue(mockToolRequiresConfirmation);
-    const expectedOutput = 'Confirmed output';
-    (mockToolRequiresConfirmation.execute as Mock).mockResolvedValue({
-      llmContent: expectedOutput,
-      returnDisplay: 'Confirmed display',
-    } as ToolResult);
-
-    const { result } = renderScheduler();
-    const schedule = result.current[1];
-    const request: ToolCallRequestInfo = {
-      callId: 'callConfirm',
-      name: 'mockToolRequiresConfirmation',
-      args: { data: 'sensitive' },
-    } as any;
-
-    act(() => {
-      schedule(request, new AbortController().signal);
-    });
-    await act(async () => {
-      await vi.runAllTimersAsync();
-    });
-
-    expect(setPendingHistoryItem).toHaveBeenCalled();
-    expect(capturedOnConfirmForTest).toBeDefined();
-
-    await act(async () => {
-      await capturedOnConfirmForTest?.(ToolConfirmationOutcome.ProceedOnce);
-    });
-
-    await act(async () => {
-      await vi.runAllTimersAsync();
-    });
-    await act(async () => {
-      await vi.runAllTimersAsync();
-    });
-    await act(async () => {
-      await vi.runAllTimersAsync();
-    });
-
-    expect(mockOnUserConfirmForToolConfirmation).toHaveBeenCalledWith(
-      ToolConfirmationOutcome.ProceedOnce,
-    );
-    expect(mockToolRequiresConfirmation.execute).toHaveBeenCalled();
-    expect(onComplete).toHaveBeenCalledWith([
-      expect.objectContaining({
-        status: 'success',
-        request,
-        response: expect.objectContaining({
-          resultDisplay: 'Confirmed display',
-          responseParts: expect.arrayContaining([
-            expect.objectContaining({
-              functionResponse: expect.objectContaining({
-                response: { output: expectedOutput },
-              }),
-            }),
-          ]),
-        }),
-      }),
-    ]);
-  });
-
-  it.skip('should handle tool requiring confirmation - cancelled by user', async () => {
-    mockToolRegistry.getTool.mockReturnValue(mockToolRequiresConfirmation);
-    const { result } = renderScheduler();
-    const schedule = result.current[1];
-    const request: ToolCallRequestInfo = {
-      callId: 'callConfirmCancel',
-      name: 'mockToolRequiresConfirmation',
-      args: {},
-    } as any;
-
-    act(() => {
-      schedule(request, new AbortController().signal);
-    });
-    await act(async () => {
-      await vi.runAllTimersAsync();
-    });
-
-    expect(setPendingHistoryItem).toHaveBeenCalled();
-    expect(capturedOnConfirmForTest).toBeDefined();
-
-    await act(async () => {
-      await capturedOnConfirmForTest?.(ToolConfirmationOutcome.Cancel);
-    });
-    await act(async () => {
-      await vi.runAllTimersAsync();
-    });
-    await act(async () => {
-      await vi.runAllTimersAsync();
-    });
-
-    expect(mockOnUserConfirmForToolConfirmation).toHaveBeenCalledWith(
-      ToolConfirmationOutcome.Cancel,
-    );
-    expect(onComplete).toHaveBeenCalledWith([
-      expect.objectContaining({
-        status: 'cancelled',
-        request,
-        response: expect.objectContaining({
-          responseParts: expect.arrayContaining([
-            expect.objectContaining({
-              functionResponse: expect.objectContaining({
-                response: expect.objectContaining({
-                  error: `User did not allow tool call ${request.name}. Reason: User cancelled.`,
-                }),
-              }),
-            }),
-          ]),
-        }),
-      }),
-    ]);
-  });
-
-  it.skip('should handle live output updates', async () => {
-    mockToolRegistry.getTool.mockReturnValue(mockToolWithLiveOutput);
-    let liveUpdateFn: ((output: string) => void) | undefined;
-    let resolveExecutePromise: (value: ToolResult) => void;
-    const executePromise = new Promise<ToolResult>((resolve) => {
-      resolveExecutePromise = resolve;
-    });
-
-    (mockToolWithLiveOutput.execute as Mock).mockImplementation(
-      async (
-        _args: Record<string, unknown>,
-        _signal: AbortSignal,
-        updateFn: ((output: string) => void) | undefined,
-      ) => {
-        liveUpdateFn = updateFn;
-        return executePromise;
-      },
-    );
-    (mockToolWithLiveOutput.shouldConfirmExecute as Mock).mockResolvedValue(
-      null,
-    );
-
-    const { result } = renderScheduler();
-    const schedule = result.current[1];
-    const request: ToolCallRequestInfo = {
-      callId: 'liveCall',
-      name: 'mockToolWithLiveOutput',
-      args: {},
-    } as any;
-
-    act(() => {
-      schedule(request, new AbortController().signal);
-    });
-    await act(async () => {
-      await vi.runAllTimersAsync();
-    });
-
-    expect(liveUpdateFn).toBeDefined();
-    expect(setPendingHistoryItem).toHaveBeenCalled();
-
-    await act(async () => {
-      liveUpdateFn?.('Live output 1');
-    });
-    await act(async () => {
-      await vi.runAllTimersAsync();
-    });
-
-    await act(async () => {
-      liveUpdateFn?.('Live output 2');
-    });
-    await act(async () => {
-      await vi.runAllTimersAsync();
-    });
-
-    act(() => {
-      resolveExecutePromise({
-        llmContent: 'Final output',
-        returnDisplay: 'Final display',
-      } as ToolResult);
-    });
-    await act(async () => {
-      await vi.runAllTimersAsync();
-    });
-    await act(async () => {
-      await vi.runAllTimersAsync();
-    });
-
-    expect(onComplete).toHaveBeenCalledWith([
-      expect.objectContaining({
-        status: 'success',
-        request,
-        response: expect.objectContaining({
-          resultDisplay: 'Final display',
-          responseParts: expect.arrayContaining([
-            expect.objectContaining({
-              functionResponse: expect.objectContaining({
-                response: { output: 'Final output' },
-              }),
-            }),
-          ]),
-        }),
-      }),
-    ]);
-    expect(result.current[0]).toEqual([]);
-  });
-
   it('should schedule and execute multiple tool calls', async () => {
     const tool1 = new MockTool({
       name: 'tool1',
@@ -743,62 +508,6 @@
         ],
       }),
     });
-    expect(result.current[0]).toEqual([]);
-  });
-
-  it.skip('should throw error if scheduling while already running', async () => {
-    mockToolRegistry.getTool.mockReturnValue(mockTool);
-    const longExecutePromise = new Promise<ToolResult>((resolve) =>
-      setTimeout(
-        () =>
-          resolve({
-            llmContent: 'done',
-            returnDisplay: 'done display',
-          }),
-        50,
-      ),
-    );
-    (mockTool.execute as Mock).mockReturnValue(longExecutePromise);
-    (mockTool.shouldConfirmExecute as Mock).mockResolvedValue(null);
-
-    const { result } = renderScheduler();
-    const schedule = result.current[1];
-    const request1: ToolCallRequestInfo = {
-      callId: 'run1',
-      name: 'mockTool',
-      args: {},
-    } as any;
-    const request2: ToolCallRequestInfo = {
-      callId: 'run2',
-      name: 'mockTool',
-      args: {},
-    } as any;
-
-    act(() => {
-      schedule(request1, new AbortController().signal);
-    });
-    await act(async () => {
-      await vi.runAllTimersAsync();
-    });
-
-    expect(() => schedule(request2, new AbortController().signal)).toThrow(
-      'Cannot schedule tool calls while other tool calls are running',
-    );
-
-    await act(async () => {
-      await vi.advanceTimersByTimeAsync(50);
-      await vi.runAllTimersAsync();
-      await act(async () => {
-        await vi.runAllTimersAsync();
-      });
-    });
-    expect(onComplete).toHaveBeenCalledWith([
-      expect.objectContaining({
-        status: 'success',
-        request: request1,
-        response: expect.objectContaining({ resultDisplay: 'done display' }),
-      }),
-    ]);
     expect(result.current[0]).toEqual([]);
   });
 });
