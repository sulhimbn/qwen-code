/**
 * @license
 * Copyright 2025 Google LLC
 * SPDX-License-Identifier: Apache-2.0
 */

import type { Mock } from 'vitest';
import { describe, it, expect, vi, beforeEach, afterEach } from 'vitest';
import { handleAtCommand } from './atCommandProcessor.js';
import type { Config } from '@qwen-code/qwen-code-core';
import {
  FileDiscoveryService,
  GlobTool,
  ReadManyFilesTool,
  StandardFileSystemService,
  ToolRegistry,
  COMMON_IGNORE_PATTERNS,
<<<<<<< HEAD
  DEFAULT_FILE_EXCLUDES,
} from '@qwen-code/qwen-code-core';
=======
  // DEFAULT_FILE_EXCLUDES,
} from '@google/gemini-cli-core';
>>>>>>> 0612839a
import * as os from 'node:os';
import { ToolCallStatus } from '../types.js';
import type { UseHistoryManagerReturn } from './useHistoryManager.js';
import * as fsPromises from 'node:fs/promises';
import * as path from 'node:path';

describe('handleAtCommand', () => {
  let testRootDir: string;
  let mockConfig: Config;

  const mockAddItem: Mock<UseHistoryManagerReturn['addItem']> = vi.fn();
  const mockOnDebugMessage: Mock<(message: string) => void> = vi.fn();

  let abortController: AbortController;

  async function createTestFile(fullPath: string, fileContents: string) {
    await fsPromises.mkdir(path.dirname(fullPath), { recursive: true });
    await fsPromises.writeFile(fullPath, fileContents);
    return path.resolve(testRootDir, fullPath);
  }

  beforeEach(async () => {
    vi.resetAllMocks();

    testRootDir = await fsPromises.mkdtemp(
      path.join(os.tmpdir(), 'folder-structure-test-'),
    );

    abortController = new AbortController();

    const getToolRegistry = vi.fn();

    mockConfig = {
      getToolRegistry,
      getTargetDir: () => testRootDir,
      isSandboxed: () => false,
      getFileService: () => new FileDiscoveryService(testRootDir),
      getFileFilteringRespectGitIgnore: () => true,
      getFileFilteringRespectGeminiIgnore: () => true,
      getFileFilteringOptions: () => ({
        respectGitIgnore: true,
        respectGeminiIgnore: true,
      }),
      getFileSystemService: () => new StandardFileSystemService(),
      getEnableRecursiveFileSearch: vi.fn(() => true),
      getWorkspaceContext: () => ({
        isPathWithinWorkspace: () => true,
        getDirectories: () => [testRootDir],
      }),
      getMcpServers: () => ({}),
      getMcpServerCommand: () => undefined,
      getPromptRegistry: () => ({
        getPromptsByServer: () => [],
      }),
      getDebugMode: () => false,
      getFileExclusions: () => ({
        getCoreIgnorePatterns: () => COMMON_IGNORE_PATTERNS,
        getDefaultExcludePatterns: () => [],
        getGlobExcludes: () => [],
        buildExcludePatterns: () => [],
        getReadManyFilesExcludes: () => [],
      }),
      getUsageStatisticsEnabled: () => false,
    } as unknown as Config;

    const registry = new ToolRegistry(mockConfig);
    registry.registerTool(new ReadManyFilesTool(mockConfig));
    registry.registerTool(new GlobTool(mockConfig));
    getToolRegistry.mockReturnValue(registry);
  });

  afterEach(async () => {
    abortController.abort();
    await fsPromises.rm(testRootDir, { recursive: true, force: true });
  });

  it('should pass through query if no @ command is present', async () => {
    const query = 'regular user query';

    const result = await handleAtCommand({
      query,
      config: mockConfig,
      addItem: mockAddItem,
      onDebugMessage: mockOnDebugMessage,
      messageId: 123,
      signal: abortController.signal,
    });

    expect(result).toEqual({
      processedQuery: [{ text: query }],
      shouldProceed: true,
    });
  });

  it('should pass through original query if only a lone @ symbol is present', async () => {
    const queryWithSpaces = '  @  ';

    const result = await handleAtCommand({
      query: queryWithSpaces,
      config: mockConfig,
      addItem: mockAddItem,
      onDebugMessage: mockOnDebugMessage,
      messageId: 124,
      signal: abortController.signal,
    });

    expect(result).toEqual({
      processedQuery: [{ text: queryWithSpaces }],
      shouldProceed: true,
    });
    expect(mockOnDebugMessage).toHaveBeenCalledWith(
      'Lone @ detected, will be treated as text in the modified query.',
    );
  });

  it('should process a valid text file path', async () => {
    const fileContent = 'This is the file content.';
    const filePath = await createTestFile(
      path.join(testRootDir, 'path', 'to', 'file.txt'),
      fileContent,
    );
    const query = `@${filePath}`;

    const result = await handleAtCommand({
      query,
      config: mockConfig,
      addItem: mockAddItem,
      onDebugMessage: mockOnDebugMessage,
      messageId: 125,
      signal: abortController.signal,
    });

    expect(result).toEqual({
      processedQuery: [
        { text: `@${filePath}` },
        { text: '\n--- Content from referenced files ---' },
        { text: `\nContent from @${filePath}:\n` },
        { text: fileContent },
        { text: '\n--- End of content ---' },
      ],
      shouldProceed: true,
    });
    expect(mockAddItem).toHaveBeenCalledWith(
      expect.objectContaining({
        type: 'tool_group',
        tools: [expect.objectContaining({ status: ToolCallStatus.Success })],
      }),
      125,
    );
  });

  it('should process a valid directory path and convert to glob', async () => {
    const fileContent = 'This is the file content.';
    const filePath = await createTestFile(
      path.join(testRootDir, 'path', 'to', 'file.txt'),
      fileContent,
    );
    const dirPath = path.dirname(filePath);
    const query = `@${dirPath}`;
    const resolvedGlob = `${dirPath}/**`;

    const result = await handleAtCommand({
      query,
      config: mockConfig,
      addItem: mockAddItem,
      onDebugMessage: mockOnDebugMessage,
      messageId: 126,
      signal: abortController.signal,
    });

    expect(result).toEqual({
      processedQuery: [
        { text: `@${resolvedGlob}` },
        { text: '\n--- Content from referenced files ---' },
        { text: `\nContent from @${filePath}:\n` },
        { text: fileContent },
        { text: '\n--- End of content ---' },
      ],
      shouldProceed: true,
    });
    expect(mockOnDebugMessage).toHaveBeenCalledWith(
      `Path ${dirPath} resolved to directory, using glob: ${resolvedGlob}`,
    );
  });

  it('should handle query with text before and after @command', async () => {
    const fileContent = 'Markdown content.';
    const filePath = await createTestFile(
      path.join(testRootDir, 'doc.md'),
      fileContent,
    );
    const textBefore = 'Explain this: ';
    const textAfter = ' in detail.';
    const query = `${textBefore}@${filePath}${textAfter}`;

    const result = await handleAtCommand({
      query,
      config: mockConfig,
      addItem: mockAddItem,
      onDebugMessage: mockOnDebugMessage,
      messageId: 128,
      signal: abortController.signal,
    });

    expect(result).toEqual({
      processedQuery: [
        { text: `${textBefore}@${filePath}${textAfter}` },
        { text: '\n--- Content from referenced files ---' },
        { text: `\nContent from @${filePath}:\n` },
        { text: fileContent },
        { text: '\n--- End of content ---' },
      ],
      shouldProceed: true,
    });
  });

  it('should correctly unescape paths with escaped spaces', async () => {
    const fileContent = 'This is the file content.';
    const filePath = await createTestFile(
      path.join(testRootDir, 'path', 'to', 'my file.txt'),
      fileContent,
    );
    const escapedpath = path.join(testRootDir, 'path', 'to', 'my\\ file.txt');
    const query = `@${escapedpath}`;

    const result = await handleAtCommand({
      query,
      config: mockConfig,
      addItem: mockAddItem,
      onDebugMessage: mockOnDebugMessage,
      messageId: 125,
      signal: abortController.signal,
    });

    expect(result).toEqual({
      processedQuery: [
        { text: `@${filePath}` },
        { text: '\n--- Content from referenced files ---' },
        { text: `\nContent from @${filePath}:\n` },
        { text: fileContent },
        { text: '\n--- End of content ---' },
      ],
      shouldProceed: true,
    });
    expect(mockAddItem).toHaveBeenCalledWith(
      expect.objectContaining({
        type: 'tool_group',
        tools: [expect.objectContaining({ status: ToolCallStatus.Success })],
      }),
      125,
    );
  });

  it('should handle multiple @file references', async () => {
    const content1 = 'Content file1';
    const file1Path = await createTestFile(
      path.join(testRootDir, 'file1.txt'),
      content1,
    );
    const content2 = 'Content file2';
    const file2Path = await createTestFile(
      path.join(testRootDir, 'file2.md'),
      content2,
    );
    const query = `@${file1Path} @${file2Path}`;

    const result = await handleAtCommand({
      query,
      config: mockConfig,
      addItem: mockAddItem,
      onDebugMessage: mockOnDebugMessage,
      messageId: 130,
      signal: abortController.signal,
    });

    expect(result).toEqual({
      processedQuery: [
        { text: query },
        { text: '\n--- Content from referenced files ---' },
        { text: `\nContent from @${file1Path}:\n` },
        { text: content1 },
        { text: `\nContent from @${file2Path}:\n` },
        { text: content2 },
        { text: '\n--- End of content ---' },
      ],
      shouldProceed: true,
    });
  });

  it('should handle multiple @file references with interleaved text', async () => {
    const text1 = 'Check ';
    const content1 = 'C1';
    const file1Path = await createTestFile(
      path.join(testRootDir, 'f1.txt'),
      content1,
    );
    const text2 = ' and ';
    const content2 = 'C2';
    const file2Path = await createTestFile(
      path.join(testRootDir, 'f2.md'),
      content2,
    );
    const text3 = ' please.';
    const query = `${text1}@${file1Path}${text2}@${file2Path}${text3}`;

    const result = await handleAtCommand({
      query,
      config: mockConfig,
      addItem: mockAddItem,
      onDebugMessage: mockOnDebugMessage,
      messageId: 131,
      signal: abortController.signal,
    });

    expect(result).toEqual({
      processedQuery: [
        { text: query },
        { text: '\n--- Content from referenced files ---' },
        { text: `\nContent from @${file1Path}:\n` },
        { text: content1 },
        { text: `\nContent from @${file2Path}:\n` },
        { text: content2 },
        { text: '\n--- End of content ---' },
      ],
      shouldProceed: true,
    });
  });

  it('should handle a mix of valid, invalid, and lone @ references', async () => {
    const content1 = 'Valid content 1';
    const file1Path = await createTestFile(
      path.join(testRootDir, 'valid1.txt'),
      content1,
    );
    const invalidFile = 'nonexistent.txt';
    const content2 = 'Globbed content';
    const file2Path = await createTestFile(
      path.join(testRootDir, 'resolved', 'valid2.actual'),
      content2,
    );
    const query = `Look at @${file1Path} then @${invalidFile} and also just @ symbol, then @${file2Path}`;

    const result = await handleAtCommand({
      query,
      config: mockConfig,
      addItem: mockAddItem,
      onDebugMessage: mockOnDebugMessage,
      messageId: 132,
      signal: abortController.signal,
    });

    expect(result).toEqual({
      processedQuery: [
        {
          text: `Look at @${file1Path} then @${invalidFile} and also just @ symbol, then @${file2Path}`,
        },
        { text: '\n--- Content from referenced files ---' },
        { text: `\nContent from @${file2Path}:\n` },
        { text: content2 },
        { text: `\nContent from @${file1Path}:\n` },
        { text: content1 },
        { text: '\n--- End of content ---' },
      ],
      shouldProceed: true,
    });
    expect(mockOnDebugMessage).toHaveBeenCalledWith(
      `Path ${invalidFile} not found directly, attempting glob search.`,
    );
    expect(mockOnDebugMessage).toHaveBeenCalledWith(
      `Glob search for '**/*${invalidFile}*' found no files or an error. Path ${invalidFile} will be skipped.`,
    );
    expect(mockOnDebugMessage).toHaveBeenCalledWith(
      'Lone @ detected, will be treated as text in the modified query.',
    );
  });

  it('should return original query if all @paths are invalid or lone @', async () => {
    const query = 'Check @nonexistent.txt and @ also';

    const result = await handleAtCommand({
      query,
      config: mockConfig,
      addItem: mockAddItem,
      onDebugMessage: mockOnDebugMessage,
      messageId: 133,
      signal: abortController.signal,
    });

    expect(result).toEqual({
      processedQuery: [{ text: 'Check @nonexistent.txt and @ also' }],
      shouldProceed: true,
    });
  });

  describe('git-aware filtering', () => {
    beforeEach(async () => {
      await fsPromises.mkdir(path.join(testRootDir, '.git'), {
        recursive: true,
      });
    });

    it('should skip git-ignored files in @ commands', async () => {
      await createTestFile(
        path.join(testRootDir, '.gitignore'),
        'node_modules/package.json',
      );
      const gitIgnoredFile = await createTestFile(
        path.join(testRootDir, 'node_modules', 'package.json'),
        'the file contents',
      );

      const query = `@${gitIgnoredFile}`;

      const result = await handleAtCommand({
        query,
        config: mockConfig,
        addItem: mockAddItem,
        onDebugMessage: mockOnDebugMessage,
        messageId: 200,
        signal: abortController.signal,
      });

      expect(result).toEqual({
        processedQuery: [{ text: query }],
        shouldProceed: true,
      });
      expect(mockOnDebugMessage).toHaveBeenCalledWith(
        `Path ${gitIgnoredFile} is git-ignored and will be skipped.`,
      );
      expect(mockOnDebugMessage).toHaveBeenCalledWith(
        `Ignored 1 files:\nGit-ignored: ${gitIgnoredFile}`,
      );
    });

    it('should process non-git-ignored files normally', async () => {
      await createTestFile(
        path.join(testRootDir, '.gitignore'),
        'node_modules/package.json',
      );

      const validFile = await createTestFile(
        path.join(testRootDir, 'src', 'index.ts'),
        'console.log("Hello world");',
      );
      const query = `@${validFile}`;

      const result = await handleAtCommand({
        query,
        config: mockConfig,
        addItem: mockAddItem,
        onDebugMessage: mockOnDebugMessage,
        messageId: 201,
        signal: abortController.signal,
      });

      expect(result).toEqual({
        processedQuery: [
          { text: `@${validFile}` },
          { text: '\n--- Content from referenced files ---' },
          { text: `\nContent from @${validFile}:\n` },
          { text: 'console.log("Hello world");' },
          { text: '\n--- End of content ---' },
        ],
        shouldProceed: true,
      });
    });

    it('should handle mixed git-ignored and valid files', async () => {
      await createTestFile(path.join(testRootDir, '.gitignore'), '.env');
      const validFile = await createTestFile(
        path.join(testRootDir, 'README.md'),
        '# Project README',
      );
      const gitIgnoredFile = await createTestFile(
        path.join(testRootDir, '.env'),
        'SECRET=123',
      );
      const query = `@${validFile} @${gitIgnoredFile}`;

      const result = await handleAtCommand({
        query,
        config: mockConfig,
        addItem: mockAddItem,
        onDebugMessage: mockOnDebugMessage,
        messageId: 202,
        signal: abortController.signal,
      });

      expect(result).toEqual({
        processedQuery: [
          { text: `@${validFile} @${gitIgnoredFile}` },
          { text: '\n--- Content from referenced files ---' },
          { text: `\nContent from @${validFile}:\n` },
          { text: '# Project README' },
          { text: '\n--- End of content ---' },
        ],
        shouldProceed: true,
      });
      expect(mockOnDebugMessage).toHaveBeenCalledWith(
        `Path ${gitIgnoredFile} is git-ignored and will be skipped.`,
      );
      expect(mockOnDebugMessage).toHaveBeenCalledWith(
        `Ignored 1 files:\nGit-ignored: ${gitIgnoredFile}`,
      );
    });

    it('should always ignore .git directory files', async () => {
      const gitFile = await createTestFile(
        path.join(testRootDir, '.git', 'config'),
        '[core]\n\trepositoryformatversion = 0\n',
      );
      const query = `@${gitFile}`;

      const result = await handleAtCommand({
        query,
        config: mockConfig,
        addItem: mockAddItem,
        onDebugMessage: mockOnDebugMessage,
        messageId: 203,
        signal: abortController.signal,
      });

      expect(result).toEqual({
        processedQuery: [{ text: query }],
        shouldProceed: true,
      });
      expect(mockOnDebugMessage).toHaveBeenCalledWith(
        `Path ${gitFile} is git-ignored and will be skipped.`,
      );
      expect(mockOnDebugMessage).toHaveBeenCalledWith(
        `Ignored 1 files:\nGit-ignored: ${gitFile}`,
      );
    });
  });

  describe('when recursive file search is disabled', () => {
    beforeEach(() => {
      vi.mocked(mockConfig.getEnableRecursiveFileSearch).mockReturnValue(false);
    });

    it('should not use glob search for a nonexistent file', async () => {
      const invalidFile = 'nonexistent.txt';
      const query = `@${invalidFile}`;

      const result = await handleAtCommand({
        query,
        config: mockConfig,
        addItem: mockAddItem,
        onDebugMessage: mockOnDebugMessage,
        messageId: 300,
        signal: abortController.signal,
      });

      expect(mockOnDebugMessage).toHaveBeenCalledWith(
        `Glob tool not found. Path ${invalidFile} will be skipped.`,
      );
      expect(result.processedQuery).toEqual([{ text: query }]);
      expect(result.shouldProceed).toBe(true);
    });
  });

  describe('gemini-ignore filtering', () => {
    it('should skip gemini-ignored files in @ commands', async () => {
      await createTestFile(
        path.join(testRootDir, '.qwenignore'),
        'build/output.js',
      );
      const geminiIgnoredFile = await createTestFile(
        path.join(testRootDir, 'build', 'output.js'),
        'console.log("Hello");',
      );
      const query = `@${geminiIgnoredFile}`;

      const result = await handleAtCommand({
        query,
        config: mockConfig,
        addItem: mockAddItem,
        onDebugMessage: mockOnDebugMessage,
        messageId: 204,
        signal: abortController.signal,
      });

      expect(result).toEqual({
        processedQuery: [{ text: query }],
        shouldProceed: true,
      });
      expect(mockOnDebugMessage).toHaveBeenCalledWith(
        `Path ${geminiIgnoredFile} is gemini-ignored and will be skipped.`,
      );
      expect(mockOnDebugMessage).toHaveBeenCalledWith(
        `Ignored 1 files:\nGemini-ignored: ${geminiIgnoredFile}`,
      );
    });
  });
  it('should process non-ignored files when .qwenignore is present', async () => {
    await createTestFile(
      path.join(testRootDir, '.qwenignore'),
      'build/output.js',
    );
    const validFile = await createTestFile(
      path.join(testRootDir, 'src', 'index.ts'),
      'console.log("Hello world");',
    );
    const query = `@${validFile}`;

    const result = await handleAtCommand({
      query,
      config: mockConfig,
      addItem: mockAddItem,
      onDebugMessage: mockOnDebugMessage,
      messageId: 205,
      signal: abortController.signal,
    });

    expect(result).toEqual({
      processedQuery: [
        { text: `@${validFile}` },
        { text: '\n--- Content from referenced files ---' },
        { text: `\nContent from @${validFile}:\n` },
        { text: 'console.log("Hello world");' },
        { text: '\n--- End of content ---' },
      ],
      shouldProceed: true,
    });
  });

  it('should handle mixed gemini-ignored and valid files', async () => {
    await createTestFile(
      path.join(testRootDir, '.qwenignore'),
      'dist/bundle.js',
    );
    const validFile = await createTestFile(
      path.join(testRootDir, 'src', 'main.ts'),
      '// Main application entry',
    );
    const geminiIgnoredFile = await createTestFile(
      path.join(testRootDir, 'dist', 'bundle.js'),
      'console.log("bundle");',
    );
    const query = `@${validFile} @${geminiIgnoredFile}`;

    const result = await handleAtCommand({
      query,
      config: mockConfig,
      addItem: mockAddItem,
      onDebugMessage: mockOnDebugMessage,
      messageId: 206,
      signal: abortController.signal,
    });

    expect(result).toEqual({
      processedQuery: [
        { text: `@${validFile} @${geminiIgnoredFile}` },
        { text: '\n--- Content from referenced files ---' },
        { text: `\nContent from @${validFile}:\n` },
        { text: '// Main application entry' },
        { text: '\n--- End of content ---' },
      ],
      shouldProceed: true,
    });
    expect(mockOnDebugMessage).toHaveBeenCalledWith(
      `Path ${geminiIgnoredFile} is gemini-ignored and will be skipped.`,
    );
    expect(mockOnDebugMessage).toHaveBeenCalledWith(
      `Ignored 1 files:\nGemini-ignored: ${geminiIgnoredFile}`,
    );
  });

  describe('punctuation termination in @ commands', () => {
    const punctuationTestCases = [
      {
        name: 'comma',
        fileName: 'test.txt',
        fileContent: 'File content here',
        queryTemplate: (filePath: string) =>
          `Look at @${filePath}, then explain it.`,
        messageId: 400,
      },
      {
        name: 'period',
        fileName: 'readme.md',
        fileContent: 'File content here',
        queryTemplate: (filePath: string) =>
          `Check @${filePath}. What does it say?`,
        messageId: 401,
      },
      {
        name: 'semicolon',
        fileName: 'example.js',
        fileContent: 'Code example',
        queryTemplate: (filePath: string) =>
          `Review @${filePath}; check for bugs.`,
        messageId: 402,
      },
      {
        name: 'exclamation mark',
        fileName: 'important.txt',
        fileContent: 'Important content',
        queryTemplate: (filePath: string) =>
          `Look at @${filePath}! This is critical.`,
        messageId: 403,
      },
      {
        name: 'question mark',
        fileName: 'config.json',
        fileContent: 'Config settings',
        queryTemplate: (filePath: string) =>
          `What is in @${filePath}? Please explain.`,
        messageId: 404,
      },
      {
        name: 'opening parenthesis',
        fileName: 'func.ts',
        fileContent: 'Function definition',
        queryTemplate: (filePath: string) =>
          `Analyze @${filePath}(the main function).`,
        messageId: 405,
      },
      {
        name: 'closing parenthesis',
        fileName: 'data.json',
        fileContent: 'Test data',
        queryTemplate: (filePath: string) =>
          `Use data from @${filePath}) for testing.`,
        messageId: 406,
      },
      {
        name: 'opening square bracket',
        fileName: 'array.js',
        fileContent: 'Array data',
        queryTemplate: (filePath: string) =>
          `Check @${filePath}[0] for the first element.`,
        messageId: 407,
      },
      {
        name: 'closing square bracket',
        fileName: 'list.md',
        fileContent: 'List content',
        queryTemplate: (filePath: string) =>
          `Review item @${filePath}] from the list.`,
        messageId: 408,
      },
      {
        name: 'opening curly brace',
        fileName: 'object.ts',
        fileContent: 'Object definition',
        queryTemplate: (filePath: string) =>
          `Parse @${filePath}{prop1: value1}.`,
        messageId: 409,
      },
      {
        name: 'closing curly brace',
        fileName: 'config.yaml',
        fileContent: 'Configuration',
        queryTemplate: (filePath: string) =>
          `Use settings from @${filePath}} for deployment.`,
        messageId: 410,
      },
    ];

    it.each(punctuationTestCases)(
      'should terminate @path at $name',
      async ({ fileName, fileContent, queryTemplate, messageId }) => {
        const filePath = await createTestFile(
          path.join(testRootDir, fileName),
          fileContent,
        );
        const query = queryTemplate(filePath);

        const result = await handleAtCommand({
          query,
          config: mockConfig,
          addItem: mockAddItem,
          onDebugMessage: mockOnDebugMessage,
          messageId,
          signal: abortController.signal,
        });

        expect(result).toEqual({
          processedQuery: [
            { text: query },
            { text: '\n--- Content from referenced files ---' },
            { text: `\nContent from @${filePath}:\n` },
            { text: fileContent },
            { text: '\n--- End of content ---' },
          ],
          shouldProceed: true,
        });
      },
    );

    it('should handle multiple @paths terminated by different punctuation', async () => {
      const content1 = 'First file';
      const file1Path = await createTestFile(
        path.join(testRootDir, 'first.txt'),
        content1,
      );
      const content2 = 'Second file';
      const file2Path = await createTestFile(
        path.join(testRootDir, 'second.txt'),
        content2,
      );
      const query = `Compare @${file1Path}, @${file2Path}; what's different?`;

      const result = await handleAtCommand({
        query,
        config: mockConfig,
        addItem: mockAddItem,
        onDebugMessage: mockOnDebugMessage,
        messageId: 411,
        signal: abortController.signal,
      });

      expect(result).toEqual({
        processedQuery: [
          { text: `Compare @${file1Path}, @${file2Path}; what's different?` },
          { text: '\n--- Content from referenced files ---' },
          { text: `\nContent from @${file1Path}:\n` },
          { text: content1 },
          { text: `\nContent from @${file2Path}:\n` },
          { text: content2 },
          { text: '\n--- End of content ---' },
        ],
        shouldProceed: true,
      });
    });

    it('should still handle escaped spaces in paths before punctuation', async () => {
      const fileContent = 'Spaced file content';
      const filePath = await createTestFile(
        path.join(testRootDir, 'spaced file.txt'),
        fileContent,
      );
      const escapedPath = path.join(testRootDir, 'spaced\\ file.txt');
      const query = `Check @${escapedPath}, it has spaces.`;

      const result = await handleAtCommand({
        query,
        config: mockConfig,
        addItem: mockAddItem,
        onDebugMessage: mockOnDebugMessage,
        messageId: 412,
        signal: abortController.signal,
      });

      expect(result).toEqual({
        processedQuery: [
          { text: `Check @${filePath}, it has spaces.` },
          { text: '\n--- Content from referenced files ---' },
          { text: `\nContent from @${filePath}:\n` },
          { text: fileContent },
          { text: '\n--- End of content ---' },
        ],
        shouldProceed: true,
      });
    });

    it('should not break file paths with periods in extensions', async () => {
      const fileContent = 'TypeScript content';
      const filePath = await createTestFile(
        path.join(testRootDir, 'example.d.ts'),
        fileContent,
      );
      const query = `Analyze @${filePath} for type definitions.`;

      const result = await handleAtCommand({
        query,
        config: mockConfig,
        addItem: mockAddItem,
        onDebugMessage: mockOnDebugMessage,
        messageId: 413,
        signal: abortController.signal,
      });

      expect(result).toEqual({
        processedQuery: [
          { text: `Analyze @${filePath} for type definitions.` },
          { text: '\n--- Content from referenced files ---' },
          { text: `\nContent from @${filePath}:\n` },
          { text: fileContent },
          { text: '\n--- End of content ---' },
        ],
        shouldProceed: true,
      });
    });

    it('should handle file paths ending with period followed by space', async () => {
      const fileContent = 'Config content';
      const filePath = await createTestFile(
        path.join(testRootDir, 'config.json'),
        fileContent,
      );
      const query = `Check @${filePath}. This file contains settings.`;

      const result = await handleAtCommand({
        query,
        config: mockConfig,
        addItem: mockAddItem,
        onDebugMessage: mockOnDebugMessage,
        messageId: 414,
        signal: abortController.signal,
      });

      expect(result).toEqual({
        processedQuery: [
          { text: `Check @${filePath}. This file contains settings.` },
          { text: '\n--- Content from referenced files ---' },
          { text: `\nContent from @${filePath}:\n` },
          { text: fileContent },
          { text: '\n--- End of content ---' },
        ],
        shouldProceed: true,
      });
    });

    it('should handle comma termination with complex file paths', async () => {
      const fileContent = 'Package info';
      const filePath = await createTestFile(
        path.join(testRootDir, 'package.json'),
        fileContent,
      );
      const query = `Review @${filePath}, then check dependencies.`;

      const result = await handleAtCommand({
        query,
        config: mockConfig,
        addItem: mockAddItem,
        onDebugMessage: mockOnDebugMessage,
        messageId: 415,
        signal: abortController.signal,
      });

      expect(result).toEqual({
        processedQuery: [
          { text: `Review @${filePath}, then check dependencies.` },
          { text: '\n--- Content from referenced files ---' },
          { text: `\nContent from @${filePath}:\n` },
          { text: fileContent },
          { text: '\n--- End of content ---' },
        ],
        shouldProceed: true,
      });
    });

    it('should not terminate at period within file name', async () => {
      const fileContent = 'Version info';
      const filePath = await createTestFile(
        path.join(testRootDir, 'version.1.2.3.txt'),
        fileContent,
      );
      const query = `Check @${filePath} contains version information.`;

      const result = await handleAtCommand({
        query,
        config: mockConfig,
        addItem: mockAddItem,
        onDebugMessage: mockOnDebugMessage,
        messageId: 416,
        signal: abortController.signal,
      });

      expect(result).toEqual({
        processedQuery: [
          { text: `Check @${filePath} contains version information.` },
          { text: '\n--- Content from referenced files ---' },
          { text: `\nContent from @${filePath}:\n` },
          { text: fileContent },
          { text: '\n--- End of content ---' },
        ],
        shouldProceed: true,
      });
    });

    it('should handle end of string termination for period and comma', async () => {
      const fileContent = 'End file content';
      const filePath = await createTestFile(
        path.join(testRootDir, 'end.txt'),
        fileContent,
      );
      const query = `Show me @${filePath}.`;

      const result = await handleAtCommand({
        query,
        config: mockConfig,
        addItem: mockAddItem,
        onDebugMessage: mockOnDebugMessage,
        messageId: 417,
        signal: abortController.signal,
      });

      expect(result).toEqual({
        processedQuery: [
          { text: `Show me @${filePath}.` },
          { text: '\n--- Content from referenced files ---' },
          { text: `\nContent from @${filePath}:\n` },
          { text: fileContent },
          { text: '\n--- End of content ---' },
        ],
        shouldProceed: true,
      });
    });

    it('should handle files with special characters in names', async () => {
      const fileContent = 'File with special chars content';
      const filePath = await createTestFile(
        path.join(testRootDir, 'file$with&special#chars.txt'),
        fileContent,
      );
      const query = `Check @${filePath} for content.`;

      const result = await handleAtCommand({
        query,
        config: mockConfig,
        addItem: mockAddItem,
        onDebugMessage: mockOnDebugMessage,
        messageId: 418,
        signal: abortController.signal,
      });

      expect(result).toEqual({
        processedQuery: [
          { text: `Check @${filePath} for content.` },
          { text: '\n--- Content from referenced files ---' },
          { text: `\nContent from @${filePath}:\n` },
          { text: fileContent },
          { text: '\n--- End of content ---' },
        ],
        shouldProceed: true,
      });
    });

    it('should handle basic file names without special characters', async () => {
      const fileContent = 'Basic file content';
      const filePath = await createTestFile(
        path.join(testRootDir, 'basicfile.txt'),
        fileContent,
      );
      const query = `Check @${filePath} please.`;

      const result = await handleAtCommand({
        query,
        config: mockConfig,
        addItem: mockAddItem,
        onDebugMessage: mockOnDebugMessage,
        messageId: 421,
        signal: abortController.signal,
      });

      expect(result).toEqual({
        processedQuery: [
          { text: `Check @${filePath} please.` },
          { text: '\n--- Content from referenced files ---' },
          { text: `\nContent from @${filePath}:\n` },
          { text: fileContent },
          { text: '\n--- End of content ---' },
        ],
        shouldProceed: true,
      });
    });
  });

  it("should not add the user's turn to history, as that is the caller's responsibility", async () => {
    // Arrange
    const fileContent = 'This is the file content.';
    const filePath = await createTestFile(
      path.join(testRootDir, 'path', 'to', 'another-file.txt'),
      fileContent,
    );
    const query = `A query with @${filePath}`;

    // Act
    await handleAtCommand({
      query,
      config: mockConfig,
      addItem: mockAddItem,
      onDebugMessage: mockOnDebugMessage,
      messageId: 999,
      signal: abortController.signal,
    });

    // Assert
    // It SHOULD be called for the tool_group
    expect(mockAddItem).toHaveBeenCalledWith(
      expect.objectContaining({ type: 'tool_group' }),
      999,
    );

    // It should NOT have been called for the user turn
    const userTurnCalls = mockAddItem.mock.calls.filter(
      (call) => call[0].type === 'user',
    );
    expect(userTurnCalls).toHaveLength(0);
  });
});<|MERGE_RESOLUTION|>--- conflicted
+++ resolved
@@ -15,13 +15,8 @@
   StandardFileSystemService,
   ToolRegistry,
   COMMON_IGNORE_PATTERNS,
-<<<<<<< HEAD
-  DEFAULT_FILE_EXCLUDES,
+  // DEFAULT_FILE_EXCLUDES,
 } from '@qwen-code/qwen-code-core';
-=======
-  // DEFAULT_FILE_EXCLUDES,
-} from '@google/gemini-cli-core';
->>>>>>> 0612839a
 import * as os from 'node:os';
 import { ToolCallStatus } from '../types.js';
 import type { UseHistoryManagerReturn } from './useHistoryManager.js';
@@ -60,10 +55,10 @@
       isSandboxed: () => false,
       getFileService: () => new FileDiscoveryService(testRootDir),
       getFileFilteringRespectGitIgnore: () => true,
-      getFileFilteringRespectGeminiIgnore: () => true,
+      getFileFilteringRespectQwenIgnore: () => true,
       getFileFilteringOptions: () => ({
         respectGitIgnore: true,
-        respectGeminiIgnore: true,
+        respectQwenIgnore: true,
       }),
       getFileSystemService: () => new StandardFileSystemService(),
       getEnableRecursiveFileSearch: vi.fn(() => true),
@@ -583,17 +578,17 @@
     });
   });
 
-  describe('gemini-ignore filtering', () => {
-    it('should skip gemini-ignored files in @ commands', async () => {
+  describe('qwen-ignore filtering', () => {
+    it('should skip qwen-ignored files in @ commands', async () => {
       await createTestFile(
         path.join(testRootDir, '.qwenignore'),
         'build/output.js',
       );
-      const geminiIgnoredFile = await createTestFile(
+      const qwenIgnoredFile = await createTestFile(
         path.join(testRootDir, 'build', 'output.js'),
         'console.log("Hello");',
       );
-      const query = `@${geminiIgnoredFile}`;
+      const query = `@${qwenIgnoredFile}`;
 
       const result = await handleAtCommand({
         query,
@@ -609,10 +604,10 @@
         shouldProceed: true,
       });
       expect(mockOnDebugMessage).toHaveBeenCalledWith(
-        `Path ${geminiIgnoredFile} is gemini-ignored and will be skipped.`,
+        `Path ${qwenIgnoredFile} is qwen-ignored and will be skipped.`,
       );
       expect(mockOnDebugMessage).toHaveBeenCalledWith(
-        `Ignored 1 files:\nGemini-ignored: ${geminiIgnoredFile}`,
+        `Ignored 1 files:\nQwen-ignored: ${qwenIgnoredFile}`,
       );
     });
   });
@@ -648,7 +643,7 @@
     });
   });
 
-  it('should handle mixed gemini-ignored and valid files', async () => {
+  it('should handle mixed qwen-ignored and valid files', async () => {
     await createTestFile(
       path.join(testRootDir, '.qwenignore'),
       'dist/bundle.js',
@@ -657,11 +652,11 @@
       path.join(testRootDir, 'src', 'main.ts'),
       '// Main application entry',
     );
-    const geminiIgnoredFile = await createTestFile(
+    const qwenIgnoredFile = await createTestFile(
       path.join(testRootDir, 'dist', 'bundle.js'),
       'console.log("bundle");',
     );
-    const query = `@${validFile} @${geminiIgnoredFile}`;
+    const query = `@${validFile} @${qwenIgnoredFile}`;
 
     const result = await handleAtCommand({
       query,
@@ -674,7 +669,7 @@
 
     expect(result).toEqual({
       processedQuery: [
-        { text: `@${validFile} @${geminiIgnoredFile}` },
+        { text: `@${validFile} @${qwenIgnoredFile}` },
         { text: '\n--- Content from referenced files ---' },
         { text: `\nContent from @${validFile}:\n` },
         { text: '// Main application entry' },
@@ -683,10 +678,10 @@
       shouldProceed: true,
     });
     expect(mockOnDebugMessage).toHaveBeenCalledWith(
-      `Path ${geminiIgnoredFile} is gemini-ignored and will be skipped.`,
+      `Path ${qwenIgnoredFile} is qwen-ignored and will be skipped.`,
     );
     expect(mockOnDebugMessage).toHaveBeenCalledWith(
-      `Ignored 1 files:\nGemini-ignored: ${geminiIgnoredFile}`,
+      `Ignored 1 files:\nQwen-ignored: ${qwenIgnoredFile}`,
     );
   });
 
