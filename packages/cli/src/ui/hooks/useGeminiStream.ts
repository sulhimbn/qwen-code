--- conflicted
+++ resolved
@@ -42,20 +42,13 @@
 import { StreamingState, MessageType, ToolCallStatus } from '../types.js';
 import { isAtCommand, isSlashCommand } from '../utils/commandUtils.js';
 import { useShellCommandProcessor } from './shellCommandProcessor.js';
+import { useVisionAutoSwitch } from './useVisionAutoSwitch.js';
 import { handleAtCommand } from './atCommandProcessor.js';
 import { findLastSafeSplitPoint } from '../utils/markdownUtilities.js';
 import { useStateAndRef } from './useStateAndRef.js';
 import type { UseHistoryManagerReturn } from './useHistoryManager.js';
 import { useLogger } from './useLogger.js';
-<<<<<<< HEAD
-import { useVisionAutoSwitch } from './useVisionAutoSwitch.js';
-import {
-  mapToDisplay as mapTrackedToolCallsToDisplay,
-  TrackedCancelledToolCall,
-  TrackedCompletedToolCall,
-=======
 import type {
->>>>>>> b99de25e
   TrackedToolCall,
   TrackedCompletedToolCall,
   TrackedCancelledToolCall,
