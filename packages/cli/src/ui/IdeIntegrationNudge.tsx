/**
 * @license
 * Copyright 2025 Google LLC
 * SPDX-License-Identifier: Apache-2.0
 */

<<<<<<< HEAD
import { type DetectedIde, getIdeInfo } from '@qwen-code/qwen-code-core';
=======
import type { IdeInfo } from '@google/gemini-cli-core';
>>>>>>> 0612839a
import { Box, Text } from 'ink';
import type { RadioSelectItem } from './components/shared/RadioButtonSelect.js';
import { RadioButtonSelect } from './components/shared/RadioButtonSelect.js';
import { useKeypress } from './hooks/useKeypress.js';
import { theme } from './semantic-colors.js';

export type IdeIntegrationNudgeResult = {
  userSelection: 'yes' | 'no' | 'dismiss';
  isExtensionPreInstalled: boolean;
};

interface IdeIntegrationNudgeProps {
  ide: IdeInfo;
  onComplete: (result: IdeIntegrationNudgeResult) => void;
}

export function IdeIntegrationNudge({
  ide,
  onComplete,
}: IdeIntegrationNudgeProps) {
  useKeypress(
    (key) => {
      if (key.name === 'escape') {
        onComplete({
          userSelection: 'no',
          isExtensionPreInstalled: false,
        });
      }
    },
    { isActive: true },
  );

  const { displayName: ideName } = ide;
  // Assume extension is already installed if the env variables are set.
  const isExtensionPreInstalled =
    !!process.env['QWEN_CODE_IDE_SERVER_PORT'] &&
    !!process.env['QWEN_CODE_IDE_WORKSPACE_PATH'];

  const OPTIONS: Array<RadioSelectItem<IdeIntegrationNudgeResult>> = [
    {
      label: 'Yes',
      value: {
        userSelection: 'yes',
        isExtensionPreInstalled,
      },
      key: 'Yes',
    },
    {
      label: 'No (esc)',
      value: {
        userSelection: 'no',
        isExtensionPreInstalled,
      },
      key: 'No (esc)',
    },
    {
      label: "No, don't ask again",
      value: {
        userSelection: 'dismiss',
        isExtensionPreInstalled,
      },
      key: "No, don't ask again",
    },
  ];

  const installText = isExtensionPreInstalled
    ? `If you select Yes, the CLI will have access to your open files and display diffs directly in ${
        ideName ?? 'your editor'
      }.`
    : `If you select Yes, we'll install an extension that allows the CLI to access your open files and display diffs directly in ${
        ideName ?? 'your editor'
      }.`;

  return (
    <Box
      flexDirection="column"
      borderStyle="round"
      borderColor={theme.status.warning}
      padding={1}
      width="100%"
      marginLeft={1}
    >
      <Box marginBottom={1} flexDirection="column">
        <Text>
<<<<<<< HEAD
          <Text color="yellow">{'> '}</Text>
          {`Do you want to connect ${ideName ?? 'your editor'} to Qwen Code?`}
=======
          <Text color={theme.status.warning}>{'> '}</Text>
          {`Do you want to connect ${ideName ?? 'your editor'} to Gemini CLI?`}
>>>>>>> 0612839a
        </Text>
        <Text color={theme.text.secondary}>{installText}</Text>
      </Box>
      <RadioButtonSelect items={OPTIONS} onSelect={onComplete} />
    </Box>
  );
}<|MERGE_RESOLUTION|>--- conflicted
+++ resolved
@@ -4,11 +4,7 @@
  * SPDX-License-Identifier: Apache-2.0
  */
 
-<<<<<<< HEAD
-import { type DetectedIde, getIdeInfo } from '@qwen-code/qwen-code-core';
-=======
-import type { IdeInfo } from '@google/gemini-cli-core';
->>>>>>> 0612839a
+import type { IdeInfo } from '@qwen-code/qwen-code-core';
 import { Box, Text } from 'ink';
 import type { RadioSelectItem } from './components/shared/RadioButtonSelect.js';
 import { RadioButtonSelect } from './components/shared/RadioButtonSelect.js';
@@ -93,13 +89,8 @@
     >
       <Box marginBottom={1} flexDirection="column">
         <Text>
-<<<<<<< HEAD
-          <Text color="yellow">{'> '}</Text>
+          <Text color={theme.status.warning}>{'> '}</Text>
           {`Do you want to connect ${ideName ?? 'your editor'} to Qwen Code?`}
-=======
-          <Text color={theme.status.warning}>{'> '}</Text>
-          {`Do you want to connect ${ideName ?? 'your editor'} to Gemini CLI?`}
->>>>>>> 0612839a
         </Text>
         <Text color={theme.text.secondary}>{installText}</Text>
       </Box>
