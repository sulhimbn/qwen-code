/**
 * @license
 * Copyright 2025 Google LLC
 * SPDX-License-Identifier: Apache-2.0
 */

import {
  type CommandContext,
  type SlashCommand,
  CommandKind,
} from './types.js';
import { MessageType, type HistoryItemToolsList } from '../types.js';

export const toolsCommand: SlashCommand = {
  name: 'tools',
  description: 'list available Qwen Code tools. Usage: /tools [desc]',
  kind: CommandKind.BUILT_IN,
  action: async (context: CommandContext, args?: string): Promise<void> => {
    const subCommand = args?.trim();

    // Default to NOT showing descriptions. The user must opt in with an argument.
    let useShowDescriptions = false;
    if (subCommand === 'desc' || subCommand === 'descriptions') {
      useShowDescriptions = true;
    }

    const toolRegistry = context.services.config?.getToolRegistry();
    if (!toolRegistry) {
      context.ui.addItem(
        {
          type: MessageType.ERROR,
          text: 'Could not retrieve tool registry.',
        },
        Date.now(),
      );
      return;
    }

    const tools = toolRegistry.getAllTools();
    // Filter out MCP tools by checking for the absence of a serverName property
    const geminiTools = tools.filter((tool) => !('serverName' in tool));

<<<<<<< HEAD
    let message = 'Available Qwen Code tools:\n\n';

    if (geminiTools.length > 0) {
      geminiTools.forEach((tool) => {
        if (useShowDescriptions && tool.description) {
          message += `  - \u001b[36m${tool.displayName} (${tool.name})\u001b[0m:\n`;

          const greenColor = '\u001b[32m';
          const resetColor = '\u001b[0m';

          // Handle multi-line descriptions
          const descLines = tool.description.trim().split('\n');
          for (const descLine of descLines) {
            message += `      ${greenColor}${descLine}${resetColor}\n`;
          }
        } else {
          message += `  - \u001b[36m${tool.displayName}\u001b[0m\n`;
        }
      });
    } else {
      message += '  No tools available\n';
    }
    message += '\n';

    message += '\u001b[0m';

    context.ui.addItem({ type: MessageType.INFO, text: message }, Date.now());
=======
    const toolsListItem: HistoryItemToolsList = {
      type: MessageType.TOOLS_LIST,
      tools: geminiTools.map((tool) => ({
        name: tool.name,
        displayName: tool.displayName,
        description: tool.description,
      })),
      showDescriptions: useShowDescriptions,
    };

    context.ui.addItem(toolsListItem, Date.now());
>>>>>>> 0612839a
  },
};<|MERGE_RESOLUTION|>--- conflicted
+++ resolved
@@ -40,35 +40,6 @@
     // Filter out MCP tools by checking for the absence of a serverName property
     const geminiTools = tools.filter((tool) => !('serverName' in tool));
 
-<<<<<<< HEAD
-    let message = 'Available Qwen Code tools:\n\n';
-
-    if (geminiTools.length > 0) {
-      geminiTools.forEach((tool) => {
-        if (useShowDescriptions && tool.description) {
-          message += `  - \u001b[36m${tool.displayName} (${tool.name})\u001b[0m:\n`;
-
-          const greenColor = '\u001b[32m';
-          const resetColor = '\u001b[0m';
-
-          // Handle multi-line descriptions
-          const descLines = tool.description.trim().split('\n');
-          for (const descLine of descLines) {
-            message += `      ${greenColor}${descLine}${resetColor}\n`;
-          }
-        } else {
-          message += `  - \u001b[36m${tool.displayName}\u001b[0m\n`;
-        }
-      });
-    } else {
-      message += '  No tools available\n';
-    }
-    message += '\n';
-
-    message += '\u001b[0m';
-
-    context.ui.addItem({ type: MessageType.INFO, text: message }, Date.now());
-=======
     const toolsListItem: HistoryItemToolsList = {
       type: MessageType.TOOLS_LIST,
       tools: geminiTools.map((tool) => ({
@@ -80,6 +51,5 @@
     };
 
     context.ui.addItem(toolsListItem, Date.now());
->>>>>>> 0612839a
   },
 };