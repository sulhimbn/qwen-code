/**
 * @license
 * Copyright 2025 Google LLC
 * SPDX-License-Identifier: Apache-2.0
 */

import React, { useState, useEffect } from 'react';
import { Box, Text } from 'ink';
import { theme } from '../semantic-colors.js';
import type { LoadedSettings, Settings } from '../../config/settings.js';
import { SettingScope } from '../../config/settings.js';
import {
  getScopeItems,
  getScopeMessageForSetting,
} from '../../utils/dialogScopeUtils.js';
import { RadioButtonSelect } from './shared/RadioButtonSelect.js';
import {
  getDialogSettingKeys,
  setPendingSettingValue,
  getDisplayValue,
  hasRestartRequiredSettings,
  saveModifiedSettings,
  getSettingDefinition,
  isDefaultValue,
  requiresRestart,
  getRestartRequiredFromModified,
  getDefaultValue,
  setPendingSettingValueAny,
  getNestedValue,
  getEffectiveValue,
} from '../../utils/settingsUtils.js';
import { useVimMode } from '../contexts/VimModeContext.js';
import { useKeypress } from '../hooks/useKeypress.js';
import chalk from 'chalk';
import { cpSlice, cpLen, stripUnsafeCharacters } from '../utils/textUtils.js';
import {
  type SettingsValue,
  TOGGLE_TYPES,
} from '../../config/settingsSchema.js';

interface SettingsDialogProps {
  settings: LoadedSettings;
  onSelect: (settingName: string | undefined, scope: SettingScope) => void;
  onRestartRequest?: () => void;
  availableTerminalHeight?: number;
}

const maxItemsToShow = 8;

export function SettingsDialog({
  settings,
  onSelect,
  onRestartRequest,
  availableTerminalHeight,
}: SettingsDialogProps): React.JSX.Element {
  // Get vim mode context to sync vim mode changes
  const { vimEnabled, toggleVimEnabled } = useVimMode();

  // Focus state: 'settings' or 'scope'
  const [focusSection, setFocusSection] = useState<'settings' | 'scope'>(
    'settings',
  );
  // Scope selector state (User by default)
  const [selectedScope, setSelectedScope] = useState<SettingScope>(
    SettingScope.User,
  );
  // Active indices
  const [activeSettingIndex, setActiveSettingIndex] = useState(0);
  // Scroll offset for settings
  const [scrollOffset, setScrollOffset] = useState(0);
  const [showRestartPrompt, setShowRestartPrompt] = useState(false);

  // Local pending settings state for the selected scope
  const [pendingSettings, setPendingSettings] = useState<Settings>(() =>
    // Deep clone to avoid mutation
    structuredClone(settings.forScope(selectedScope).settings),
  );

  // Track which settings have been modified by the user
  const [modifiedSettings, setModifiedSettings] = useState<Set<string>>(
    new Set(),
  );

  // Preserve pending changes across scope switches
  type PendingValue = boolean | number | string;
  const [globalPendingChanges, setGlobalPendingChanges] = useState<
    Map<string, PendingValue>
  >(new Map());

  // Track restart-required settings across scope changes
  const [_restartRequiredSettings, setRestartRequiredSettings] = useState<
    Set<string>
  >(new Set());

  useEffect(() => {
    // Base settings for selected scope
    let updated = structuredClone(settings.forScope(selectedScope).settings);
    // Overlay globally pending (unsaved) changes so user sees their modifications in any scope
    const newModified = new Set<string>();
    const newRestartRequired = new Set<string>();
    for (const [key, value] of globalPendingChanges.entries()) {
      const def = getSettingDefinition(key);
      if (def?.type === 'boolean' && typeof value === 'boolean') {
        updated = setPendingSettingValue(key, value, updated);
      } else if (
        (def?.type === 'number' && typeof value === 'number') ||
        (def?.type === 'string' && typeof value === 'string')
      ) {
        updated = setPendingSettingValueAny(key, value, updated);
      }
      newModified.add(key);
      if (requiresRestart(key)) newRestartRequired.add(key);
    }
    setPendingSettings(updated);
    setModifiedSettings(newModified);
    setRestartRequiredSettings(newRestartRequired);
    setShowRestartPrompt(newRestartRequired.size > 0);
  }, [selectedScope, settings, globalPendingChanges]);

  const generateSettingsItems = () => {
    const settingKeys = getDialogSettingKeys();

    return settingKeys.map((key: string) => {
      const definition = getSettingDefinition(key);

      return {
        label: definition?.label || key,
        value: key,
        type: definition?.type,
        toggle: () => {
          if (!TOGGLE_TYPES.has(definition?.type)) {
            return;
          }
          const currentValue = getEffectiveValue(key, pendingSettings, {});
          let newValue: SettingsValue;
          if (definition?.type === 'boolean') {
            newValue = !(currentValue as boolean);
            setPendingSettings((prev) =>
              setPendingSettingValue(key, newValue as boolean, prev),
            );
          } else if (definition?.type === 'enum' && definition.options) {
            const options = definition.options;
            const currentIndex = options?.findIndex(
              (opt) => opt.value === currentValue,
            );
            if (currentIndex !== -1 && currentIndex < options.length - 1) {
              newValue = options[currentIndex + 1].value;
            } else {
              newValue = options[0].value; // loop back to start.
            }
            setPendingSettings((prev) =>
              setPendingSettingValueAny(key, newValue, prev),
            );
          }

          setPendingSettings((prev) =>
            setPendingSettingValue(key, newValue as boolean, prev),
          );

          if (!requiresRestart(key)) {
            const immediateSettings = new Set([key]);
            const immediateSettingsObject = setPendingSettingValueAny(
              key,
              newValue,
              {} as Settings,
            );

            console.log(
              `[DEBUG SettingsDialog] Saving ${key} immediately with value:`,
              newValue,
            );
            saveModifiedSettings(
              immediateSettings,
              immediateSettingsObject,
              settings,
              selectedScope,
            );

            // Special handling for vim mode to sync with VimModeContext
            if (key === 'general.vimMode' && newValue !== vimEnabled) {
              // Call toggleVimEnabled to sync the VimModeContext local state
              toggleVimEnabled().catch((error) => {
                console.error('Failed to toggle vim mode:', error);
              });
            }

            // Remove from modifiedSettings since it's now saved
            setModifiedSettings((prev) => {
              const updated = new Set(prev);
              updated.delete(key);
              return updated;
            });

            // Also remove from restart-required settings if it was there
            setRestartRequiredSettings((prev) => {
              const updated = new Set(prev);
              updated.delete(key);
              return updated;
            });

            // Remove from global pending changes if present
            setGlobalPendingChanges((prev) => {
              if (!prev.has(key)) return prev;
              const next = new Map(prev);
              next.delete(key);
              return next;
            });

            // Refresh pending settings from the saved state
            setPendingSettings(
              structuredClone(settings.forScope(selectedScope).settings),
            );
          } else {
            // For restart-required settings, track as modified
            setModifiedSettings((prev) => {
              const updated = new Set(prev).add(key);
              const needsRestart = hasRestartRequiredSettings(updated);
              console.log(
                `[DEBUG SettingsDialog] Modified settings:`,
                Array.from(updated),
                'Needs restart:',
                needsRestart,
              );
              if (needsRestart) {
                setShowRestartPrompt(true);
                setRestartRequiredSettings((prevRestart) =>
                  new Set(prevRestart).add(key),
                );
              }
              return updated;
            });

            // Add/update pending change globally so it persists across scopes
            setGlobalPendingChanges((prev) => {
              const next = new Map(prev);
              next.set(key, newValue as PendingValue);
              return next;
            });
          }
        },
      };
    });
  };

  const items = generateSettingsItems();

  // Generic edit state
  const [editingKey, setEditingKey] = useState<string | null>(null);
  const [editBuffer, setEditBuffer] = useState<string>('');
  const [editCursorPos, setEditCursorPos] = useState<number>(0); // Cursor position within edit buffer
  const [cursorVisible, setCursorVisible] = useState<boolean>(true);

  useEffect(() => {
    if (!editingKey) {
      setCursorVisible(true);
      return;
    }
    const id = setInterval(() => setCursorVisible((v) => !v), 500);
    return () => clearInterval(id);
  }, [editingKey]);

  const startEditing = (key: string, initial?: string) => {
    setEditingKey(key);
    const initialValue = initial ?? '';
    setEditBuffer(initialValue);
    setEditCursorPos(cpLen(initialValue)); // Position cursor at end of initial value
  };

  const commitEdit = (key: string) => {
    const definition = getSettingDefinition(key);
    const type = definition?.type;

    if (editBuffer.trim() === '' && type === 'number') {
      // Nothing entered for a number; cancel edit
      setEditingKey(null);
      setEditBuffer('');
      setEditCursorPos(0);
      return;
    }

    let parsed: string | number;
    if (type === 'number') {
      const numParsed = Number(editBuffer.trim());
      if (Number.isNaN(numParsed)) {
        // Invalid number; cancel edit
        setEditingKey(null);
        setEditBuffer('');
        setEditCursorPos(0);
        return;
      }
      parsed = numParsed;
    } else {
      // For strings, use the buffer as is.
      parsed = editBuffer;
    }

    // Update pending
    setPendingSettings((prev) => setPendingSettingValueAny(key, parsed, prev));

    if (!requiresRestart(key)) {
      const immediateSettings = new Set([key]);
      const immediateSettingsObject = setPendingSettingValueAny(
        key,
        parsed,
        {} as Settings,
      );
      saveModifiedSettings(
        immediateSettings,
        immediateSettingsObject,
        settings,
        selectedScope,
      );

      // Remove from modified sets if present
      setModifiedSettings((prev) => {
        const updated = new Set(prev);
        updated.delete(key);
        return updated;
      });
      setRestartRequiredSettings((prev) => {
        const updated = new Set(prev);
        updated.delete(key);
        return updated;
      });

      // Remove from global pending since it's immediately saved
      setGlobalPendingChanges((prev) => {
        if (!prev.has(key)) return prev;
        const next = new Map(prev);
        next.delete(key);
        return next;
      });
    } else {
      // Mark as modified and needing restart
      setModifiedSettings((prev) => {
        const updated = new Set(prev).add(key);
        const needsRestart = hasRestartRequiredSettings(updated);
        if (needsRestart) {
          setShowRestartPrompt(true);
          setRestartRequiredSettings((prevRestart) =>
            new Set(prevRestart).add(key),
          );
        }
        return updated;
      });

      // Record pending change globally for persistence across scopes
      setGlobalPendingChanges((prev) => {
        const next = new Map(prev);
        next.set(key, parsed as PendingValue);
        return next;
      });
    }

    setEditingKey(null);
    setEditBuffer('');
    setEditCursorPos(0);
  };

  // Scope selector items
  const scopeItems = getScopeItems().map((item) => ({
    ...item,
    key: item.value,
  }));

  const handleScopeHighlight = (scope: SettingScope) => {
    setSelectedScope(scope);
  };

  const handleScopeSelect = (scope: SettingScope) => {
    handleScopeHighlight(scope);
    setFocusSection('settings');
  };

  // Height constraint calculations similar to ThemeDialog
  const DIALOG_PADDING = 2;
  const SETTINGS_TITLE_HEIGHT = 2; // "Settings" title + spacing
  const SCROLL_ARROWS_HEIGHT = 2; // Up and down arrows
  const SPACING_HEIGHT = 1; // Space between settings list and scope
  const SCOPE_SELECTION_HEIGHT = 4; // Apply To section height
  const BOTTOM_HELP_TEXT_HEIGHT = 1; // Help text
  const RESTART_PROMPT_HEIGHT = showRestartPrompt ? 1 : 0;

  let currentAvailableTerminalHeight =
    availableTerminalHeight ?? Number.MAX_SAFE_INTEGER;
  currentAvailableTerminalHeight -= 2; // Top and bottom borders

  // Start with basic fixed height (without scope selection)
  let totalFixedHeight =
    DIALOG_PADDING +
    SETTINGS_TITLE_HEIGHT +
    SCROLL_ARROWS_HEIGHT +
    SPACING_HEIGHT +
    BOTTOM_HELP_TEXT_HEIGHT +
    RESTART_PROMPT_HEIGHT;

  // Calculate how much space we have for settings
  let availableHeightForSettings = Math.max(
    1,
    currentAvailableTerminalHeight - totalFixedHeight,
  );

  // Each setting item takes 2 lines (the setting row + spacing)
  let maxVisibleItems = Math.max(1, Math.floor(availableHeightForSettings / 2));

  // Decide whether to show scope selection based on remaining space
  let showScopeSelection = true;

  // If we have limited height, prioritize showing more settings over scope selection
  if (availableTerminalHeight && availableTerminalHeight < 25) {
    // For very limited height, hide scope selection to show more settings
    const totalWithScope = totalFixedHeight + SCOPE_SELECTION_HEIGHT;
    const availableWithScope = Math.max(
      1,
      currentAvailableTerminalHeight - totalWithScope,
    );
    const maxItemsWithScope = Math.max(1, Math.floor(availableWithScope / 2));

    // If hiding scope selection allows us to show significantly more settings, do it
    if (maxVisibleItems > maxItemsWithScope + 1) {
      showScopeSelection = false;
    } else {
      // Otherwise include scope selection and recalculate
      totalFixedHeight += SCOPE_SELECTION_HEIGHT;
      availableHeightForSettings = Math.max(
        1,
        currentAvailableTerminalHeight - totalFixedHeight,
      );
      maxVisibleItems = Math.max(1, Math.floor(availableHeightForSettings / 2));
    }
  } else {
    // For normal height, include scope selection
    totalFixedHeight += SCOPE_SELECTION_HEIGHT;
    availableHeightForSettings = Math.max(
      1,
      currentAvailableTerminalHeight - totalFixedHeight,
    );
    maxVisibleItems = Math.max(1, Math.floor(availableHeightForSettings / 2));
  }

  // Use the calculated maxVisibleItems or fall back to the original maxItemsToShow
  const effectiveMaxItemsToShow = availableTerminalHeight
    ? Math.min(maxVisibleItems, items.length)
    : maxItemsToShow;

  // Ensure focus stays on settings when scope selection is hidden
  React.useEffect(() => {
    if (!showScopeSelection && focusSection === 'scope') {
      setFocusSection('settings');
    }
  }, [showScopeSelection, focusSection]);

  // Scroll logic for settings
  const visibleItems = items.slice(
    scrollOffset,
    scrollOffset + effectiveMaxItemsToShow,
  );
  // Show arrows if there are more items than can be displayed
  const showScrollUp = items.length > effectiveMaxItemsToShow;
  const showScrollDown = items.length > effectiveMaxItemsToShow;

  useKeypress(
    (key) => {
      const { name, ctrl } = key;
      if (name === 'tab' && showScopeSelection) {
        setFocusSection((prev) => (prev === 'settings' ? 'scope' : 'settings'));
      }
      if (focusSection === 'settings') {
        // If editing, capture input and control keys
        if (editingKey) {
          const definition = getSettingDefinition(editingKey);
          const type = definition?.type;

          if (key.paste && key.sequence) {
            let pasted = key.sequence;
            if (type === 'number') {
              pasted = key.sequence.replace(/[^0-9\-+.]/g, '');
            }
            if (pasted) {
              setEditBuffer((b) => {
                const before = cpSlice(b, 0, editCursorPos);
                const after = cpSlice(b, editCursorPos);
                return before + pasted + after;
              });
              setEditCursorPos((pos) => pos + cpLen(pasted));
            }
            return;
          }
          if (name === 'backspace' || name === 'delete') {
            if (name === 'backspace' && editCursorPos > 0) {
              setEditBuffer((b) => {
                const before = cpSlice(b, 0, editCursorPos - 1);
                const after = cpSlice(b, editCursorPos);
                return before + after;
              });
              setEditCursorPos((pos) => pos - 1);
            } else if (name === 'delete' && editCursorPos < cpLen(editBuffer)) {
              setEditBuffer((b) => {
                const before = cpSlice(b, 0, editCursorPos);
                const after = cpSlice(b, editCursorPos + 1);
                return before + after;
              });
              // Cursor position stays the same for delete
            }
            return;
          }
          if (name === 'escape') {
            commitEdit(editingKey);
            return;
          }
          if (name === 'return') {
            commitEdit(editingKey);
            return;
          }

          let ch = key.sequence;
          let isValidChar = false;
          if (type === 'number') {
            // Allow digits, minus, plus, and dot.
            isValidChar = /[0-9\-+.]/.test(ch);
          } else {
            ch = stripUnsafeCharacters(ch);
            // For strings, allow any single character that isn't a control
            // sequence.
            isValidChar = ch.length === 1;
          }

          if (isValidChar) {
            setEditBuffer((currentBuffer) => {
              const beforeCursor = cpSlice(currentBuffer, 0, editCursorPos);
              const afterCursor = cpSlice(currentBuffer, editCursorPos);
              return beforeCursor + ch + afterCursor;
            });
            setEditCursorPos((pos) => pos + 1);
            return;
          }
          // Arrow key navigation
          if (name === 'left') {
            setEditCursorPos((pos) => Math.max(0, pos - 1));
            return;
          }
          if (name === 'right') {
            setEditCursorPos((pos) => Math.min(cpLen(editBuffer), pos + 1));
            return;
          }
          // Home and End keys
          if (name === 'home') {
            setEditCursorPos(0);
            return;
          }
          if (name === 'end') {
            setEditCursorPos(cpLen(editBuffer));
            return;
          }
          // Block other keys while editing
          return;
        }
        if (name === 'up' || name === 'k') {
          // If editing, commit first
          if (editingKey) {
            commitEdit(editingKey);
          }
          const newIndex =
            activeSettingIndex > 0 ? activeSettingIndex - 1 : items.length - 1;
          setActiveSettingIndex(newIndex);
          // Adjust scroll offset for wrap-around
          if (newIndex === items.length - 1) {
            setScrollOffset(
              Math.max(0, items.length - effectiveMaxItemsToShow),
            );
          } else if (newIndex < scrollOffset) {
            setScrollOffset(newIndex);
          }
        } else if (name === 'down' || name === 'j') {
          // If editing, commit first
          if (editingKey) {
            commitEdit(editingKey);
          }
          const newIndex =
            activeSettingIndex < items.length - 1 ? activeSettingIndex + 1 : 0;
          setActiveSettingIndex(newIndex);
          // Adjust scroll offset for wrap-around
          if (newIndex === 0) {
            setScrollOffset(0);
          } else if (newIndex >= scrollOffset + effectiveMaxItemsToShow) {
            setScrollOffset(newIndex - effectiveMaxItemsToShow + 1);
          }
        } else if (name === 'return' || name === 'space') {
          const currentItem = items[activeSettingIndex];
          if (
            currentItem?.type === 'number' ||
            currentItem?.type === 'string'
          ) {
            startEditing(currentItem.value);
          } else {
            currentItem?.toggle();
          }
        } else if (/^[0-9]$/.test(key.sequence || '') && !editingKey) {
          const currentItem = items[activeSettingIndex];
          if (currentItem?.type === 'number') {
            startEditing(currentItem.value, key.sequence);
          }
        } else if (ctrl && (name === 'c' || name === 'l')) {
          // Ctrl+C or Ctrl+L: Clear current setting and reset to default
          const currentSetting = items[activeSettingIndex];
          if (currentSetting) {
            const defaultValue = getDefaultValue(currentSetting.value);
            const defType = currentSetting.type;
            if (defType === 'boolean') {
              const booleanDefaultValue =
                typeof defaultValue === 'boolean' ? defaultValue : false;
              setPendingSettings((prev) =>
                setPendingSettingValue(
                  currentSetting.value,
                  booleanDefaultValue,
                  prev,
                ),
              );
            } else if (defType === 'number' || defType === 'string') {
              if (
                typeof defaultValue === 'number' ||
                typeof defaultValue === 'string'
              ) {
                setPendingSettings((prev) =>
                  setPendingSettingValueAny(
                    currentSetting.value,
                    defaultValue,
                    prev,
                  ),
                );
              }
            }

            // Remove from modified settings since it's now at default
            setModifiedSettings((prev) => {
              const updated = new Set(prev);
              updated.delete(currentSetting.value);
              return updated;
            });

            // Remove from restart-required settings if it was there
            setRestartRequiredSettings((prev) => {
              const updated = new Set(prev);
              updated.delete(currentSetting.value);
              return updated;
            });

            // If this setting doesn't require restart, save it immediately
            if (!requiresRestart(currentSetting.value)) {
              const immediateSettings = new Set([currentSetting.value]);
              const toSaveValue =
                currentSetting.type === 'boolean'
                  ? typeof defaultValue === 'boolean'
                    ? defaultValue
                    : false
                  : typeof defaultValue === 'number' ||
                      typeof defaultValue === 'string'
                    ? defaultValue
                    : undefined;
              const immediateSettingsObject =
                toSaveValue !== undefined
                  ? setPendingSettingValueAny(
                      currentSetting.value,
                      toSaveValue,
                      {} as Settings,
                    )
                  : ({} as Settings);

              saveModifiedSettings(
                immediateSettings,
                immediateSettingsObject,
                settings,
                selectedScope,
              );

              // Remove from global pending changes if present
              setGlobalPendingChanges((prev) => {
                if (!prev.has(currentSetting.value)) return prev;
                const next = new Map(prev);
                next.delete(currentSetting.value);
                return next;
              });
            } else {
              // Track default reset as a pending change if restart required
              if (
                (currentSetting.type === 'boolean' &&
                  typeof defaultValue === 'boolean') ||
                (currentSetting.type === 'number' &&
                  typeof defaultValue === 'number') ||
                (currentSetting.type === 'string' &&
                  typeof defaultValue === 'string')
              ) {
                setGlobalPendingChanges((prev) => {
                  const next = new Map(prev);
                  next.set(currentSetting.value, defaultValue as PendingValue);
                  return next;
                });
              }
            }
          }
        }
      }
      if (showRestartPrompt && name === 'r') {
        // Only save settings that require restart (non-restart settings were already saved immediately)
        const restartRequiredSettings =
          getRestartRequiredFromModified(modifiedSettings);
        const restartRequiredSet = new Set(restartRequiredSettings);

        if (restartRequiredSet.size > 0) {
          saveModifiedSettings(
            restartRequiredSet,
            pendingSettings,
            settings,
            selectedScope,
          );

          // Remove saved keys from global pending changes
          setGlobalPendingChanges((prev) => {
            if (prev.size === 0) return prev;
            const next = new Map(prev);
            for (const key of restartRequiredSet) {
              next.delete(key);
            }
            return next;
          });
        }

        setShowRestartPrompt(false);
        setRestartRequiredSettings(new Set()); // Clear restart-required settings
        if (onRestartRequest) onRestartRequest();
      }
      if (name === 'escape') {
        if (editingKey) {
          commitEdit(editingKey);
        } else {
          onSelect(undefined, selectedScope);
        }
      }
    },
    { isActive: true },
  );

  return (
    <Box
      borderStyle="round"
      borderColor={theme.border.default}
      flexDirection="row"
      padding={1}
      width="100%"
      height="100%"
    >
      <Box flexDirection="column" flexGrow={1}>
        <Text bold={focusSection === 'settings'} wrap="truncate">
          {focusSection === 'settings' ? '> ' : '  '}Settings
        </Text>
        <Box height={1} />
        {showScrollUp && <Text color={theme.text.secondary}>▲</Text>}
        {visibleItems.map((item, idx) => {
          const isActive =
            focusSection === 'settings' &&
            activeSettingIndex === idx + scrollOffset;

          const scopeSettings = settings.forScope(selectedScope).settings;
          const mergedSettings = settings.merged;

          let displayValue: string;
          if (editingKey === item.value) {
            // Show edit buffer with advanced cursor highlighting
            if (cursorVisible && editCursorPos < cpLen(editBuffer)) {
              // Cursor is in the middle or at start of text
              const beforeCursor = cpSlice(editBuffer, 0, editCursorPos);
              const atCursor = cpSlice(
                editBuffer,
                editCursorPos,
                editCursorPos + 1,
              );
              const afterCursor = cpSlice(editBuffer, editCursorPos + 1);
              displayValue =
                beforeCursor + chalk.inverse(atCursor) + afterCursor;
            } else if (cursorVisible && editCursorPos >= cpLen(editBuffer)) {
              // Cursor is at the end - show inverted space
              displayValue = editBuffer + chalk.inverse(' ');
            } else {
              // Cursor not visible
              displayValue = editBuffer;
            }
          } else if (item.type === 'number' || item.type === 'string') {
            // For numbers/strings, get the actual current value from pending settings
            const path = item.value.split('.');
            const currentValue = getNestedValue(pendingSettings, path);

            const defaultValue = getDefaultValue(item.value);

            if (currentValue !== undefined && currentValue !== null) {
              displayValue = String(currentValue);
            } else {
              displayValue =
                defaultValue !== undefined && defaultValue !== null
                  ? String(defaultValue)
                  : '';
            }

            // Add * if value differs from default OR if currently being modified
            const isModified = modifiedSettings.has(item.value);
            const effectiveCurrentValue =
              currentValue !== undefined && currentValue !== null
                ? currentValue
                : defaultValue;
            const isDifferentFromDefault =
              effectiveCurrentValue !== defaultValue;

            if (isDifferentFromDefault || isModified) {
              displayValue += '*';
            }
          } else {
            // For booleans and other types, use existing logic
            displayValue = getDisplayValue(
              item.value,
              scopeSettings,
              mergedSettings,
              modifiedSettings,
              pendingSettings,
            );
          }
          const shouldBeGreyedOut = isDefaultValue(item.value, scopeSettings);

          // Generate scope message for this setting
          const scopeMessage = getScopeMessageForSetting(
            item.value,
            selectedScope,
            settings,
          );

          return (
            <React.Fragment key={item.value}>
              <Box flexDirection="row" alignItems="center">
                <Box minWidth={2} flexShrink={0}>
                  <Text
                    color={
                      isActive ? theme.status.success : theme.text.secondary
                    }
                  >
                    {isActive ? '●' : ''}
                  </Text>
                </Box>
                <Box minWidth={50}>
                  <Text
                    color={isActive ? theme.status.success : theme.text.primary}
                  >
                    {item.label}
                    {scopeMessage && (
                      <Text color={theme.text.secondary}> {scopeMessage}</Text>
                    )}
                  </Text>
                </Box>
                <Box minWidth={3} />
                <Text
                  color={
                    isActive
                      ? theme.status.success
                      : shouldBeGreyedOut
                        ? theme.text.secondary
                        : theme.text.primary
                  }
                >
                  {displayValue}
                </Text>
              </Box>
              <Box height={1} />
            </React.Fragment>
          );
        })}
        {showScrollDown && <Text color={theme.text.secondary}>▼</Text>}

        <Box height={1} />

        {/* Scope Selection - conditionally visible based on height constraints */}
        {showScopeSelection && (
          <Box marginTop={1} flexDirection="column">
            <Text bold={focusSection === 'scope'} wrap="truncate">
              {focusSection === 'scope' ? '> ' : '  '}Apply To
            </Text>
            <RadioButtonSelect
              items={scopeItems}
              initialIndex={scopeItems.findIndex(
                (item) => item.value === selectedScope,
              )}
              onSelect={handleScopeSelect}
              onHighlight={handleScopeHighlight}
              isFocused={focusSection === 'scope'}
              showNumbers={focusSection === 'scope'}
            />
          </Box>
        )}

        <Box height={1} />
        <Text color={theme.text.secondary}>
          (Use Enter to select
          {showScopeSelection ? ', Tab to change focus' : ''})
        </Text>
        {showRestartPrompt && (
<<<<<<< HEAD
          <Text color={Colors.AccentYellow}>
            To see changes, Qwen Code must be restarted. Press r to exit and
=======
          <Text color={theme.status.warning}>
            To see changes, Gemini CLI must be restarted. Press r to exit and
>>>>>>> 0612839a
            apply changes now.
          </Text>
        )}
      </Box>
    </Box>
  );
}<|MERGE_RESOLUTION|>--- conflicted
+++ resolved
@@ -899,13 +899,8 @@
           {showScopeSelection ? ', Tab to change focus' : ''})
         </Text>
         {showRestartPrompt && (
-<<<<<<< HEAD
-          <Text color={Colors.AccentYellow}>
+          <Text color={theme.status.warning}>
             To see changes, Qwen Code must be restarted. Press r to exit and
-=======
-          <Text color={theme.status.warning}>
-            To see changes, Gemini CLI must be restarted. Press r to exit and
->>>>>>> 0612839a
             apply changes now.
           </Text>
         )}
