/**
 * @license
 * Copyright 2025 Google LLC
 * SPDX-License-Identifier: Apache-2.0
 */

import React from 'react';
import { render } from 'ink-testing-library';
import type { ToolMessageProps } from './ToolMessage.js';
import { ToolMessage } from './ToolMessage.js';
import { StreamingState, ToolCallStatus } from '../../types.js';
import { Text } from 'ink';
import { StreamingContext } from '../../contexts/StreamingContext.js';
<<<<<<< HEAD
import type { Config } from '@qwen-code/qwen-code-core';
=======
import type { AnsiOutput } from '@google/gemini-cli-core';

vi.mock('../TerminalOutput.js', () => ({
  TerminalOutput: function MockTerminalOutput({
    cursor,
  }: {
    cursor: { x: number; y: number } | null;
  }) {
    return (
      <Text>
        MockCursor:({cursor?.x},{cursor?.y})
      </Text>
    );
  },
}));

vi.mock('../AnsiOutput.js', () => ({
  AnsiOutputText: function MockAnsiOutputText({ data }: { data: AnsiOutput }) {
    // Simple serialization for snapshot stability
    const serialized = data
      .map((line) => line.map((token) => token.text || '').join(''))
      .join('\n');
    return <Text>MockAnsiOutput:{serialized}</Text>;
  },
}));
>>>>>>> 0612839a

// Mock child components or utilities if they are complex or have side effects
vi.mock('../GeminiRespondingSpinner.js', () => ({
  GeminiRespondingSpinner: ({
    nonRespondingDisplay,
  }: {
    nonRespondingDisplay?: string;
  }) => {
    const streamingState = React.useContext(StreamingContext)!;
    if (streamingState === StreamingState.Responding) {
      return <Text>MockRespondingSpinner</Text>;
    }
    return nonRespondingDisplay ? <Text>{nonRespondingDisplay}</Text> : null;
  },
}));
vi.mock('./DiffRenderer.js', () => ({
  DiffRenderer: function MockDiffRenderer({
    diffContent,
  }: {
    diffContent: string;
  }) {
    return <Text>MockDiff:{diffContent}</Text>;
  },
}));
vi.mock('../../utils/MarkdownDisplay.js', () => ({
  MarkdownDisplay: function MockMarkdownDisplay({ text }: { text: string }) {
    return <Text>MockMarkdown:{text}</Text>;
  },
}));
vi.mock('../subagents/index.js', () => ({
  AgentExecutionDisplay: function MockAgentExecutionDisplay({
    data,
  }: {
    data: { subagentName: string; taskDescription: string };
  }) {
    return (
      <Text>
        🤖 {data.subagentName} • Task: {data.taskDescription}
      </Text>
    );
  },
}));

// Helper to render with context
const renderWithContext = (
  ui: React.ReactElement,
  streamingState: StreamingState,
) => {
  const contextValue: StreamingState = streamingState;
  return render(
    <StreamingContext.Provider value={contextValue}>
      {ui}
    </StreamingContext.Provider>,
  );
};

describe('<ToolMessage />', () => {
  const mockConfig = {} as Config;

  const baseProps: ToolMessageProps = {
    callId: 'tool-123',
    name: 'test-tool',
    description: 'A tool for testing',
    resultDisplay: 'Test result',
    status: ToolCallStatus.Success,
    terminalWidth: 80,
    confirmationDetails: undefined,
    emphasis: 'medium',
    config: mockConfig,
  };

  it('renders basic tool information', () => {
    const { lastFrame } = renderWithContext(
      <ToolMessage {...baseProps} />,
      StreamingState.Idle,
    );
    const output = lastFrame();
    expect(output).toContain('✓'); // Success indicator
    expect(output).toContain('test-tool');
    expect(output).toContain('A tool for testing');
    expect(output).toContain('MockMarkdown:Test result');
  });

  describe('ToolStatusIndicator rendering', () => {
    it('shows ✓ for Success status', () => {
      const { lastFrame } = renderWithContext(
        <ToolMessage {...baseProps} status={ToolCallStatus.Success} />,
        StreamingState.Idle,
      );
      expect(lastFrame()).toContain('✓');
    });

    it('shows o for Pending status', () => {
      const { lastFrame } = renderWithContext(
        <ToolMessage {...baseProps} status={ToolCallStatus.Pending} />,
        StreamingState.Idle,
      );
      expect(lastFrame()).toContain('o');
    });

    it('shows ? for Confirming status', () => {
      const { lastFrame } = renderWithContext(
        <ToolMessage {...baseProps} status={ToolCallStatus.Confirming} />,
        StreamingState.Idle,
      );
      expect(lastFrame()).toContain('?');
    });

    it('shows - for Canceled status', () => {
      const { lastFrame } = renderWithContext(
        <ToolMessage {...baseProps} status={ToolCallStatus.Canceled} />,
        StreamingState.Idle,
      );
      expect(lastFrame()).toContain('-');
    });

    it('shows x for Error status', () => {
      const { lastFrame } = renderWithContext(
        <ToolMessage {...baseProps} status={ToolCallStatus.Error} />,
        StreamingState.Idle,
      );
      expect(lastFrame()).toContain('x');
    });

    it('shows paused spinner for Executing status when streamingState is Idle', () => {
      const { lastFrame } = renderWithContext(
        <ToolMessage {...baseProps} status={ToolCallStatus.Executing} />,
        StreamingState.Idle,
      );
      expect(lastFrame()).toContain('⊷');
      expect(lastFrame()).not.toContain('MockRespondingSpinner');
      expect(lastFrame()).not.toContain('✓');
    });

    it('shows paused spinner for Executing status when streamingState is WaitingForConfirmation', () => {
      const { lastFrame } = renderWithContext(
        <ToolMessage {...baseProps} status={ToolCallStatus.Executing} />,
        StreamingState.WaitingForConfirmation,
      );
      expect(lastFrame()).toContain('⊷');
      expect(lastFrame()).not.toContain('MockRespondingSpinner');
      expect(lastFrame()).not.toContain('✓');
    });

    it('shows MockRespondingSpinner for Executing status when streamingState is Responding', () => {
      const { lastFrame } = renderWithContext(
        <ToolMessage {...baseProps} status={ToolCallStatus.Executing} />,
        StreamingState.Responding, // Simulate app still responding
      );
      expect(lastFrame()).toContain('MockRespondingSpinner');
      expect(lastFrame()).not.toContain('✓');
    });
  });

  it('renders DiffRenderer for diff results', () => {
    const diffResult = {
      fileDiff: '--- a/file.txt\n+++ b/file.txt\n@@ -1 +1 @@\n-old\n+new',
      fileName: 'file.txt',
      originalContent: 'old',
      newContent: 'new',
    };
    const { lastFrame } = renderWithContext(
      <ToolMessage {...baseProps} resultDisplay={diffResult} />,
      StreamingState.Idle,
    );
    // Check that the output contains the MockDiff content as part of the whole message
    expect(lastFrame()).toMatch(/MockDiff:--- a\/file\.txt/);
  });

  it('renders emphasis correctly', () => {
    const { lastFrame: highEmphasisFrame } = renderWithContext(
      <ToolMessage {...baseProps} emphasis="high" />,
      StreamingState.Idle,
    );
    // Check for trailing indicator or specific color if applicable (Colors are not easily testable here)
    expect(highEmphasisFrame()).toContain('←'); // Trailing indicator for high emphasis

    const { lastFrame: lowEmphasisFrame } = renderWithContext(
      <ToolMessage {...baseProps} emphasis="low" />,
      StreamingState.Idle,
    );
    // For low emphasis, the name and description might be dimmed (check for dimColor if possible)
    // This is harder to assert directly in text output without color checks.
    // We can at least ensure it doesn't have the high emphasis indicator.
    expect(lowEmphasisFrame()).not.toContain('←');
  });

<<<<<<< HEAD
  it('shows subagent execution display for task tool with proper result display', () => {
    const subagentResultDisplay = {
      type: 'task_execution' as const,
      subagentName: 'file-search',
      taskDescription: 'Search for files matching pattern',
      taskPrompt: 'Search for files matching pattern',
      status: 'running' as const,
    };

    const props: ToolMessageProps = {
      name: 'task',
      description: 'Delegate task to subagent',
      resultDisplay: subagentResultDisplay,
      status: ToolCallStatus.Executing,
      terminalWidth: 80,
      callId: 'test-call-id-2',
      confirmationDetails: undefined,
      config: mockConfig,
    };

    const { lastFrame } = renderWithContext(
      <ToolMessage {...props} />,
      StreamingState.Responding,
    );

    const output = lastFrame();
    expect(output).toContain('🤖'); // Subagent execution display should show
    expect(output).toContain('file-search'); // Actual subagent name
    expect(output).toContain('Search for files matching pattern'); // Actual task description
=======
  it('renders AnsiOutputText for AnsiOutput results', () => {
    const ansiResult: AnsiOutput = [
      [
        {
          text: 'hello',
          fg: '#ffffff',
          bg: '#000000',
          bold: false,
          italic: false,
          underline: false,
          dim: false,
          inverse: false,
        },
      ],
    ];
    const { lastFrame } = renderWithContext(
      <ToolMessage {...baseProps} resultDisplay={ansiResult} />,
      StreamingState.Idle,
    );
    expect(lastFrame()).toContain('MockAnsiOutput:hello');
>>>>>>> 0612839a
  });
});<|MERGE_RESOLUTION|>--- conflicted
+++ resolved
@@ -11,10 +11,11 @@
 import { StreamingState, ToolCallStatus } from '../../types.js';
 import { Text } from 'ink';
 import { StreamingContext } from '../../contexts/StreamingContext.js';
-<<<<<<< HEAD
-import type { Config } from '@qwen-code/qwen-code-core';
-=======
-import type { AnsiOutput } from '@google/gemini-cli-core';
+import type {
+  AnsiOutput,
+  AnsiOutputDisplay,
+  Config,
+} from '@qwen-code/qwen-code-core';
 
 vi.mock('../TerminalOutput.js', () => ({
   TerminalOutput: function MockTerminalOutput({
@@ -39,7 +40,6 @@
     return <Text>MockAnsiOutput:{serialized}</Text>;
   },
 }));
->>>>>>> 0612839a
 
 // Mock child components or utilities if they are complex or have side effects
 vi.mock('../GeminiRespondingSpinner.js', () => ({
@@ -227,7 +227,6 @@
     expect(lowEmphasisFrame()).not.toContain('←');
   });
 
-<<<<<<< HEAD
   it('shows subagent execution display for task tool with proper result display', () => {
     const subagentResultDisplay = {
       type: 'task_execution' as const,
@@ -257,7 +256,8 @@
     expect(output).toContain('🤖'); // Subagent execution display should show
     expect(output).toContain('file-search'); // Actual subagent name
     expect(output).toContain('Search for files matching pattern'); // Actual task description
-=======
+  });
+
   it('renders AnsiOutputText for AnsiOutput results', () => {
     const ansiResult: AnsiOutput = [
       [
@@ -273,11 +273,11 @@
         },
       ],
     ];
-    const { lastFrame } = renderWithContext(
-      <ToolMessage {...baseProps} resultDisplay={ansiResult} />,
+    const ansiOutputDisplay: AnsiOutputDisplay = { ansiOutput: ansiResult };
+    const { lastFrame } = renderWithContext(
+      <ToolMessage {...baseProps} resultDisplay={ansiOutputDisplay} />,
       StreamingState.Idle,
     );
     expect(lastFrame()).toContain('MockAnsiOutput:hello');
->>>>>>> 0612839a
   });
 });