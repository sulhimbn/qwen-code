--- conflicted
+++ resolved
@@ -7,11 +7,7 @@
 import type React from 'react';
 import { Text, Box } from 'ink';
 import { MarkdownDisplay } from '../../utils/MarkdownDisplay.js';
-<<<<<<< HEAD
-import { Colors } from '../../colors.js';
-=======
 import { theme } from '../../semantic-colors.js';
->>>>>>> 0612839a
 import { SCREEN_READER_MODEL_PREFIX } from '../../textConstants.js';
 
 interface GeminiMessageProps {
