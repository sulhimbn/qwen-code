/**
 * @license
 * Copyright 2025 Google LLC
 * SPDX-License-Identifier: Apache-2.0
 */

import type React from 'react';
import { useMemo } from 'react';
import { Box, Text } from 'ink';
import type { IndividualToolCallDisplay } from '../../types.js';
import { ToolCallStatus } from '../../types.js';
import { ToolMessage } from './ToolMessage.js';
import { ToolConfirmationMessage } from './ToolConfirmationMessage.js';
<<<<<<< HEAD
import { Colors } from '../../colors.js';
import type { Config } from '@qwen-code/qwen-code-core';
import { SHELL_COMMAND_NAME } from '../../constants.js';
=======
import { theme } from '../../semantic-colors.js';
import { SHELL_COMMAND_NAME, SHELL_NAME } from '../../constants.js';
import { useConfig } from '../../contexts/ConfigContext.js';
>>>>>>> 0612839a

interface ToolGroupMessageProps {
  groupId: number;
  toolCalls: IndividualToolCallDisplay[];
  availableTerminalHeight?: number;
  terminalWidth: number;
  isFocused?: boolean;
  activeShellPtyId?: number | null;
  embeddedShellFocused?: boolean;
  onShellInputSubmit?: (input: string) => void;
}

// Main component renders the border and maps the tools using ToolMessage
export const ToolGroupMessage: React.FC<ToolGroupMessageProps> = ({
  toolCalls,
  availableTerminalHeight,
  terminalWidth,
  isFocused = true,
  activeShellPtyId,
  embeddedShellFocused,
}) => {
  const isEmbeddedShellFocused =
    embeddedShellFocused &&
    toolCalls.some(
      (t) =>
        t.ptyId === activeShellPtyId && t.status === ToolCallStatus.Executing,
    );

  const hasPending = !toolCalls.every(
    (t) => t.status === ToolCallStatus.Success,
  );

  const config = useConfig();
  const isShellCommand = toolCalls.some(
    (t) => t.name === SHELL_COMMAND_NAME || t.name === SHELL_NAME,
  );
  const borderColor =
    isShellCommand || isEmbeddedShellFocused
      ? theme.ui.symbol
      : hasPending
        ? theme.status.warning
        : theme.border.default;

  const staticHeight = /* border */ 2 + /* marginBottom */ 1;
  // This is a bit of a magic number, but it accounts for the border and
  // marginLeft.
  const innerWidth = terminalWidth - 4;

  // only prompt for tool approval on the first 'confirming' tool in the list
  // note, after the CTA, this automatically moves over to the next 'confirming' tool
  const toolAwaitingApproval = useMemo(
    () => toolCalls.find((tc) => tc.status === ToolCallStatus.Confirming),
    [toolCalls],
  );

  let countToolCallsWithResults = 0;
  for (const tool of toolCalls) {
    if (tool.resultDisplay !== undefined && tool.resultDisplay !== '') {
      countToolCallsWithResults++;
    }
  }
  const countOneLineToolCalls = toolCalls.length - countToolCallsWithResults;
  const availableTerminalHeightPerToolMessage = availableTerminalHeight
    ? Math.max(
        Math.floor(
          (availableTerminalHeight - staticHeight - countOneLineToolCalls) /
            Math.max(1, countToolCallsWithResults),
        ),
        1,
      )
    : undefined;

  return (
    <Box
      flexDirection="column"
      borderStyle="round"
      /*
        This width constraint is highly important and protects us from an Ink rendering bug.
        Since the ToolGroup can typically change rendering states frequently, it can cause
        Ink to render the border of the box incorrectly and span multiple lines and even
        cause tearing.
      */
      width="100%"
      marginLeft={1}
      borderDimColor={
        hasPending && (!isShellCommand || !isEmbeddedShellFocused)
      }
      borderColor={borderColor}
      gap={1}
    >
      {toolCalls.map((tool) => {
        const isConfirming = toolAwaitingApproval?.callId === tool.callId;
        return (
          <Box key={tool.callId} flexDirection="column" minHeight={1}>
            <Box flexDirection="row" alignItems="center">
              <ToolMessage
                {...tool}
                availableTerminalHeight={availableTerminalHeightPerToolMessage}
                terminalWidth={innerWidth}
                emphasis={
                  isConfirming
                    ? 'high'
                    : toolAwaitingApproval
                      ? 'low'
                      : 'medium'
                }
<<<<<<< HEAD
                renderOutputAsMarkdown={tool.renderOutputAsMarkdown}
=======
                activeShellPtyId={activeShellPtyId}
                embeddedShellFocused={embeddedShellFocused}
>>>>>>> 0612839a
                config={config}
              />
            </Box>
            {tool.status === ToolCallStatus.Confirming &&
              isConfirming &&
              tool.confirmationDetails && (
                <ToolConfirmationMessage
                  confirmationDetails={tool.confirmationDetails}
                  config={config}
                  isFocused={isFocused}
                  availableTerminalHeight={
                    availableTerminalHeightPerToolMessage
                  }
                  terminalWidth={innerWidth}
                />
              )}
            {tool.outputFile && (
              <Box marginX={1}>
                <Text color={theme.text.primary}>
                  Output too long and was saved to: {tool.outputFile}
                </Text>
              </Box>
            )}
          </Box>
        );
      })}
    </Box>
  );
};<|MERGE_RESOLUTION|>--- conflicted
+++ resolved
@@ -11,15 +11,9 @@
 import { ToolCallStatus } from '../../types.js';
 import { ToolMessage } from './ToolMessage.js';
 import { ToolConfirmationMessage } from './ToolConfirmationMessage.js';
-<<<<<<< HEAD
-import { Colors } from '../../colors.js';
-import type { Config } from '@qwen-code/qwen-code-core';
-import { SHELL_COMMAND_NAME } from '../../constants.js';
-=======
 import { theme } from '../../semantic-colors.js';
 import { SHELL_COMMAND_NAME, SHELL_NAME } from '../../constants.js';
 import { useConfig } from '../../contexts/ConfigContext.js';
->>>>>>> 0612839a
 
 interface ToolGroupMessageProps {
   groupId: number;
@@ -126,12 +120,8 @@
                       ? 'low'
                       : 'medium'
                 }
-<<<<<<< HEAD
-                renderOutputAsMarkdown={tool.renderOutputAsMarkdown}
-=======
                 activeShellPtyId={activeShellPtyId}
                 embeddedShellFocused={embeddedShellFocused}
->>>>>>> 0612839a
                 config={config}
               />
             </Box>
