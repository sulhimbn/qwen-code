--- conflicted
+++ resolved
@@ -7,14 +7,9 @@
 import { Box, Text } from 'ink';
 import type { CompressionProps } from '../../types.js';
 import Spinner from 'ink-spinner';
-<<<<<<< HEAD
-import { Colors } from '../../colors.js';
-import { SCREEN_READER_MODEL_PREFIX } from '../../textConstants.js';
-=======
 import { theme } from '../../semantic-colors.js';
 import { SCREEN_READER_MODEL_PREFIX } from '../../textConstants.js';
-import { CompressionStatus } from '@google/gemini-cli-core';
->>>>>>> 0612839a
+import { CompressionStatus } from '@qwen-code/qwen-code-core';
 
 export interface CompressionDisplayProps {
   compression: CompressionProps;
