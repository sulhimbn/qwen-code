--- conflicted
+++ resolved
@@ -82,17 +82,11 @@
         marginLeft={1}
       >
         <Box flexDirection="column" marginBottom={1}>
-<<<<<<< HEAD
-          <Text bold>Do you trust this folder?</Text>
-          <Text>
-            Trusting a folder allows Qwen Code to execute commands it suggests.
-=======
           <Text bold color={theme.text.primary}>
             Do you trust this folder?
           </Text>
           <Text color={theme.text.primary}>
-            Trusting a folder allows Gemini to execute commands it suggests.
->>>>>>> 0612839a
+            Trusting a folder allows Qwen Code to execute commands it suggests.
             This is a security feature to prevent accidental execution in
             untrusted directories.
           </Text>
@@ -106,14 +100,8 @@
       </Box>
       {isRestarting && (
         <Box marginLeft={1} marginTop={1}>
-<<<<<<< HEAD
-          <Text color={Colors.AccentYellow}>
-            To see changes, Qwen Code must be restarted. Press r to exit and
-            apply changes now.
-=======
           <Text color={theme.status.warning}>
-            Gemini CLI is restarting to apply the trust changes...
->>>>>>> 0612839a
+            Qwen Code is restarting to apply the trust changes...
           </Text>
         </Box>
       )}
