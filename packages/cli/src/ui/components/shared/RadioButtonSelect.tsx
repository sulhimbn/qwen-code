--- conflicted
+++ resolved
@@ -59,109 +59,6 @@
   maxItemsToShow = 10,
   showNumbers = true,
 }: RadioButtonSelectProps<T>): React.JSX.Element {
-<<<<<<< HEAD
-  const [activeIndex, setActiveIndex] = useState(initialIndex);
-  const [scrollOffset, setScrollOffset] = useState(0);
-  const [numberInput, setNumberInput] = useState('');
-  const numberInputTimer = useRef<NodeJS.Timeout | null>(null);
-  useEffect(() => {
-    const newScrollOffset = Math.max(
-      0,
-      Math.min(activeIndex - maxItemsToShow + 1, items.length - maxItemsToShow),
-    );
-    if (activeIndex < scrollOffset) {
-      setScrollOffset(activeIndex);
-    } else if (activeIndex >= scrollOffset + maxItemsToShow) {
-      setScrollOffset(newScrollOffset);
-    }
-  }, [activeIndex, items.length, scrollOffset, maxItemsToShow]);
-
-  useEffect(
-    () => () => {
-      if (numberInputTimer.current) {
-        clearTimeout(numberInputTimer.current);
-      }
-    },
-    [],
-  );
-
-  useKeypress(
-    (key) => {
-      const { sequence, name } = key;
-      const isNumeric = showNumbers && /^[0-9]$/.test(sequence);
-
-      // Any key press that is not a digit should clear the number input buffer.
-      if (!isNumeric && numberInputTimer.current) {
-        clearTimeout(numberInputTimer.current);
-        setNumberInput('');
-      }
-
-      if (name === 'k' || name === 'up') {
-        const newIndex = activeIndex > 0 ? activeIndex - 1 : items.length - 1;
-        setActiveIndex(newIndex);
-        onHighlight?.(items[newIndex]!.value);
-        return;
-      }
-
-      if (name === 'j' || name === 'down') {
-        const newIndex = activeIndex < items.length - 1 ? activeIndex + 1 : 0;
-        setActiveIndex(newIndex);
-        onHighlight?.(items[newIndex]!.value);
-        return;
-      }
-
-      if (name === 'return') {
-        onSelect(items[activeIndex]!.value);
-        return;
-      }
-
-      // Handle numeric input for selection.
-      if (isNumeric) {
-        if (numberInputTimer.current) {
-          clearTimeout(numberInputTimer.current);
-        }
-
-        const newNumberInput = numberInput + sequence;
-        setNumberInput(newNumberInput);
-
-        const targetIndex = Number.parseInt(newNumberInput, 10) - 1;
-
-        // A single '0' is not a valid selection since items are 1-indexed.
-        if (newNumberInput === '0') {
-          numberInputTimer.current = setTimeout(() => setNumberInput(''), 350);
-          return;
-        }
-
-        if (targetIndex >= 0 && targetIndex < items.length) {
-          const targetItem = items[targetIndex]!;
-          setActiveIndex(targetIndex);
-          onHighlight?.(targetItem.value);
-
-          // If the typed number can't be a prefix for another valid number,
-          // select it immediately. Otherwise, wait for more input.
-          const potentialNextNumber = Number.parseInt(newNumberInput + '0', 10);
-          if (potentialNextNumber > items.length) {
-            onSelect(targetItem.value);
-            setNumberInput('');
-          } else {
-            numberInputTimer.current = setTimeout(() => {
-              onSelect(targetItem.value);
-              setNumberInput('');
-            }, 350); // Debounce time for multi-digit input.
-          }
-        } else {
-          // The typed number is out of bounds, clear the buffer
-          setNumberInput('');
-        }
-      }
-    },
-    { isActive: !!(isFocused && items.length > 0) },
-  );
-
-  const visibleItems = items.slice(scrollOffset, scrollOffset + maxItemsToShow);
-
-=======
->>>>>>> 0612839a
   return (
     <BaseSelectionList<T, RadioSelectItem<T>>
       items={items}
@@ -184,40 +81,9 @@
         }
         // Regular label display
         return (
-<<<<<<< HEAD
-          <Box key={item.label} alignItems="center">
-            <Box minWidth={2} flexShrink={0}>
-              <Text
-                color={isSelected ? Colors.AccentGreen : Colors.Foreground}
-                aria-hidden
-              >
-                {isSelected ? '●' : ' '}
-              </Text>
-            </Box>
-            <Box
-              marginRight={1}
-              flexShrink={0}
-              minWidth={itemNumberText.length}
-              aria-state={{ checked: isSelected }}
-            >
-              <Text color={numberColor}>{itemNumberText}</Text>
-            </Box>
-            {item.themeNameDisplay && item.themeTypeDisplay ? (
-              <Text color={textColor} wrap="truncate">
-                {item.themeNameDisplay}{' '}
-                <Text color={Colors.Gray}>{item.themeTypeDisplay}</Text>
-              </Text>
-            ) : (
-              <Text color={textColor} wrap="truncate">
-                {item.label}
-              </Text>
-            )}
-          </Box>
-=======
           <Text color={titleColor} wrap="truncate">
             {item.label}
           </Text>
->>>>>>> 0612839a
         );
       }}
     />
