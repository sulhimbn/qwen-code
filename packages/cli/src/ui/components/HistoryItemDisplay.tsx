--- conflicted
+++ resolved
@@ -20,13 +20,9 @@
 import { ModelStatsDisplay } from './ModelStatsDisplay.js';
 import { ToolStatsDisplay } from './ToolStatsDisplay.js';
 import { SessionSummaryDisplay } from './SessionSummaryDisplay.js';
-<<<<<<< HEAD
 import { Config } from '@qwen-code/qwen-code-core';
-=======
-import { Config } from '@google/gemini-cli-core';
 import { Help } from './Help.js';
 import { SlashCommand } from '../commands/types.js';
->>>>>>> 42a03368
 
 interface HistoryItemDisplayProps {
   item: HistoryItem;
