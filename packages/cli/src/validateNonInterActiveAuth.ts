/**
 * @license
 * Copyright 2025 Google LLC
 * SPDX-License-Identifier: Apache-2.0
 */

<<<<<<< HEAD
import { AuthType, type Config } from '@qwen-code/qwen-code-core';
=======
import type { Config } from '@google/gemini-cli-core';
import { AuthType, OutputFormat } from '@google/gemini-cli-core';
>>>>>>> 0612839a
import { USER_SETTINGS_PATH } from './config/settings.js';
import { validateAuthMethod } from './config/auth.js';
import { type LoadedSettings } from './config/settings.js';
import { handleError } from './utils/errors.js';

function getAuthTypeFromEnv(): AuthType | undefined {
  if (process.env['GOOGLE_GENAI_USE_GCA'] === 'true') {
    return AuthType.LOGIN_WITH_GOOGLE;
  }
  if (process.env['GOOGLE_GENAI_USE_VERTEXAI'] === 'true') {
    return AuthType.USE_VERTEX_AI;
  }
  if (process.env['GEMINI_API_KEY']) {
    return AuthType.USE_GEMINI;
  }
  if (process.env['OPENAI_API_KEY']) {
    return AuthType.USE_OPENAI;
  }
  return undefined;
}

export async function validateNonInteractiveAuth(
  configuredAuthType: AuthType | undefined,
  useExternalAuth: boolean | undefined,
  nonInteractiveConfig: Config,
  settings: LoadedSettings,
) {
  try {
    const enforcedType = settings.merged.security?.auth?.enforcedType;
    if (enforcedType) {
      const currentAuthType = getAuthTypeFromEnv();
      if (currentAuthType !== enforcedType) {
        const message = `The configured auth type is ${enforcedType}, but the current auth type is ${currentAuthType}. Please re-authenticate with the correct type.`;
        throw new Error(message);
      }
    }

<<<<<<< HEAD
  if (!effectiveAuthType) {
    console.error(
      `Please set an Auth method in your ${USER_SETTINGS_PATH} or specify one of the following environment variables before running: GEMINI_API_KEY, OPENAI_API_KEY, GOOGLE_GENAI_USE_VERTEXAI, GOOGLE_GENAI_USE_GCA`,
    );
    process.exit(1);
  }
=======
    const effectiveAuthType =
      enforcedType || getAuthTypeFromEnv() || configuredAuthType;

    if (!effectiveAuthType) {
      const message = `Please set an Auth method in your ${USER_SETTINGS_PATH} or specify one of the following environment variables before running: GEMINI_API_KEY, GOOGLE_GENAI_USE_VERTEXAI, GOOGLE_GENAI_USE_GCA`;
      throw new Error(message);
    }
>>>>>>> 0612839a

    const authType: AuthType = effectiveAuthType as AuthType;

    if (!useExternalAuth) {
      const err = validateAuthMethod(String(authType));
      if (err != null) {
        throw new Error(err);
      }
    }

    await nonInteractiveConfig.refreshAuth(authType);
    return nonInteractiveConfig;
  } catch (error) {
    if (nonInteractiveConfig.getOutputFormat() === OutputFormat.JSON) {
      handleError(
        error instanceof Error ? error : new Error(String(error)),
        nonInteractiveConfig,
        1,
      );
    } else {
      console.error(error instanceof Error ? error.message : String(error));
      process.exit(1);
    }
  }
}<|MERGE_RESOLUTION|>--- conflicted
+++ resolved
@@ -4,12 +4,8 @@
  * SPDX-License-Identifier: Apache-2.0
  */
 
-<<<<<<< HEAD
-import { AuthType, type Config } from '@qwen-code/qwen-code-core';
-=======
-import type { Config } from '@google/gemini-cli-core';
-import { AuthType, OutputFormat } from '@google/gemini-cli-core';
->>>>>>> 0612839a
+import type { Config } from '@qwen-code/qwen-code-core';
+import { AuthType, OutputFormat } from '@qwen-code/qwen-code-core';
 import { USER_SETTINGS_PATH } from './config/settings.js';
 import { validateAuthMethod } from './config/auth.js';
 import { type LoadedSettings } from './config/settings.js';
@@ -47,22 +43,13 @@
       }
     }
 
-<<<<<<< HEAD
-  if (!effectiveAuthType) {
-    console.error(
-      `Please set an Auth method in your ${USER_SETTINGS_PATH} or specify one of the following environment variables before running: GEMINI_API_KEY, OPENAI_API_KEY, GOOGLE_GENAI_USE_VERTEXAI, GOOGLE_GENAI_USE_GCA`,
-    );
-    process.exit(1);
-  }
-=======
     const effectiveAuthType =
       enforcedType || getAuthTypeFromEnv() || configuredAuthType;
 
     if (!effectiveAuthType) {
-      const message = `Please set an Auth method in your ${USER_SETTINGS_PATH} or specify one of the following environment variables before running: GEMINI_API_KEY, GOOGLE_GENAI_USE_VERTEXAI, GOOGLE_GENAI_USE_GCA`;
+      const message = `Please set an Auth method in your ${USER_SETTINGS_PATH} or specify one of the following environment variables before running: GEMINI_API_KEY, OPENAI_API_KEY, GOOGLE_GENAI_USE_VERTEXAI, GOOGLE_GENAI_USE_GCA`;
       throw new Error(message);
     }
->>>>>>> 0612839a
 
     const authType: AuthType = effectiveAuthType as AuthType;
 
