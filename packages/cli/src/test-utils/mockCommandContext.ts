--- conflicted
+++ resolved
@@ -5,17 +5,10 @@
  */
 
 import { vi } from 'vitest';
-<<<<<<< HEAD
-import { CommandContext } from '../ui/commands/types.js';
-import { LoadedSettings } from '../config/settings.js';
-import { GitService } from '@qwen-code/qwen-code-core';
-import { SessionStatsState } from '../ui/contexts/SessionContext.js';
-=======
 import type { CommandContext } from '../ui/commands/types.js';
 import type { LoadedSettings } from '../config/settings.js';
-import type { GitService } from '@google/gemini-cli-core';
+import type { GitService } from '@qwen-code/qwen-code-core';
 import type { SessionStatsState } from '../ui/contexts/SessionContext.js';
->>>>>>> 76553622
 
 // A utility type to make all properties of an object, and its nested objects, partial.
 type DeepPartial<T> = T extends object
