/**
 * @license
 * Copyright 2025 Google LLC
 * SPDX-License-Identifier: Apache-2.0
 */

import { ICommandLoader } from './types.js';
import { SlashCommand } from '../ui/commands/types.js';
import { Config } from '@qwen-code/qwen-code-core';
import { aboutCommand } from '../ui/commands/aboutCommand.js';
import { authCommand } from '../ui/commands/authCommand.js';
import { bugCommand } from '../ui/commands/bugCommand.js';
import { chatCommand } from '../ui/commands/chatCommand.js';
import { clearCommand } from '../ui/commands/clearCommand.js';
import { compressCommand } from '../ui/commands/compressCommand.js';
import { copyCommand } from '../ui/commands/copyCommand.js';
import { corgiCommand } from '../ui/commands/corgiCommand.js';
import { docsCommand } from '../ui/commands/docsCommand.js';
import { directoryCommand } from '../ui/commands/directoryCommand.js';
import { editorCommand } from '../ui/commands/editorCommand.js';
import { extensionsCommand } from '../ui/commands/extensionsCommand.js';
import { helpCommand } from '../ui/commands/helpCommand.js';
import { ideCommand } from '../ui/commands/ideCommand.js';
import { initCommand } from '../ui/commands/initCommand.js';
import { mcpCommand } from '../ui/commands/mcpCommand.js';
import { memoryCommand } from '../ui/commands/memoryCommand.js';
import { privacyCommand } from '../ui/commands/privacyCommand.js';
import { quitCommand, quitConfirmCommand } from '../ui/commands/quitCommand.js';
import { restoreCommand } from '../ui/commands/restoreCommand.js';
import { statsCommand } from '../ui/commands/statsCommand.js';
import { summaryCommand } from '../ui/commands/summaryCommand.js';
import { themeCommand } from '../ui/commands/themeCommand.js';
import { toolsCommand } from '../ui/commands/toolsCommand.js';
import { settingsCommand } from '../ui/commands/settingsCommand.js';
import { vimCommand } from '../ui/commands/vimCommand.js';
import { setupGithubCommand } from '../ui/commands/setupGithubCommand.js';
import { terminalSetupCommand } from '../ui/commands/terminalSetupCommand.js';
<<<<<<< HEAD
import { modelCommand } from '../ui/commands/modelCommand.js';
=======
import { agentsCommand } from '../ui/commands/agentsCommand.js';
>>>>>>> 49d79470

/**
 * Loads the core, hard-coded slash commands that are an integral part
 * of the Gemini CLI application.
 */
export class BuiltinCommandLoader implements ICommandLoader {
  constructor(private config: Config | null) {}

  /**
   * Gathers all raw built-in command definitions, injects dependencies where
   * needed (e.g., config) and filters out any that are not available.
   *
   * @param _signal An AbortSignal (unused for this synchronous loader).
   * @returns A promise that resolves to an array of `SlashCommand` objects.
   */
  async loadCommands(_signal: AbortSignal): Promise<SlashCommand[]> {
    const allDefinitions: Array<SlashCommand | null> = [
      aboutCommand,
      agentsCommand,
      authCommand,
      bugCommand,
      chatCommand,
      clearCommand,
      compressCommand,
      copyCommand,
      corgiCommand,
      docsCommand,
      directoryCommand,
      editorCommand,
      extensionsCommand,
      helpCommand,
      ideCommand(this.config),
      initCommand,
      mcpCommand,
      memoryCommand,
      modelCommand,
      privacyCommand,
      quitCommand,
      quitConfirmCommand,
      restoreCommand(this.config),
      statsCommand,
      summaryCommand,
      themeCommand,
      toolsCommand,
      settingsCommand,
      vimCommand,
      setupGithubCommand,
      terminalSetupCommand,
    ];

    return allDefinitions.filter((cmd): cmd is SlashCommand => cmd !== null);
  }
}<|MERGE_RESOLUTION|>--- conflicted
+++ resolved
@@ -35,11 +35,8 @@
 import { vimCommand } from '../ui/commands/vimCommand.js';
 import { setupGithubCommand } from '../ui/commands/setupGithubCommand.js';
 import { terminalSetupCommand } from '../ui/commands/terminalSetupCommand.js';
-<<<<<<< HEAD
 import { modelCommand } from '../ui/commands/modelCommand.js';
-=======
 import { agentsCommand } from '../ui/commands/agentsCommand.js';
->>>>>>> 49d79470
 
 /**
  * Loads the core, hard-coded slash commands that are an integral part
