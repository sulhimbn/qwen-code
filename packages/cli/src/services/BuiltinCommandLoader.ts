/**
 * @license
 * Copyright 2025 Google LLC
 * SPDX-License-Identifier: Apache-2.0
 */

import type { ICommandLoader } from './types.js';
import type { SlashCommand } from '../ui/commands/types.js';
import type { Config } from '@qwen-code/qwen-code-core';
import { aboutCommand } from '../ui/commands/aboutCommand.js';
import { agentsCommand } from '../ui/commands/agentsCommand.js';
import { approvalModeCommand } from '../ui/commands/approvalModeCommand.js';
import { authCommand } from '../ui/commands/authCommand.js';
import { bugCommand } from '../ui/commands/bugCommand.js';
import { chatCommand } from '../ui/commands/chatCommand.js';
import { clearCommand } from '../ui/commands/clearCommand.js';
import { compressCommand } from '../ui/commands/compressCommand.js';
import { copyCommand } from '../ui/commands/copyCommand.js';
import { corgiCommand } from '../ui/commands/corgiCommand.js';
import { docsCommand } from '../ui/commands/docsCommand.js';
import { directoryCommand } from '../ui/commands/directoryCommand.js';
import { editorCommand } from '../ui/commands/editorCommand.js';
import { extensionsCommand } from '../ui/commands/extensionsCommand.js';
import { helpCommand } from '../ui/commands/helpCommand.js';
import { ideCommand } from '../ui/commands/ideCommand.js';
import { initCommand } from '../ui/commands/initCommand.js';
import { mcpCommand } from '../ui/commands/mcpCommand.js';
import { memoryCommand } from '../ui/commands/memoryCommand.js';
import { modelCommand } from '../ui/commands/modelCommand.js';
<<<<<<< HEAD
=======
import { permissionsCommand } from '../ui/commands/permissionsCommand.js';
>>>>>>> 0612839a
import { privacyCommand } from '../ui/commands/privacyCommand.js';
import { quitCommand, quitConfirmCommand } from '../ui/commands/quitCommand.js';
import { restoreCommand } from '../ui/commands/restoreCommand.js';
import { settingsCommand } from '../ui/commands/settingsCommand.js';
import { statsCommand } from '../ui/commands/statsCommand.js';
import { summaryCommand } from '../ui/commands/summaryCommand.js';
import { terminalSetupCommand } from '../ui/commands/terminalSetupCommand.js';
import { themeCommand } from '../ui/commands/themeCommand.js';
import { toolsCommand } from '../ui/commands/toolsCommand.js';
import { vimCommand } from '../ui/commands/vimCommand.js';
import { setupGithubCommand } from '../ui/commands/setupGithubCommand.js';

/**
 * Loads the core, hard-coded slash commands that are an integral part
 * of the Gemini CLI application.
 */
export class BuiltinCommandLoader implements ICommandLoader {
  constructor(private config: Config | null) {}

  /**
   * Gathers all raw built-in command definitions, injects dependencies where
   * needed (e.g., config) and filters out any that are not available.
   *
   * @param _signal An AbortSignal (unused for this synchronous loader).
   * @returns A promise that resolves to an array of `SlashCommand` objects.
   */
  async loadCommands(_signal: AbortSignal): Promise<SlashCommand[]> {
    const allDefinitions: Array<SlashCommand | null> = [
      aboutCommand,
      agentsCommand,
      approvalModeCommand,
      authCommand,
      bugCommand,
      chatCommand,
      clearCommand,
      compressCommand,
      copyCommand,
      corgiCommand,
      docsCommand,
      directoryCommand,
      editorCommand,
      extensionsCommand,
      helpCommand,
      await ideCommand(),
      initCommand,
      mcpCommand,
      memoryCommand,
<<<<<<< HEAD
      modelCommand,
=======
      ...(this.config?.getUseModelRouter() ? [modelCommand] : []),
      ...(this.config?.getFolderTrust() ? [permissionsCommand] : []),
>>>>>>> 0612839a
      privacyCommand,
      quitCommand,
      quitConfirmCommand,
      restoreCommand(this.config),
      statsCommand,
      summaryCommand,
      themeCommand,
      toolsCommand,
      settingsCommand,
      vimCommand,
      setupGithubCommand,
      terminalSetupCommand,
    ];

    return allDefinitions.filter((cmd): cmd is SlashCommand => cmd !== null);
  }
}<|MERGE_RESOLUTION|>--- conflicted
+++ resolved
@@ -27,10 +27,7 @@
 import { mcpCommand } from '../ui/commands/mcpCommand.js';
 import { memoryCommand } from '../ui/commands/memoryCommand.js';
 import { modelCommand } from '../ui/commands/modelCommand.js';
-<<<<<<< HEAD
-=======
 import { permissionsCommand } from '../ui/commands/permissionsCommand.js';
->>>>>>> 0612839a
 import { privacyCommand } from '../ui/commands/privacyCommand.js';
 import { quitCommand, quitConfirmCommand } from '../ui/commands/quitCommand.js';
 import { restoreCommand } from '../ui/commands/restoreCommand.js';
@@ -78,12 +75,8 @@
       initCommand,
       mcpCommand,
       memoryCommand,
-<<<<<<< HEAD
       modelCommand,
-=======
-      ...(this.config?.getUseModelRouter() ? [modelCommand] : []),
       ...(this.config?.getFolderTrust() ? [permissionsCommand] : []),
->>>>>>> 0612839a
       privacyCommand,
       quitCommand,
       quitConfirmCommand,
