/**
 * @license
 * Copyright 2025 Google LLC
 * SPDX-License-Identifier: Apache-2.0
 */

import * as fs from 'node:fs';
import * as path from 'node:path';
import { homedir, platform } from 'node:os';
import * as dotenv from 'dotenv';
import {
  GEMINI_CONFIG_DIR as GEMINI_DIR,
  getErrorMessage,
<<<<<<< HEAD
} from '@qwen-code/qwen-code-core';
=======
  Storage,
} from '@google/gemini-cli-core';
>>>>>>> 76553622
import stripJsonComments from 'strip-json-comments';
import { DefaultLight } from '../ui/themes/default-light.js';
import { DefaultDark } from '../ui/themes/default.js';
import { isWorkspaceTrusted } from './trustedFolders.js';
import type { Settings, MemoryImportFormat } from './settingsSchema.js';
import { mergeWith } from 'lodash-es';

export type { Settings, MemoryImportFormat };

<<<<<<< HEAD
export const SETTINGS_DIRECTORY_NAME = '.qwen';
export const USER_SETTINGS_DIR = path.join(homedir(), SETTINGS_DIRECTORY_NAME);
export const USER_SETTINGS_PATH = path.join(USER_SETTINGS_DIR, 'settings.json');
=======
export const SETTINGS_DIRECTORY_NAME = '.gemini';

export const USER_SETTINGS_PATH = Storage.getGlobalSettingsPath();
export const USER_SETTINGS_DIR = path.dirname(USER_SETTINGS_PATH);
>>>>>>> 76553622
export const DEFAULT_EXCLUDED_ENV_VARS = ['DEBUG', 'DEBUG_MODE'];

const MIGRATE_V2_OVERWRITE = false;

const MIGRATION_MAP: Record<string, string> = {
  preferredEditor: 'general.preferredEditor',
  vimMode: 'general.vimMode',
  disableAutoUpdate: 'general.disableAutoUpdate',
  disableUpdateNag: 'general.disableUpdateNag',
  checkpointing: 'general.checkpointing',
  theme: 'ui.theme',
  customThemes: 'ui.customThemes',
  hideWindowTitle: 'ui.hideWindowTitle',
  hideTips: 'ui.hideTips',
  hideBanner: 'ui.hideBanner',
  hideFooter: 'ui.hideFooter',
  showMemoryUsage: 'ui.showMemoryUsage',
  showLineNumbers: 'ui.showLineNumbers',
  accessibility: 'ui.accessibility',
  ideMode: 'ide.enabled',
  hasSeenIdeIntegrationNudge: 'ide.hasSeenNudge',
  usageStatisticsEnabled: 'privacy.usageStatisticsEnabled',
  telemetry: 'telemetry',
  model: 'model.name',
  maxSessionTurns: 'model.maxSessionTurns',
  summarizeToolOutput: 'model.summarizeToolOutput',
  chatCompression: 'model.chatCompression',
  skipNextSpeakerCheck: 'model.skipNextSpeakerCheck',
  contextFileName: 'context.fileName',
  memoryImportFormat: 'context.importFormat',
  memoryDiscoveryMaxDirs: 'context.discoveryMaxDirs',
  includeDirectories: 'context.includeDirectories',
  loadMemoryFromIncludeDirectories: 'context.loadFromIncludeDirectories',
  fileFiltering: 'context.fileFiltering',
  sandbox: 'tools.sandbox',
  shouldUseNodePtyShell: 'tools.usePty',
  allowedTools: 'tools.allowed',
  coreTools: 'tools.core',
  excludeTools: 'tools.exclude',
  toolDiscoveryCommand: 'tools.discoveryCommand',
  toolCallCommand: 'tools.callCommand',
  mcpServerCommand: 'mcp.serverCommand',
  allowMCPServers: 'mcp.allowed',
  excludeMCPServers: 'mcp.excluded',
  folderTrustFeature: 'security.folderTrust.featureEnabled',
  folderTrust: 'security.folderTrust.enabled',
  selectedAuthType: 'security.auth.selectedType',
  useExternalAuth: 'security.auth.useExternal',
  autoConfigureMaxOldSpaceSize: 'advanced.autoConfigureMemory',
  dnsResolutionOrder: 'advanced.dnsResolutionOrder',
  excludedProjectEnvVars: 'advanced.excludedEnvVars',
  bugCommand: 'advanced.bugCommand',
};

export function getSystemSettingsPath(): string {
  if (process.env['GEMINI_CLI_SYSTEM_SETTINGS_PATH']) {
    return process.env['GEMINI_CLI_SYSTEM_SETTINGS_PATH'];
  }
  if (platform() === 'darwin') {
    return '/Library/Application Support/QwenCode/settings.json';
  } else if (platform() === 'win32') {
    return 'C:\\ProgramData\\qwen-code\\settings.json';
  } else {
    return '/etc/qwen-code/settings.json';
  }
}

export function getSystemDefaultsPath(): string {
  if (process.env['GEMINI_CLI_SYSTEM_DEFAULTS_PATH']) {
    return process.env['GEMINI_CLI_SYSTEM_DEFAULTS_PATH'];
  }
  return path.join(
    path.dirname(getSystemSettingsPath()),
    'system-defaults.json',
  );
}

export type { DnsResolutionOrder } from './settingsSchema.js';

export enum SettingScope {
  User = 'User',
  Workspace = 'Workspace',
  System = 'System',
  SystemDefaults = 'SystemDefaults',
}

export interface CheckpointingSettings {
  enabled?: boolean;
}

export interface SummarizeToolOutputSettings {
  tokenBudget?: number;
}

export interface AccessibilitySettings {
  disableLoadingPhrases?: boolean;
  screenReader?: boolean;
}

export interface SettingsError {
  message: string;
  path: string;
}

export interface SettingsFile {
  settings: Settings;
  path: string;
}

<<<<<<< HEAD
function mergeSettings(
  system: Settings,
  user: Settings,
  workspace: Settings,
): Settings {
  // folderTrust is not supported at workspace level.
  // eslint-disable-next-line @typescript-eslint/no-unused-vars
  const { folderTrust, ...workspaceWithoutFolderTrust } = workspace;

  return {
    ...user,
    ...workspaceWithoutFolderTrust,
    ...system,
    customThemes: {
      ...(user.customThemes || {}),
      ...(workspace.customThemes || {}),
      ...(system.customThemes || {}),
    },
    mcpServers: {
      ...(user.mcpServers || {}),
      ...(workspace.mcpServers || {}),
      ...(system.mcpServers || {}),
    },
    includeDirectories: [
      ...(system.includeDirectories || []),
      ...(user.includeDirectories || []),
      ...(workspace.includeDirectories || []),
    ],
    chatCompression: {
      ...(system.chatCompression || {}),
      ...(user.chatCompression || {}),
      ...(workspace.chatCompression || {}),
=======
function setNestedProperty(
  obj: Record<string, unknown>,
  path: string,
  value: unknown,
) {
  const keys = path.split('.');
  const lastKey = keys.pop();
  if (!lastKey) return;

  let current: Record<string, unknown> = obj;
  for (const key of keys) {
    if (current[key] === undefined) {
      current[key] = {};
    }
    const next = current[key];
    if (typeof next === 'object' && next !== null) {
      current = next as Record<string, unknown>;
    } else {
      // This path is invalid, so we stop.
      return;
    }
  }
  current[lastKey] = value;
}

function needsMigration(settings: Record<string, unknown>): boolean {
  return !('general' in settings);
}

function migrateSettingsToV2(
  flatSettings: Record<string, unknown>,
): Record<string, unknown> | null {
  if (!needsMigration(flatSettings)) {
    return null;
  }

  const v2Settings: Record<string, unknown> = {};
  const flatKeys = new Set(Object.keys(flatSettings));

  for (const [oldKey, newPath] of Object.entries(MIGRATION_MAP)) {
    if (flatKeys.has(oldKey)) {
      setNestedProperty(v2Settings, newPath, flatSettings[oldKey]);
      flatKeys.delete(oldKey);
    }
  }

  // Preserve mcpServers at the top level
  if (flatSettings['mcpServers']) {
    v2Settings['mcpServers'] = flatSettings['mcpServers'];
    flatKeys.delete('mcpServers');
  }

  // Carry over any unrecognized keys
  for (const remainingKey of flatKeys) {
    v2Settings[remainingKey] = flatSettings[remainingKey];
  }

  return v2Settings;
}

function getNestedProperty(
  obj: Record<string, unknown>,
  path: string,
): unknown {
  const keys = path.split('.');
  let current: unknown = obj;
  for (const key of keys) {
    if (typeof current !== 'object' || current === null || !(key in current)) {
      return undefined;
    }
    current = (current as Record<string, unknown>)[key];
  }
  return current;
}

const REVERSE_MIGRATION_MAP: Record<string, string> = Object.fromEntries(
  Object.entries(MIGRATION_MAP).map(([key, value]) => [value, key]),
);

// Dynamically determine the top-level keys from the V2 settings structure.
const KNOWN_V2_CONTAINERS = new Set(
  Object.values(MIGRATION_MAP).map((path) => path.split('.')[0]),
);

export function migrateSettingsToV1(
  v2Settings: Record<string, unknown>,
): Record<string, unknown> {
  const v1Settings: Record<string, unknown> = {};
  const v2Keys = new Set(Object.keys(v2Settings));

  for (const [newPath, oldKey] of Object.entries(REVERSE_MIGRATION_MAP)) {
    const value = getNestedProperty(v2Settings, newPath);
    if (value !== undefined) {
      v1Settings[oldKey] = value;
      v2Keys.delete(newPath.split('.')[0]);
    }
  }

  // Preserve mcpServers at the top level
  if (v2Settings['mcpServers']) {
    v1Settings['mcpServers'] = v2Settings['mcpServers'];
    v2Keys.delete('mcpServers');
  }

  // Carry over any unrecognized keys
  for (const remainingKey of v2Keys) {
    const value = v2Settings[remainingKey];
    if (value === undefined) {
      continue;
    }

    // Don't carry over empty objects that were just containers for migrated settings.
    if (
      KNOWN_V2_CONTAINERS.has(remainingKey) &&
      typeof value === 'object' &&
      value !== null &&
      !Array.isArray(value) &&
      Object.keys(value).length === 0
    ) {
      continue;
    }

    v1Settings[remainingKey] = value;
  }

  return v1Settings;
}

function mergeSettings(
  system: Settings,
  systemDefaults: Settings,
  user: Settings,
  workspace: Settings,
  isTrusted: boolean,
): Settings {
  const safeWorkspace = isTrusted ? workspace : ({} as Settings);

  // folderTrust is not supported at workspace level.
  const { security, ...restOfWorkspace } = safeWorkspace;
  const safeWorkspaceWithoutFolderTrust = security
    ? {
        ...restOfWorkspace,
        // eslint-disable-next-line @typescript-eslint/no-unused-vars
        security: (({ folderTrust, ...rest }) => rest)(security),
      }
    : {
        ...restOfWorkspace,
        security: {},
      };

  // Settings are merged with the following precedence (last one wins for
  // single values):
  // 1. System Defaults
  // 2. User Settings
  // 3. Workspace Settings
  // 4. System Settings (as overrides)
  //
  // For properties that are arrays (e.g., includeDirectories), the arrays
  // are concatenated. For objects (e.g., customThemes), they are merged.
  return {
    ...systemDefaults,
    ...user,
    ...safeWorkspaceWithoutFolderTrust,
    ...system,
    general: {
      ...(systemDefaults.general || {}),
      ...(user.general || {}),
      ...(safeWorkspaceWithoutFolderTrust.general || {}),
      ...(system.general || {}),
    },
    ui: {
      ...(systemDefaults.ui || {}),
      ...(user.ui || {}),
      ...(safeWorkspaceWithoutFolderTrust.ui || {}),
      ...(system.ui || {}),
      customThemes: {
        ...(systemDefaults.ui?.customThemes || {}),
        ...(user.ui?.customThemes || {}),
        ...(safeWorkspaceWithoutFolderTrust.ui?.customThemes || {}),
        ...(system.ui?.customThemes || {}),
      },
    },
    ide: {
      ...(systemDefaults.ide || {}),
      ...(user.ide || {}),
      ...(safeWorkspaceWithoutFolderTrust.ide || {}),
      ...(system.ide || {}),
    },
    privacy: {
      ...(systemDefaults.privacy || {}),
      ...(user.privacy || {}),
      ...(safeWorkspaceWithoutFolderTrust.privacy || {}),
      ...(system.privacy || {}),
    },
    telemetry: {
      ...(systemDefaults.telemetry || {}),
      ...(user.telemetry || {}),
      ...(safeWorkspaceWithoutFolderTrust.telemetry || {}),
      ...(system.telemetry || {}),
    },
    security: {
      ...(systemDefaults.security || {}),
      ...(user.security || {}),
      ...(safeWorkspaceWithoutFolderTrust.security || {}),
      ...(system.security || {}),
    },
    mcp: {
      ...(systemDefaults.mcp || {}),
      ...(user.mcp || {}),
      ...(safeWorkspaceWithoutFolderTrust.mcp || {}),
      ...(system.mcp || {}),
    },
    mcpServers: {
      ...(systemDefaults.mcpServers || {}),
      ...(user.mcpServers || {}),
      ...(safeWorkspaceWithoutFolderTrust.mcpServers || {}),
      ...(system.mcpServers || {}),
    },
    tools: {
      ...(systemDefaults.tools || {}),
      ...(user.tools || {}),
      ...(safeWorkspaceWithoutFolderTrust.tools || {}),
      ...(system.tools || {}),
    },
    context: {
      ...(systemDefaults.context || {}),
      ...(user.context || {}),
      ...(safeWorkspaceWithoutFolderTrust.context || {}),
      ...(system.context || {}),
      includeDirectories: [
        ...(systemDefaults.context?.includeDirectories || []),
        ...(user.context?.includeDirectories || []),
        ...(safeWorkspaceWithoutFolderTrust.context?.includeDirectories || []),
        ...(system.context?.includeDirectories || []),
      ],
    },
    model: {
      ...(systemDefaults.model || {}),
      ...(user.model || {}),
      ...(safeWorkspaceWithoutFolderTrust.model || {}),
      ...(system.model || {}),
      chatCompression: {
        ...(systemDefaults.model?.chatCompression || {}),
        ...(user.model?.chatCompression || {}),
        ...(safeWorkspaceWithoutFolderTrust.model?.chatCompression || {}),
        ...(system.model?.chatCompression || {}),
      },
    },
    advanced: {
      ...(systemDefaults.advanced || {}),
      ...(user.advanced || {}),
      ...(safeWorkspaceWithoutFolderTrust.advanced || {}),
      ...(system.advanced || {}),
      excludedEnvVars: [
        ...new Set([
          ...(systemDefaults.advanced?.excludedEnvVars || []),
          ...(user.advanced?.excludedEnvVars || []),
          ...(safeWorkspaceWithoutFolderTrust.advanced?.excludedEnvVars || []),
          ...(system.advanced?.excludedEnvVars || []),
        ]),
      ],
    },
    extensions: {
      ...(systemDefaults.extensions || {}),
      ...(user.extensions || {}),
      ...(safeWorkspaceWithoutFolderTrust.extensions || {}),
      ...(system.extensions || {}),
      disabled: [
        ...new Set([
          ...(systemDefaults.extensions?.disabled || []),
          ...(user.extensions?.disabled || []),
          ...(safeWorkspaceWithoutFolderTrust.extensions?.disabled || []),
          ...(system.extensions?.disabled || []),
        ]),
      ],
      workspacesWithMigrationNudge: [
        ...new Set([
          ...(systemDefaults.extensions?.workspacesWithMigrationNudge || []),
          ...(user.extensions?.workspacesWithMigrationNudge || []),
          ...(safeWorkspaceWithoutFolderTrust.extensions
            ?.workspacesWithMigrationNudge || []),
          ...(system.extensions?.workspacesWithMigrationNudge || []),
        ]),
      ],
>>>>>>> 76553622
    },
  };
}

export class LoadedSettings {
  constructor(
    system: SettingsFile,
    systemDefaults: SettingsFile,
    user: SettingsFile,
    workspace: SettingsFile,
    errors: SettingsError[],
    isTrusted: boolean,
    migratedInMemorScopes: Set<SettingScope>,
  ) {
    this.system = system;
    this.systemDefaults = systemDefaults;
    this.user = user;
    this.workspace = workspace;
    this.errors = errors;
    this.isTrusted = isTrusted;
    this.migratedInMemorScopes = migratedInMemorScopes;
    this._merged = this.computeMergedSettings();
  }

  readonly system: SettingsFile;
  readonly systemDefaults: SettingsFile;
  readonly user: SettingsFile;
  readonly workspace: SettingsFile;
  readonly errors: SettingsError[];
  readonly isTrusted: boolean;
  readonly migratedInMemorScopes: Set<SettingScope>;

  private _merged: Settings;

  get merged(): Settings {
    return this._merged;
  }

  private computeMergedSettings(): Settings {
    return mergeSettings(
      this.system.settings,
<<<<<<< HEAD
      this.user.settings,
      this.workspace.settings,
=======
      this.systemDefaults.settings,
      this.user.settings,
      this.workspace.settings,
      this.isTrusted,
>>>>>>> 76553622
    );
  }

  forScope(scope: SettingScope): SettingsFile {
    switch (scope) {
      case SettingScope.User:
        return this.user;
      case SettingScope.Workspace:
        return this.workspace;
      case SettingScope.System:
        return this.system;
      case SettingScope.SystemDefaults:
        return this.systemDefaults;
      default:
        throw new Error(`Invalid scope: ${scope}`);
    }
  }

  setValue(scope: SettingScope, key: string, value: unknown): void {
    const settingsFile = this.forScope(scope);
    setNestedProperty(settingsFile.settings, key, value);
    this._merged = this.computeMergedSettings();
    saveSettings(settingsFile);
  }
}

function resolveEnvVarsInString(value: string): string {
  const envVarRegex = /\$(?:(\w+)|{([^}]+)})/g; // Find $VAR_NAME or ${VAR_NAME}
  return value.replace(envVarRegex, (match, varName1, varName2) => {
    const varName = varName1 || varName2;
    if (process && process.env && typeof process.env[varName] === 'string') {
      return process.env[varName]!;
    }
    return match;
  });
}

function resolveEnvVarsInObject<T>(obj: T): T {
  if (
    obj === null ||
    obj === undefined ||
    typeof obj === 'boolean' ||
    typeof obj === 'number'
  ) {
    return obj;
  }

  if (typeof obj === 'string') {
    return resolveEnvVarsInString(obj) as unknown as T;
  }

  if (Array.isArray(obj)) {
    return obj.map((item) => resolveEnvVarsInObject(item)) as unknown as T;
  }

  if (typeof obj === 'object') {
    const newObj = { ...obj } as T;
    for (const key in newObj) {
      if (Object.prototype.hasOwnProperty.call(newObj, key)) {
        newObj[key] = resolveEnvVarsInObject(newObj[key]);
      }
    }
    return newObj;
  }

  return obj;
}

function findEnvFile(startDir: string): string | null {
  let currentDir = path.resolve(startDir);
  while (true) {
    // prefer gemini-specific .env under GEMINI_DIR
    const geminiEnvPath = path.join(currentDir, GEMINI_DIR, '.env');
    if (fs.existsSync(geminiEnvPath)) {
      return geminiEnvPath;
    }
    const envPath = path.join(currentDir, '.env');
    if (fs.existsSync(envPath)) {
      return envPath;
    }
    const parentDir = path.dirname(currentDir);
    if (parentDir === currentDir || !parentDir) {
      // check .env under home as fallback, again preferring gemini-specific .env
      const homeGeminiEnvPath = path.join(homedir(), GEMINI_DIR, '.env');
      if (fs.existsSync(homeGeminiEnvPath)) {
        return homeGeminiEnvPath;
      }
      const homeEnvPath = path.join(homedir(), '.env');
      if (fs.existsSync(homeEnvPath)) {
        return homeEnvPath;
      }
      return null;
    }
    currentDir = parentDir;
  }
}

export function setUpCloudShellEnvironment(envFilePath: string | null): void {
  // Special handling for GOOGLE_CLOUD_PROJECT in Cloud Shell:
  // Because GOOGLE_CLOUD_PROJECT in Cloud Shell tracks the project
  // set by the user using "gcloud config set project" we do not want to
  // use its value. So, unless the user overrides GOOGLE_CLOUD_PROJECT in
  // one of the .env files, we set the Cloud Shell-specific default here.
  if (envFilePath && fs.existsSync(envFilePath)) {
    const envFileContent = fs.readFileSync(envFilePath);
    const parsedEnv = dotenv.parse(envFileContent);
    if (parsedEnv['GOOGLE_CLOUD_PROJECT']) {
      // .env file takes precedence in Cloud Shell
      process.env['GOOGLE_CLOUD_PROJECT'] = parsedEnv['GOOGLE_CLOUD_PROJECT'];
    } else {
      // If not in .env, set to default and override global
      process.env['GOOGLE_CLOUD_PROJECT'] = 'cloudshell-gca';
    }
  } else {
    // If no .env file, set to default and override global
    process.env['GOOGLE_CLOUD_PROJECT'] = 'cloudshell-gca';
  }
}

export function loadEnvironment(settings?: Settings): void {
  const envFilePath = findEnvFile(process.cwd());

  // Cloud Shell environment variable handling
  if (process.env['CLOUD_SHELL'] === 'true') {
    setUpCloudShellEnvironment(envFilePath);
  }

  // If no settings provided, try to load workspace settings for exclusions
  let resolvedSettings = settings;
  if (!resolvedSettings) {
    const workspaceSettingsPath = new Storage(
      process.cwd(),
    ).getWorkspaceSettingsPath();
    try {
      if (fs.existsSync(workspaceSettingsPath)) {
        const workspaceContent = fs.readFileSync(
          workspaceSettingsPath,
          'utf-8',
        );
        const parsedWorkspaceSettings = JSON.parse(
          stripJsonComments(workspaceContent),
        ) as Settings;
        resolvedSettings = resolveEnvVarsInObject(parsedWorkspaceSettings);
      }
    } catch (_e) {
      // Ignore errors loading workspace settings
    }
  }

  if (envFilePath) {
    // Manually parse and load environment variables to handle exclusions correctly.
    // This avoids modifying environment variables that were already set from the shell.
    try {
      const envFileContent = fs.readFileSync(envFilePath, 'utf-8');
      const parsedEnv = dotenv.parse(envFileContent);

      const excludedVars =
        resolvedSettings?.advanced?.excludedEnvVars ||
        DEFAULT_EXCLUDED_ENV_VARS;
      const isProjectEnvFile = !envFilePath.includes(GEMINI_DIR);

      for (const key in parsedEnv) {
        if (Object.hasOwn(parsedEnv, key)) {
          // If it's a project .env file, skip loading excluded variables.
          if (isProjectEnvFile && excludedVars.includes(key)) {
            continue;
          }

          // Load variable only if it's not already set in the environment.
          if (!Object.hasOwn(process.env, key)) {
            process.env[key] = parsedEnv[key];
          }
        }
      }
    } catch (_e) {
      // Errors are ignored to match the behavior of `dotenv.config({ quiet: true })`.
    }
  }
}

/**
 * Loads settings from user and workspace directories.
 * Project settings override user settings.
 */
export function loadSettings(workspaceDir: string): LoadedSettings {
  let systemSettings: Settings = {};
  let systemDefaultSettings: Settings = {};
  let userSettings: Settings = {};
  let workspaceSettings: Settings = {};
  const settingsErrors: SettingsError[] = [];
  const systemSettingsPath = getSystemSettingsPath();
  const systemDefaultsPath = getSystemDefaultsPath();
  const migratedInMemorScopes = new Set<SettingScope>();

  // Resolve paths to their canonical representation to handle symlinks
  const resolvedWorkspaceDir = path.resolve(workspaceDir);
  const resolvedHomeDir = path.resolve(homedir());

  let realWorkspaceDir = resolvedWorkspaceDir;
  try {
    // fs.realpathSync gets the "true" path, resolving any symlinks
    realWorkspaceDir = fs.realpathSync(resolvedWorkspaceDir);
  } catch (_e) {
    // This is okay. The path might not exist yet, and that's a valid state.
  }

  // We expect homedir to always exist and be resolvable.
  const realHomeDir = fs.realpathSync(resolvedHomeDir);

<<<<<<< HEAD
  const workspaceSettingsPath = getWorkspaceSettingsPath(workspaceDir);

  // Load system settings
  try {
    if (fs.existsSync(systemSettingsPath)) {
      const systemContent = fs.readFileSync(systemSettingsPath, 'utf-8');
      systemSettings = JSON.parse(stripJsonComments(systemContent)) as Settings;
    }
  } catch (error: unknown) {
    settingsErrors.push({
      message: getErrorMessage(error),
      path: systemSettingsPath,
    });
  }

  // Load user settings
  try {
    if (fs.existsSync(USER_SETTINGS_PATH)) {
      const userContent = fs.readFileSync(USER_SETTINGS_PATH, 'utf-8');
      userSettings = JSON.parse(stripJsonComments(userContent)) as Settings;
      // Support legacy theme names
      if (userSettings.theme && userSettings.theme === 'VS') {
        userSettings.theme = DefaultLight.name;
      } else if (userSettings.theme && userSettings.theme === 'VS2015') {
        userSettings.theme = DefaultDark.name;
      }
    }
  } catch (error: unknown) {
    settingsErrors.push({
      message: getErrorMessage(error),
      path: USER_SETTINGS_PATH,
    });
  }

  if (realWorkspaceDir !== realHomeDir) {
    // Load workspace settings
    try {
      if (fs.existsSync(workspaceSettingsPath)) {
        const projectContent = fs.readFileSync(workspaceSettingsPath, 'utf-8');
        workspaceSettings = JSON.parse(
          stripJsonComments(projectContent),
        ) as Settings;
        if (workspaceSettings.theme && workspaceSettings.theme === 'VS') {
          workspaceSettings.theme = DefaultLight.name;
        } else if (
          workspaceSettings.theme &&
          workspaceSettings.theme === 'VS2015'
=======
  const workspaceSettingsPath = new Storage(
    workspaceDir,
  ).getWorkspaceSettingsPath();

  const loadAndMigrate = (filePath: string, scope: SettingScope): Settings => {
    try {
      if (fs.existsSync(filePath)) {
        const content = fs.readFileSync(filePath, 'utf-8');
        const rawSettings: unknown = JSON.parse(stripJsonComments(content));

        if (
          typeof rawSettings !== 'object' ||
          rawSettings === null ||
          Array.isArray(rawSettings)
>>>>>>> 76553622
        ) {
          settingsErrors.push({
            message: 'Settings file is not a valid JSON object.',
            path: filePath,
          });
          return {};
        }

        let settingsObject = rawSettings as Record<string, unknown>;
        if (needsMigration(settingsObject)) {
          const migratedSettings = migrateSettingsToV2(settingsObject);
          if (migratedSettings) {
            if (MIGRATE_V2_OVERWRITE) {
              try {
                fs.renameSync(filePath, `${filePath}.orig`);
                fs.writeFileSync(
                  filePath,
                  JSON.stringify(migratedSettings, null, 2),
                  'utf-8',
                );
              } catch (e) {
                console.error(
                  `Error migrating settings file on disk: ${getErrorMessage(
                    e,
                  )}`,
                );
              }
            } else {
              migratedInMemorScopes.add(scope);
            }
            settingsObject = migratedSettings;
          }
        }
        return settingsObject as Settings;
      }
    } catch (error: unknown) {
      settingsErrors.push({
        message: getErrorMessage(error),
        path: filePath,
      });
    }
    return {};
  };

  systemSettings = loadAndMigrate(systemSettingsPath, SettingScope.System);
  systemDefaultSettings = loadAndMigrate(
    systemDefaultsPath,
    SettingScope.SystemDefaults,
  );
  userSettings = loadAndMigrate(USER_SETTINGS_PATH, SettingScope.User);

  if (realWorkspaceDir !== realHomeDir) {
    workspaceSettings = loadAndMigrate(
      workspaceSettingsPath,
      SettingScope.Workspace,
    );
  }

<<<<<<< HEAD
  // Create a temporary merged settings object to pass to loadEnvironment.
  const tempMergedSettings = mergeSettings(
    systemSettings,
    userSettings,
    workspaceSettings,
=======
  // Support legacy theme names
  if (userSettings.ui?.theme === 'VS') {
    userSettings.ui.theme = DefaultLight.name;
  } else if (userSettings.ui?.theme === 'VS2015') {
    userSettings.ui.theme = DefaultDark.name;
  }
  if (workspaceSettings.ui?.theme === 'VS') {
    workspaceSettings.ui.theme = DefaultLight.name;
  } else if (workspaceSettings.ui?.theme === 'VS2015') {
    workspaceSettings.ui.theme = DefaultDark.name;
  }

  // For the initial trust check, we can only use user and system settings.
  const initialTrustCheckSettings = mergeWith({}, systemSettings, userSettings);
  const isTrusted =
    isWorkspaceTrusted(initialTrustCheckSettings as Settings) ?? true;

  // Create a temporary merged settings object to pass to loadEnvironment.
  const tempMergedSettings = mergeSettings(
    systemSettings,
    systemDefaultSettings,
    userSettings,
    workspaceSettings,
    isTrusted,
>>>>>>> 76553622
  );

  // loadEnviroment depends on settings so we have to create a temp version of
  // the settings to avoid a cycle
  loadEnvironment(tempMergedSettings);

  // Now that the environment is loaded, resolve variables in the settings.
  systemSettings = resolveEnvVarsInObject(systemSettings);
  userSettings = resolveEnvVarsInObject(userSettings);
  workspaceSettings = resolveEnvVarsInObject(workspaceSettings);

  // Create LoadedSettings first
  const loadedSettings = new LoadedSettings(
    {
      path: systemSettingsPath,
      settings: systemSettings,
    },
    {
      path: systemDefaultsPath,
      settings: systemDefaultSettings,
    },
    {
      path: USER_SETTINGS_PATH,
      settings: userSettings,
    },
    {
      path: workspaceSettingsPath,
      settings: workspaceSettings,
    },
    settingsErrors,
    isTrusted,
    migratedInMemorScopes,
  );

<<<<<<< HEAD
  // Validate chatCompression settings
  const chatCompression = loadedSettings.merged.chatCompression;
  const threshold = chatCompression?.contextPercentageThreshold;
  if (
    threshold != null &&
    (typeof threshold !== 'number' || threshold < 0 || threshold > 1)
  ) {
    console.warn(
      `Invalid value for chatCompression.contextPercentageThreshold: "${threshold}". Please use a value between 0 and 1. Using default compression settings.`,
    );
    delete loadedSettings.merged.chatCompression;
  }

=======
>>>>>>> 76553622
  return loadedSettings;
}

export function saveSettings(settingsFile: SettingsFile): void {
  try {
    // Ensure the directory exists
    const dirPath = path.dirname(settingsFile.path);
    if (!fs.existsSync(dirPath)) {
      fs.mkdirSync(dirPath, { recursive: true });
    }

    let settingsToSave = settingsFile.settings;
    if (!MIGRATE_V2_OVERWRITE) {
      settingsToSave = migrateSettingsToV1(
        settingsToSave as Record<string, unknown>,
      ) as Settings;
    }

    fs.writeFileSync(
      settingsFile.path,
      JSON.stringify(settingsToSave, null, 2),
      'utf-8',
    );
  } catch (error) {
    console.error('Error saving user settings file:', error);
  }
}<|MERGE_RESOLUTION|>--- conflicted
+++ resolved
@@ -11,12 +11,8 @@
 import {
   GEMINI_CONFIG_DIR as GEMINI_DIR,
   getErrorMessage,
-<<<<<<< HEAD
+  Storage,
 } from '@qwen-code/qwen-code-core';
-=======
-  Storage,
-} from '@google/gemini-cli-core';
->>>>>>> 76553622
 import stripJsonComments from 'strip-json-comments';
 import { DefaultLight } from '../ui/themes/default-light.js';
 import { DefaultDark } from '../ui/themes/default.js';
@@ -26,16 +22,9 @@
 
 export type { Settings, MemoryImportFormat };
 
-<<<<<<< HEAD
 export const SETTINGS_DIRECTORY_NAME = '.qwen';
-export const USER_SETTINGS_DIR = path.join(homedir(), SETTINGS_DIRECTORY_NAME);
-export const USER_SETTINGS_PATH = path.join(USER_SETTINGS_DIR, 'settings.json');
-=======
-export const SETTINGS_DIRECTORY_NAME = '.gemini';
-
 export const USER_SETTINGS_PATH = Storage.getGlobalSettingsPath();
 export const USER_SETTINGS_DIR = path.dirname(USER_SETTINGS_PATH);
->>>>>>> 76553622
 export const DEFAULT_EXCLUDED_ENV_VARS = ['DEBUG', 'DEBUG_MODE'];
 
 const MIGRATE_V2_OVERWRITE = false;
@@ -91,8 +80,8 @@
 };
 
 export function getSystemSettingsPath(): string {
-  if (process.env['GEMINI_CLI_SYSTEM_SETTINGS_PATH']) {
-    return process.env['GEMINI_CLI_SYSTEM_SETTINGS_PATH'];
+  if (process.env['QWEN_CODE_SYSTEM_SETTINGS_PATH']) {
+    return process.env['QWEN_CODE_SYSTEM_SETTINGS_PATH'];
   }
   if (platform() === 'darwin') {
     return '/Library/Application Support/QwenCode/settings.json';
@@ -104,8 +93,8 @@
 }
 
 export function getSystemDefaultsPath(): string {
-  if (process.env['GEMINI_CLI_SYSTEM_DEFAULTS_PATH']) {
-    return process.env['GEMINI_CLI_SYSTEM_DEFAULTS_PATH'];
+  if (process.env['QWEN_CODE_SYSTEM_DEFAULTS_PATH']) {
+    return process.env['QWEN_CODE_SYSTEM_DEFAULTS_PATH'];
   }
   return path.join(
     path.dirname(getSystemSettingsPath()),
@@ -145,40 +134,6 @@
   path: string;
 }
 
-<<<<<<< HEAD
-function mergeSettings(
-  system: Settings,
-  user: Settings,
-  workspace: Settings,
-): Settings {
-  // folderTrust is not supported at workspace level.
-  // eslint-disable-next-line @typescript-eslint/no-unused-vars
-  const { folderTrust, ...workspaceWithoutFolderTrust } = workspace;
-
-  return {
-    ...user,
-    ...workspaceWithoutFolderTrust,
-    ...system,
-    customThemes: {
-      ...(user.customThemes || {}),
-      ...(workspace.customThemes || {}),
-      ...(system.customThemes || {}),
-    },
-    mcpServers: {
-      ...(user.mcpServers || {}),
-      ...(workspace.mcpServers || {}),
-      ...(system.mcpServers || {}),
-    },
-    includeDirectories: [
-      ...(system.includeDirectories || []),
-      ...(user.includeDirectories || []),
-      ...(workspace.includeDirectories || []),
-    ],
-    chatCompression: {
-      ...(system.chatCompression || {}),
-      ...(user.chatCompression || {}),
-      ...(workspace.chatCompression || {}),
-=======
 function setNestedProperty(
   obj: Record<string, unknown>,
   path: string,
@@ -463,7 +418,6 @@
           ...(system.extensions?.workspacesWithMigrationNudge || []),
         ]),
       ],
->>>>>>> 76553622
     },
   };
 }
@@ -505,15 +459,10 @@
   private computeMergedSettings(): Settings {
     return mergeSettings(
       this.system.settings,
-<<<<<<< HEAD
-      this.user.settings,
-      this.workspace.settings,
-=======
       this.systemDefaults.settings,
       this.user.settings,
       this.workspace.settings,
       this.isTrusted,
->>>>>>> 76553622
     );
   }
 
@@ -723,55 +672,6 @@
   // We expect homedir to always exist and be resolvable.
   const realHomeDir = fs.realpathSync(resolvedHomeDir);
 
-<<<<<<< HEAD
-  const workspaceSettingsPath = getWorkspaceSettingsPath(workspaceDir);
-
-  // Load system settings
-  try {
-    if (fs.existsSync(systemSettingsPath)) {
-      const systemContent = fs.readFileSync(systemSettingsPath, 'utf-8');
-      systemSettings = JSON.parse(stripJsonComments(systemContent)) as Settings;
-    }
-  } catch (error: unknown) {
-    settingsErrors.push({
-      message: getErrorMessage(error),
-      path: systemSettingsPath,
-    });
-  }
-
-  // Load user settings
-  try {
-    if (fs.existsSync(USER_SETTINGS_PATH)) {
-      const userContent = fs.readFileSync(USER_SETTINGS_PATH, 'utf-8');
-      userSettings = JSON.parse(stripJsonComments(userContent)) as Settings;
-      // Support legacy theme names
-      if (userSettings.theme && userSettings.theme === 'VS') {
-        userSettings.theme = DefaultLight.name;
-      } else if (userSettings.theme && userSettings.theme === 'VS2015') {
-        userSettings.theme = DefaultDark.name;
-      }
-    }
-  } catch (error: unknown) {
-    settingsErrors.push({
-      message: getErrorMessage(error),
-      path: USER_SETTINGS_PATH,
-    });
-  }
-
-  if (realWorkspaceDir !== realHomeDir) {
-    // Load workspace settings
-    try {
-      if (fs.existsSync(workspaceSettingsPath)) {
-        const projectContent = fs.readFileSync(workspaceSettingsPath, 'utf-8');
-        workspaceSettings = JSON.parse(
-          stripJsonComments(projectContent),
-        ) as Settings;
-        if (workspaceSettings.theme && workspaceSettings.theme === 'VS') {
-          workspaceSettings.theme = DefaultLight.name;
-        } else if (
-          workspaceSettings.theme &&
-          workspaceSettings.theme === 'VS2015'
-=======
   const workspaceSettingsPath = new Storage(
     workspaceDir,
   ).getWorkspaceSettingsPath();
@@ -786,7 +686,6 @@
           typeof rawSettings !== 'object' ||
           rawSettings === null ||
           Array.isArray(rawSettings)
->>>>>>> 76553622
         ) {
           settingsErrors.push({
             message: 'Settings file is not a valid JSON object.',
@@ -845,13 +744,6 @@
     );
   }
 
-<<<<<<< HEAD
-  // Create a temporary merged settings object to pass to loadEnvironment.
-  const tempMergedSettings = mergeSettings(
-    systemSettings,
-    userSettings,
-    workspaceSettings,
-=======
   // Support legacy theme names
   if (userSettings.ui?.theme === 'VS') {
     userSettings.ui.theme = DefaultLight.name;
@@ -876,7 +768,6 @@
     userSettings,
     workspaceSettings,
     isTrusted,
->>>>>>> 76553622
   );
 
   // loadEnviroment depends on settings so we have to create a temp version of
@@ -911,22 +802,6 @@
     migratedInMemorScopes,
   );
 
-<<<<<<< HEAD
-  // Validate chatCompression settings
-  const chatCompression = loadedSettings.merged.chatCompression;
-  const threshold = chatCompression?.contextPercentageThreshold;
-  if (
-    threshold != null &&
-    (typeof threshold !== 'number' || threshold < 0 || threshold > 1)
-  ) {
-    console.warn(
-      `Invalid value for chatCompression.contextPercentageThreshold: "${threshold}". Please use a value between 0 and 1. Using default compression settings.`,
-    );
-    delete loadedSettings.merged.chatCompression;
-  }
-
-=======
->>>>>>> 76553622
   return loadedSettings;
 }
 
