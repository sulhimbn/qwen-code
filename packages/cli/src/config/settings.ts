/**
 * @license
 * Copyright 2025 Google LLC
 * SPDX-License-Identifier: Apache-2.0
 */

import * as fs from 'node:fs';
import * as path from 'node:path';
import { homedir, platform } from 'node:os';
import * as dotenv from 'dotenv';
import process from 'node:process';
import {
  FatalConfigError,
  GEMINI_CONFIG_DIR as GEMINI_DIR,
  getErrorMessage,
  Storage,
} from '@qwen-code/qwen-code-core';
import stripJsonComments from 'strip-json-comments';
import { DefaultLight } from '../ui/themes/default-light.js';
import { DefaultDark } from '../ui/themes/default.js';
import { isWorkspaceTrusted } from './trustedFolders.js';
import {
  type Settings,
  type MemoryImportFormat,
  type MergeStrategy,
  type SettingsSchema,
  type SettingDefinition,
  getSettingsSchema,
} from './settingsSchema.js';
import { resolveEnvVarsInObject } from '../utils/envVarResolver.js';
import { customDeepMerge, type MergeableObject } from '../utils/deepMerge.js';
import { updateSettingsFilePreservingFormat } from '../utils/commentJson.js';
import { disableExtension } from './extension.js';

function getMergeStrategyForPath(path: string[]): MergeStrategy | undefined {
  let current: SettingDefinition | undefined = undefined;
  let currentSchema: SettingsSchema | undefined = getSettingsSchema();

  for (const key of path) {
    if (!currentSchema || !currentSchema[key]) {
      return undefined;
    }
    current = currentSchema[key];
    currentSchema = current.properties;
  }

  return current?.mergeStrategy;
}

export type { Settings, MemoryImportFormat };

export const SETTINGS_DIRECTORY_NAME = '.qwen';
export const USER_SETTINGS_PATH = Storage.getGlobalSettingsPath();
export const USER_SETTINGS_DIR = path.dirname(USER_SETTINGS_PATH);
export const DEFAULT_EXCLUDED_ENV_VARS = ['DEBUG', 'DEBUG_MODE'];

const MIGRATE_V2_OVERWRITE = true;

const MIGRATION_MAP: Record<string, string> = {
  accessibility: 'ui.accessibility',
  allowedTools: 'tools.allowed',
  allowMCPServers: 'mcp.allowed',
  autoAccept: 'tools.autoAccept',
  autoConfigureMaxOldSpaceSize: 'advanced.autoConfigureMemory',
  bugCommand: 'advanced.bugCommand',
  chatCompression: 'model.chatCompression',
  checkpointing: 'general.checkpointing',
  coreTools: 'tools.core',
  contextFileName: 'context.fileName',
  customThemes: 'ui.customThemes',
  customWittyPhrases: 'ui.customWittyPhrases',
  debugKeystrokeLogging: 'general.debugKeystrokeLogging',
  disableAutoUpdate: 'general.disableAutoUpdate',
  disableUpdateNag: 'general.disableUpdateNag',
  dnsResolutionOrder: 'advanced.dnsResolutionOrder',
  enableMessageBusIntegration: 'tools.enableMessageBusIntegration',
  enablePromptCompletion: 'general.enablePromptCompletion',
  enforcedAuthType: 'security.auth.enforcedType',
  excludeTools: 'tools.exclude',
  excludeMCPServers: 'mcp.excluded',
  excludedProjectEnvVars: 'advanced.excludedEnvVars',
  extensionManagement: 'experimental.extensionManagement',
  extensions: 'extensions',
  fileFiltering: 'context.fileFiltering',
  folderTrustFeature: 'security.folderTrust.featureEnabled',
  folderTrust: 'security.folderTrust.enabled',
  hasSeenIdeIntegrationNudge: 'ide.hasSeenNudge',
  hideWindowTitle: 'ui.hideWindowTitle',
  showStatusInTitle: 'ui.showStatusInTitle',
  hideTips: 'ui.hideTips',
  hideBanner: 'ui.hideBanner',
  hideFooter: 'ui.hideFooter',
  hideCWD: 'ui.footer.hideCWD',
  hideSandboxStatus: 'ui.footer.hideSandboxStatus',
  hideModelInfo: 'ui.footer.hideModelInfo',
  hideContextSummary: 'ui.hideContextSummary',
  showMemoryUsage: 'ui.showMemoryUsage',
  showLineNumbers: 'ui.showLineNumbers',
  showCitations: 'ui.showCitations',
  ideMode: 'ide.enabled',
  includeDirectories: 'context.includeDirectories',
  loadMemoryFromIncludeDirectories: 'context.loadFromIncludeDirectories',
  maxSessionTurns: 'model.maxSessionTurns',
  mcpServers: 'mcpServers',
  mcpServerCommand: 'mcp.serverCommand',
  memoryImportFormat: 'context.importFormat',
  memoryDiscoveryMaxDirs: 'context.discoveryMaxDirs',
  model: 'model.name',
  preferredEditor: 'general.preferredEditor',
  sandbox: 'tools.sandbox',
<<<<<<< HEAD
  shouldUseNodePtyShell: 'tools.usePty',
  allowedTools: 'tools.allowed',
  coreTools: 'tools.core',
  excludeTools: 'tools.exclude',
=======
  selectedAuthType: 'security.auth.selectedType',
  shouldUseNodePtyShell: 'tools.shell.enableInteractiveShell',
  shellPager: 'tools.shell.pager',
  shellShowColor: 'tools.shell.showColor',
  skipNextSpeakerCheck: 'model.skipNextSpeakerCheck',
  summarizeToolOutput: 'model.summarizeToolOutput',
  telemetry: 'telemetry',
  theme: 'ui.theme',
>>>>>>> 0612839a
  toolDiscoveryCommand: 'tools.discoveryCommand',
  toolCallCommand: 'tools.callCommand',
  usageStatisticsEnabled: 'privacy.usageStatisticsEnabled',
  useExternalAuth: 'security.auth.useExternal',
  useRipgrep: 'tools.useRipgrep',
  vimMode: 'general.vimMode',
};

export function getSystemSettingsPath(): string {
  if (process.env['QWEN_CODE_SYSTEM_SETTINGS_PATH']) {
    return process.env['QWEN_CODE_SYSTEM_SETTINGS_PATH'];
  }
  if (platform() === 'darwin') {
    return '/Library/Application Support/QwenCode/settings.json';
  } else if (platform() === 'win32') {
    return 'C:\\ProgramData\\qwen-code\\settings.json';
  } else {
    return '/etc/qwen-code/settings.json';
  }
}

export function getSystemDefaultsPath(): string {
  if (process.env['QWEN_CODE_SYSTEM_DEFAULTS_PATH']) {
    return process.env['QWEN_CODE_SYSTEM_DEFAULTS_PATH'];
  }
  return path.join(
    path.dirname(getSystemSettingsPath()),
    'system-defaults.json',
  );
}

export type { DnsResolutionOrder } from './settingsSchema.js';

export enum SettingScope {
  User = 'User',
  Workspace = 'Workspace',
  System = 'System',
  SystemDefaults = 'SystemDefaults',
}

export interface CheckpointingSettings {
  enabled?: boolean;
}

export interface SummarizeToolOutputSettings {
  tokenBudget?: number;
}

export interface AccessibilitySettings {
  disableLoadingPhrases?: boolean;
  screenReader?: boolean;
}

export interface SettingsError {
  message: string;
  path: string;
}

export interface SettingsFile {
  settings: Settings;
  originalSettings: Settings;
  path: string;
  rawJson?: string;
}

function setNestedProperty(
  obj: Record<string, unknown>,
  path: string,
  value: unknown,
) {
  const keys = path.split('.');
  const lastKey = keys.pop();
  if (!lastKey) return;

  let current: Record<string, unknown> = obj;
  for (const key of keys) {
    if (current[key] === undefined) {
      current[key] = {};
    }
    const next = current[key];
    if (typeof next === 'object' && next !== null) {
      current = next as Record<string, unknown>;
    } else {
      // This path is invalid, so we stop.
      return;
    }
  }
  current[lastKey] = value;
}

export function needsMigration(settings: Record<string, unknown>): boolean {
  // A file needs migration if it contains any top-level key that is moved to a
  // nested location in V2.
  const hasV1Keys = Object.entries(MIGRATION_MAP).some(([v1Key, v2Path]) => {
    if (v1Key === v2Path || !(v1Key in settings)) {
      return false;
    }
    // If a key exists that is both a V1 key and a V2 container (like 'model'),
    // we need to check the type. If it's an object, it's a V2 container and not
    // a V1 key that needs migration.
    if (
      KNOWN_V2_CONTAINERS.has(v1Key) &&
      typeof settings[v1Key] === 'object' &&
      settings[v1Key] !== null
    ) {
      return false;
    }
    return true;
  });

  return hasV1Keys;
}

function migrateSettingsToV2(
  flatSettings: Record<string, unknown>,
): Record<string, unknown> | null {
  if (!needsMigration(flatSettings)) {
    return null;
  }

  const v2Settings: Record<string, unknown> = {};
  const flatKeys = new Set(Object.keys(flatSettings));

  for (const [oldKey, newPath] of Object.entries(MIGRATION_MAP)) {
    if (flatKeys.has(oldKey)) {
      setNestedProperty(v2Settings, newPath, flatSettings[oldKey]);
      flatKeys.delete(oldKey);
    }
  }

  // Preserve mcpServers at the top level
  if (flatSettings['mcpServers']) {
    v2Settings['mcpServers'] = flatSettings['mcpServers'];
    flatKeys.delete('mcpServers');
  }

  // Carry over any unrecognized keys
  for (const remainingKey of flatKeys) {
    const existingValue = v2Settings[remainingKey];
    const newValue = flatSettings[remainingKey];

    if (
      typeof existingValue === 'object' &&
      existingValue !== null &&
      !Array.isArray(existingValue) &&
      typeof newValue === 'object' &&
      newValue !== null &&
      !Array.isArray(newValue)
    ) {
      const pathAwareGetStrategy = (path: string[]) =>
        getMergeStrategyForPath([remainingKey, ...path]);
      v2Settings[remainingKey] = customDeepMerge(
        pathAwareGetStrategy,
        {},
        newValue as MergeableObject,
        existingValue as MergeableObject,
      );
    } else {
      v2Settings[remainingKey] = newValue;
    }
  }

  return v2Settings;
}

function getNestedProperty(
  obj: Record<string, unknown>,
  path: string,
): unknown {
  const keys = path.split('.');
  let current: unknown = obj;
  for (const key of keys) {
    if (typeof current !== 'object' || current === null || !(key in current)) {
      return undefined;
    }
    current = (current as Record<string, unknown>)[key];
  }
  return current;
}

const REVERSE_MIGRATION_MAP: Record<string, string> = Object.fromEntries(
  Object.entries(MIGRATION_MAP).map(([key, value]) => [value, key]),
);

// Dynamically determine the top-level keys from the V2 settings structure.
const KNOWN_V2_CONTAINERS = new Set(
  Object.values(MIGRATION_MAP).map((path) => path.split('.')[0]),
);

export function migrateSettingsToV1(
  v2Settings: Record<string, unknown>,
): Record<string, unknown> {
  const v1Settings: Record<string, unknown> = {};
  const v2Keys = new Set(Object.keys(v2Settings));

  for (const [newPath, oldKey] of Object.entries(REVERSE_MIGRATION_MAP)) {
    const value = getNestedProperty(v2Settings, newPath);
    if (value !== undefined) {
      v1Settings[oldKey] = value;
      v2Keys.delete(newPath.split('.')[0]);
    }
  }

  // Preserve mcpServers at the top level
  if (v2Settings['mcpServers']) {
    v1Settings['mcpServers'] = v2Settings['mcpServers'];
    v2Keys.delete('mcpServers');
  }

  // Carry over any unrecognized keys
  for (const remainingKey of v2Keys) {
    const value = v2Settings[remainingKey];
    if (value === undefined) {
      continue;
    }

    // Don't carry over empty objects that were just containers for migrated settings.
    if (
      KNOWN_V2_CONTAINERS.has(remainingKey) &&
      typeof value === 'object' &&
      value !== null &&
      !Array.isArray(value) &&
      Object.keys(value).length === 0
    ) {
      continue;
    }

    v1Settings[remainingKey] = value;
  }

  return v1Settings;
}

function mergeSettings(
  system: Settings,
  systemDefaults: Settings,
  user: Settings,
  workspace: Settings,
  isTrusted: boolean,
): Settings {
  const safeWorkspace = isTrusted ? workspace : ({} as Settings);

  // Settings are merged with the following precedence (last one wins for
  // single values):
  // 1. System Defaults
  // 2. User Settings
  // 3. Workspace Settings
  // 4. System Settings (as overrides)
<<<<<<< HEAD
  //
  // For properties that are arrays (e.g., includeDirectories), the arrays
  // are concatenated. For objects (e.g., customThemes), they are merged.
  return {
    ...systemDefaults,
    ...user,
    ...safeWorkspaceWithoutFolderTrust,
    ...system,
    general: {
      ...(systemDefaults.general || {}),
      ...(user.general || {}),
      ...(safeWorkspaceWithoutFolderTrust.general || {}),
      ...(system.general || {}),
    },
    ui: {
      ...(systemDefaults.ui || {}),
      ...(user.ui || {}),
      ...(safeWorkspaceWithoutFolderTrust.ui || {}),
      ...(system.ui || {}),
      customThemes: {
        ...(systemDefaults.ui?.customThemes || {}),
        ...(user.ui?.customThemes || {}),
        ...(safeWorkspaceWithoutFolderTrust.ui?.customThemes || {}),
        ...(system.ui?.customThemes || {}),
      },
    },
    ide: {
      ...(systemDefaults.ide || {}),
      ...(user.ide || {}),
      ...(safeWorkspaceWithoutFolderTrust.ide || {}),
      ...(system.ide || {}),
    },
    privacy: {
      ...(systemDefaults.privacy || {}),
      ...(user.privacy || {}),
      ...(safeWorkspaceWithoutFolderTrust.privacy || {}),
      ...(system.privacy || {}),
    },
    telemetry: {
      ...(systemDefaults.telemetry || {}),
      ...(user.telemetry || {}),
      ...(safeWorkspaceWithoutFolderTrust.telemetry || {}),
      ...(system.telemetry || {}),
    },
    security: {
      ...(systemDefaults.security || {}),
      ...(user.security || {}),
      ...(safeWorkspaceWithoutFolderTrust.security || {}),
      ...(system.security || {}),
    },
    mcp: {
      ...(systemDefaults.mcp || {}),
      ...(user.mcp || {}),
      ...(safeWorkspaceWithoutFolderTrust.mcp || {}),
      ...(system.mcp || {}),
    },
    mcpServers: {
      ...(systemDefaults.mcpServers || {}),
      ...(user.mcpServers || {}),
      ...(safeWorkspaceWithoutFolderTrust.mcpServers || {}),
      ...(system.mcpServers || {}),
    },
    tools: {
      ...(systemDefaults.tools || {}),
      ...(user.tools || {}),
      ...(safeWorkspaceWithoutFolderTrust.tools || {}),
      ...(system.tools || {}),
    },
    context: {
      ...(systemDefaults.context || {}),
      ...(user.context || {}),
      ...(safeWorkspaceWithoutFolderTrust.context || {}),
      ...(system.context || {}),
      includeDirectories: [
        ...(systemDefaults.context?.includeDirectories || []),
        ...(user.context?.includeDirectories || []),
        ...(safeWorkspaceWithoutFolderTrust.context?.includeDirectories || []),
        ...(system.context?.includeDirectories || []),
      ],
    },
    model: {
      ...(systemDefaults.model || {}),
      ...(user.model || {}),
      ...(safeWorkspaceWithoutFolderTrust.model || {}),
      ...(system.model || {}),
      chatCompression: {
        ...(systemDefaults.model?.chatCompression || {}),
        ...(user.model?.chatCompression || {}),
        ...(safeWorkspaceWithoutFolderTrust.model?.chatCompression || {}),
        ...(system.model?.chatCompression || {}),
      },
    },
    advanced: {
      ...(systemDefaults.advanced || {}),
      ...(user.advanced || {}),
      ...(safeWorkspaceWithoutFolderTrust.advanced || {}),
      ...(system.advanced || {}),
      excludedEnvVars: [
        ...new Set([
          ...(systemDefaults.advanced?.excludedEnvVars || []),
          ...(user.advanced?.excludedEnvVars || []),
          ...(safeWorkspaceWithoutFolderTrust.advanced?.excludedEnvVars || []),
          ...(system.advanced?.excludedEnvVars || []),
        ]),
      ],
    },
    experimental: {
      ...(systemDefaults.experimental || {}),
      ...(user.experimental || {}),
      ...(safeWorkspaceWithoutFolderTrust.experimental || {}),
      ...(system.experimental || {}),
    },
    contentGenerator: {
      ...(systemDefaults.contentGenerator || {}),
      ...(user.contentGenerator || {}),
      ...(safeWorkspaceWithoutFolderTrust.contentGenerator || {}),
      ...(system.contentGenerator || {}),
    },
    systemPromptMappings: {
      ...(systemDefaults.systemPromptMappings || {}),
      ...(user.systemPromptMappings || {}),
      ...(safeWorkspaceWithoutFolderTrust.systemPromptMappings || {}),
      ...(system.systemPromptMappings || {}),
    },
    extensions: {
      ...(systemDefaults.extensions || {}),
      ...(user.extensions || {}),
      ...(safeWorkspaceWithoutFolderTrust.extensions || {}),
      ...(system.extensions || {}),
      disabled: [
        ...new Set([
          ...(systemDefaults.extensions?.disabled || []),
          ...(user.extensions?.disabled || []),
          ...(safeWorkspaceWithoutFolderTrust.extensions?.disabled || []),
          ...(system.extensions?.disabled || []),
        ]),
      ],
      workspacesWithMigrationNudge: [
        ...new Set([
          ...(systemDefaults.extensions?.workspacesWithMigrationNudge || []),
          ...(user.extensions?.workspacesWithMigrationNudge || []),
          ...(safeWorkspaceWithoutFolderTrust.extensions
            ?.workspacesWithMigrationNudge || []),
          ...(system.extensions?.workspacesWithMigrationNudge || []),
        ]),
      ],
    },
  };
=======
  return customDeepMerge(
    getMergeStrategyForPath,
    {}, // Start with an empty object
    systemDefaults,
    user,
    safeWorkspace,
    system,
  ) as Settings;
>>>>>>> 0612839a
}

export class LoadedSettings {
  constructor(
    system: SettingsFile,
    systemDefaults: SettingsFile,
    user: SettingsFile,
    workspace: SettingsFile,
    isTrusted: boolean,
    migratedInMemorScopes: Set<SettingScope>,
  ) {
    this.system = system;
    this.systemDefaults = systemDefaults;
    this.user = user;
    this.workspace = workspace;
    this.isTrusted = isTrusted;
    this.migratedInMemorScopes = migratedInMemorScopes;
    this._merged = this.computeMergedSettings();
  }

  readonly system: SettingsFile;
  readonly systemDefaults: SettingsFile;
  readonly user: SettingsFile;
  readonly workspace: SettingsFile;
  readonly isTrusted: boolean;
  readonly migratedInMemorScopes: Set<SettingScope>;

  private _merged: Settings;

  get merged(): Settings {
    return this._merged;
  }

  private computeMergedSettings(): Settings {
    return mergeSettings(
      this.system.settings,
      this.systemDefaults.settings,
      this.user.settings,
      this.workspace.settings,
      this.isTrusted,
    );
  }

  forScope(scope: SettingScope): SettingsFile {
    switch (scope) {
      case SettingScope.User:
        return this.user;
      case SettingScope.Workspace:
        return this.workspace;
      case SettingScope.System:
        return this.system;
      case SettingScope.SystemDefaults:
        return this.systemDefaults;
      default:
        throw new Error(`Invalid scope: ${scope}`);
    }
  }

  setValue(scope: SettingScope, key: string, value: unknown): void {
    const settingsFile = this.forScope(scope);
    setNestedProperty(settingsFile.settings, key, value);
    setNestedProperty(settingsFile.originalSettings, key, value);
    this._merged = this.computeMergedSettings();
    saveSettings(settingsFile);
  }
}

function findEnvFile(startDir: string): string | null {
  let currentDir = path.resolve(startDir);
  while (true) {
    // prefer gemini-specific .env under GEMINI_DIR
    const geminiEnvPath = path.join(currentDir, GEMINI_DIR, '.env');
    if (fs.existsSync(geminiEnvPath)) {
      return geminiEnvPath;
    }
    const envPath = path.join(currentDir, '.env');
    if (fs.existsSync(envPath)) {
      return envPath;
    }
    const parentDir = path.dirname(currentDir);
    if (parentDir === currentDir || !parentDir) {
      // check .env under home as fallback, again preferring gemini-specific .env
      const homeGeminiEnvPath = path.join(homedir(), GEMINI_DIR, '.env');
      if (fs.existsSync(homeGeminiEnvPath)) {
        return homeGeminiEnvPath;
      }
      const homeEnvPath = path.join(homedir(), '.env');
      if (fs.existsSync(homeEnvPath)) {
        return homeEnvPath;
      }
      return null;
    }
    currentDir = parentDir;
  }
}

export function setUpCloudShellEnvironment(envFilePath: string | null): void {
  // Special handling for GOOGLE_CLOUD_PROJECT in Cloud Shell:
  // Because GOOGLE_CLOUD_PROJECT in Cloud Shell tracks the project
  // set by the user using "gcloud config set project" we do not want to
  // use its value. So, unless the user overrides GOOGLE_CLOUD_PROJECT in
  // one of the .env files, we set the Cloud Shell-specific default here.
  if (envFilePath && fs.existsSync(envFilePath)) {
    const envFileContent = fs.readFileSync(envFilePath);
    const parsedEnv = dotenv.parse(envFileContent);
    if (parsedEnv['GOOGLE_CLOUD_PROJECT']) {
      // .env file takes precedence in Cloud Shell
      process.env['GOOGLE_CLOUD_PROJECT'] = parsedEnv['GOOGLE_CLOUD_PROJECT'];
    } else {
      // If not in .env, set to default and override global
      process.env['GOOGLE_CLOUD_PROJECT'] = 'cloudshell-gca';
    }
  } else {
    // If no .env file, set to default and override global
    process.env['GOOGLE_CLOUD_PROJECT'] = 'cloudshell-gca';
  }
}

export function loadEnvironment(settings: Settings): void {
  const envFilePath = findEnvFile(process.cwd());

  if (!isWorkspaceTrusted(settings).isTrusted) {
    return;
  }

  // Cloud Shell environment variable handling
  if (process.env['CLOUD_SHELL'] === 'true') {
    setUpCloudShellEnvironment(envFilePath);
  }

  if (envFilePath) {
    // Manually parse and load environment variables to handle exclusions correctly.
    // This avoids modifying environment variables that were already set from the shell.
    try {
      const envFileContent = fs.readFileSync(envFilePath, 'utf-8');
      const parsedEnv = dotenv.parse(envFileContent);

      const excludedVars =
        settings?.advanced?.excludedEnvVars || DEFAULT_EXCLUDED_ENV_VARS;
      const isProjectEnvFile = !envFilePath.includes(GEMINI_DIR);

      for (const key in parsedEnv) {
        if (Object.hasOwn(parsedEnv, key)) {
          // If it's a project .env file, skip loading excluded variables.
          if (isProjectEnvFile && excludedVars.includes(key)) {
            continue;
          }

          // Load variable only if it's not already set in the environment.
          if (!Object.hasOwn(process.env, key)) {
            process.env[key] = parsedEnv[key];
          }
        }
      }
    } catch (_e) {
      // Errors are ignored to match the behavior of `dotenv.config({ quiet: true })`.
    }
  }
}

/**
 * Loads settings from user and workspace directories.
 * Project settings override user settings.
 */
export function loadSettings(
  workspaceDir: string = process.cwd(),
): LoadedSettings {
  let systemSettings: Settings = {};
  let systemDefaultSettings: Settings = {};
  let userSettings: Settings = {};
  let workspaceSettings: Settings = {};
  const settingsErrors: SettingsError[] = [];
  const systemSettingsPath = getSystemSettingsPath();
  const systemDefaultsPath = getSystemDefaultsPath();
  const migratedInMemorScopes = new Set<SettingScope>();

  // Resolve paths to their canonical representation to handle symlinks
  const resolvedWorkspaceDir = path.resolve(workspaceDir);
  const resolvedHomeDir = path.resolve(homedir());

  let realWorkspaceDir = resolvedWorkspaceDir;
  try {
    // fs.realpathSync gets the "true" path, resolving any symlinks
    realWorkspaceDir = fs.realpathSync(resolvedWorkspaceDir);
  } catch (_e) {
    // This is okay. The path might not exist yet, and that's a valid state.
  }

  // We expect homedir to always exist and be resolvable.
  const realHomeDir = fs.realpathSync(resolvedHomeDir);

  const workspaceSettingsPath = new Storage(
    workspaceDir,
  ).getWorkspaceSettingsPath();

  const loadAndMigrate = (
    filePath: string,
    scope: SettingScope,
  ): { settings: Settings; rawJson?: string } => {
    try {
      if (fs.existsSync(filePath)) {
        const content = fs.readFileSync(filePath, 'utf-8');
        const rawSettings: unknown = JSON.parse(stripJsonComments(content));

        if (
          typeof rawSettings !== 'object' ||
          rawSettings === null ||
          Array.isArray(rawSettings)
        ) {
          settingsErrors.push({
            message: 'Settings file is not a valid JSON object.',
            path: filePath,
          });
          return { settings: {} };
        }

        let settingsObject = rawSettings as Record<string, unknown>;
        if (needsMigration(settingsObject)) {
          const migratedSettings = migrateSettingsToV2(settingsObject);
          if (migratedSettings) {
            if (MIGRATE_V2_OVERWRITE) {
              try {
                fs.renameSync(filePath, `${filePath}.orig`);
                fs.writeFileSync(
                  filePath,
                  JSON.stringify(migratedSettings, null, 2),
                  'utf-8',
                );
              } catch (e) {
                console.error(
                  `Error migrating settings file on disk: ${getErrorMessage(
                    e,
                  )}`,
                );
              }
            } else {
              migratedInMemorScopes.add(scope);
            }
            settingsObject = migratedSettings;
          }
        }
        return { settings: settingsObject as Settings, rawJson: content };
      }
    } catch (error: unknown) {
      settingsErrors.push({
        message: getErrorMessage(error),
        path: filePath,
      });
    }
    return { settings: {} };
  };

  const systemResult = loadAndMigrate(systemSettingsPath, SettingScope.System);
  const systemDefaultsResult = loadAndMigrate(
    systemDefaultsPath,
    SettingScope.SystemDefaults,
  );
  const userResult = loadAndMigrate(USER_SETTINGS_PATH, SettingScope.User);

  let workspaceResult: { settings: Settings; rawJson?: string } = {
    settings: {} as Settings,
    rawJson: undefined,
  };
  if (realWorkspaceDir !== realHomeDir) {
    workspaceResult = loadAndMigrate(
      workspaceSettingsPath,
      SettingScope.Workspace,
    );
  }

  const systemOriginalSettings = structuredClone(systemResult.settings);
  const systemDefaultsOriginalSettings = structuredClone(
    systemDefaultsResult.settings,
  );
  const userOriginalSettings = structuredClone(userResult.settings);
  const workspaceOriginalSettings = structuredClone(workspaceResult.settings);

  // Environment variables for runtime use
  systemSettings = resolveEnvVarsInObject(systemResult.settings);
  systemDefaultSettings = resolveEnvVarsInObject(systemDefaultsResult.settings);
  userSettings = resolveEnvVarsInObject(userResult.settings);
  workspaceSettings = resolveEnvVarsInObject(workspaceResult.settings);

  // Support legacy theme names
  if (userSettings.ui?.theme === 'VS') {
    userSettings.ui.theme = DefaultLight.name;
  } else if (userSettings.ui?.theme === 'VS2015') {
    userSettings.ui.theme = DefaultDark.name;
  }
  if (workspaceSettings.ui?.theme === 'VS') {
    workspaceSettings.ui.theme = DefaultLight.name;
  } else if (workspaceSettings.ui?.theme === 'VS2015') {
    workspaceSettings.ui.theme = DefaultDark.name;
  }

  // For the initial trust check, we can only use user and system settings.
  const initialTrustCheckSettings = customDeepMerge(
    getMergeStrategyForPath,
    {},
    systemSettings,
    userSettings,
  );
  const isTrusted =
    isWorkspaceTrusted(initialTrustCheckSettings as Settings).isTrusted ?? true;

  // Create a temporary merged settings object to pass to loadEnvironment.
  const tempMergedSettings = mergeSettings(
    systemSettings,
    systemDefaultSettings,
    userSettings,
    workspaceSettings,
    isTrusted,
  );

  // loadEnviroment depends on settings so we have to create a temp version of
  // the settings to avoid a cycle
  loadEnvironment(tempMergedSettings);

  // Create LoadedSettings first

  if (settingsErrors.length > 0) {
    const errorMessages = settingsErrors.map(
      (error) => `Error in ${error.path}: ${error.message}`,
    );
    throw new FatalConfigError(
      `${errorMessages.join('\n')}\nPlease fix the configuration file(s) and try again.`,
    );
  }

  return new LoadedSettings(
    {
      path: systemSettingsPath,
      settings: systemSettings,
      originalSettings: systemOriginalSettings,
      rawJson: systemResult.rawJson,
    },
    {
      path: systemDefaultsPath,
      settings: systemDefaultSettings,
      originalSettings: systemDefaultsOriginalSettings,
      rawJson: systemDefaultsResult.rawJson,
    },
    {
      path: USER_SETTINGS_PATH,
      settings: userSettings,
      originalSettings: userOriginalSettings,
      rawJson: userResult.rawJson,
    },
    {
      path: workspaceSettingsPath,
      settings: workspaceSettings,
      originalSettings: workspaceOriginalSettings,
      rawJson: workspaceResult.rawJson,
    },
    isTrusted,
    migratedInMemorScopes,
  );
}

export function migrateDeprecatedSettings(
  loadedSettings: LoadedSettings,
  workspaceDir: string = process.cwd(),
): void {
  const processScope = (scope: SettingScope) => {
    const settings = loadedSettings.forScope(scope).settings;
    if (settings.extensions?.disabled) {
      console.log(
        `Migrating deprecated extensions.disabled settings from ${scope} settings...`,
      );
      for (const extension of settings.extensions.disabled ?? []) {
        disableExtension(extension, scope, workspaceDir);
      }

      const newExtensionsValue = { ...settings.extensions };
      newExtensionsValue.disabled = undefined;

      loadedSettings.setValue(scope, 'extensions', newExtensionsValue);
    }
  };

  processScope(SettingScope.User);
  processScope(SettingScope.Workspace);
}

export function saveSettings(settingsFile: SettingsFile): void {
  try {
    // Ensure the directory exists
    const dirPath = path.dirname(settingsFile.path);
    if (!fs.existsSync(dirPath)) {
      fs.mkdirSync(dirPath, { recursive: true });
    }

    let settingsToSave = settingsFile.originalSettings;
    if (!MIGRATE_V2_OVERWRITE) {
      settingsToSave = migrateSettingsToV1(
        settingsToSave as Record<string, unknown>,
      ) as Settings;
    }

    // Use the format-preserving update function
    updateSettingsFilePreservingFormat(
      settingsFile.path,
      settingsToSave as Record<string, unknown>,
    );
  } catch (error) {
    console.error('Error saving user settings file:', error);
  }
}<|MERGE_RESOLUTION|>--- conflicted
+++ resolved
@@ -11,7 +11,7 @@
 import process from 'node:process';
 import {
   FatalConfigError,
-  GEMINI_CONFIG_DIR as GEMINI_DIR,
+  QWEN_DIR,
   getErrorMessage,
   Storage,
 } from '@qwen-code/qwen-code-core';
@@ -108,12 +108,6 @@
   model: 'model.name',
   preferredEditor: 'general.preferredEditor',
   sandbox: 'tools.sandbox',
-<<<<<<< HEAD
-  shouldUseNodePtyShell: 'tools.usePty',
-  allowedTools: 'tools.allowed',
-  coreTools: 'tools.core',
-  excludeTools: 'tools.exclude',
-=======
   selectedAuthType: 'security.auth.selectedType',
   shouldUseNodePtyShell: 'tools.shell.enableInteractiveShell',
   shellPager: 'tools.shell.pager',
@@ -122,13 +116,23 @@
   summarizeToolOutput: 'model.summarizeToolOutput',
   telemetry: 'telemetry',
   theme: 'ui.theme',
->>>>>>> 0612839a
   toolDiscoveryCommand: 'tools.discoveryCommand',
   toolCallCommand: 'tools.callCommand',
   usageStatisticsEnabled: 'privacy.usageStatisticsEnabled',
   useExternalAuth: 'security.auth.useExternal',
   useRipgrep: 'tools.useRipgrep',
   vimMode: 'general.vimMode',
+
+  enableWelcomeBack: 'ui.enableWelcomeBack',
+  approvalMode: 'tools.approvalMode',
+  sessionTokenLimit: 'model.sessionTokenLimit',
+  contentGenerator: 'model.generationConfig',
+  skipLoopDetection: 'model.skipLoopDetection',
+  enableOpenAILogging: 'model.enableOpenAILogging',
+  systemPromptMappings: 'model.systemPromptMappings',
+  tavilyApiKey: 'advanced.tavilyApiKey',
+  vlmSwitchMode: 'experimental.vlmSwitchMode',
+  visionModelPreview: 'experimental.visionModelPreview',
 };
 
 export function getSystemSettingsPath(): string {
@@ -371,156 +375,6 @@
   // 2. User Settings
   // 3. Workspace Settings
   // 4. System Settings (as overrides)
-<<<<<<< HEAD
-  //
-  // For properties that are arrays (e.g., includeDirectories), the arrays
-  // are concatenated. For objects (e.g., customThemes), they are merged.
-  return {
-    ...systemDefaults,
-    ...user,
-    ...safeWorkspaceWithoutFolderTrust,
-    ...system,
-    general: {
-      ...(systemDefaults.general || {}),
-      ...(user.general || {}),
-      ...(safeWorkspaceWithoutFolderTrust.general || {}),
-      ...(system.general || {}),
-    },
-    ui: {
-      ...(systemDefaults.ui || {}),
-      ...(user.ui || {}),
-      ...(safeWorkspaceWithoutFolderTrust.ui || {}),
-      ...(system.ui || {}),
-      customThemes: {
-        ...(systemDefaults.ui?.customThemes || {}),
-        ...(user.ui?.customThemes || {}),
-        ...(safeWorkspaceWithoutFolderTrust.ui?.customThemes || {}),
-        ...(system.ui?.customThemes || {}),
-      },
-    },
-    ide: {
-      ...(systemDefaults.ide || {}),
-      ...(user.ide || {}),
-      ...(safeWorkspaceWithoutFolderTrust.ide || {}),
-      ...(system.ide || {}),
-    },
-    privacy: {
-      ...(systemDefaults.privacy || {}),
-      ...(user.privacy || {}),
-      ...(safeWorkspaceWithoutFolderTrust.privacy || {}),
-      ...(system.privacy || {}),
-    },
-    telemetry: {
-      ...(systemDefaults.telemetry || {}),
-      ...(user.telemetry || {}),
-      ...(safeWorkspaceWithoutFolderTrust.telemetry || {}),
-      ...(system.telemetry || {}),
-    },
-    security: {
-      ...(systemDefaults.security || {}),
-      ...(user.security || {}),
-      ...(safeWorkspaceWithoutFolderTrust.security || {}),
-      ...(system.security || {}),
-    },
-    mcp: {
-      ...(systemDefaults.mcp || {}),
-      ...(user.mcp || {}),
-      ...(safeWorkspaceWithoutFolderTrust.mcp || {}),
-      ...(system.mcp || {}),
-    },
-    mcpServers: {
-      ...(systemDefaults.mcpServers || {}),
-      ...(user.mcpServers || {}),
-      ...(safeWorkspaceWithoutFolderTrust.mcpServers || {}),
-      ...(system.mcpServers || {}),
-    },
-    tools: {
-      ...(systemDefaults.tools || {}),
-      ...(user.tools || {}),
-      ...(safeWorkspaceWithoutFolderTrust.tools || {}),
-      ...(system.tools || {}),
-    },
-    context: {
-      ...(systemDefaults.context || {}),
-      ...(user.context || {}),
-      ...(safeWorkspaceWithoutFolderTrust.context || {}),
-      ...(system.context || {}),
-      includeDirectories: [
-        ...(systemDefaults.context?.includeDirectories || []),
-        ...(user.context?.includeDirectories || []),
-        ...(safeWorkspaceWithoutFolderTrust.context?.includeDirectories || []),
-        ...(system.context?.includeDirectories || []),
-      ],
-    },
-    model: {
-      ...(systemDefaults.model || {}),
-      ...(user.model || {}),
-      ...(safeWorkspaceWithoutFolderTrust.model || {}),
-      ...(system.model || {}),
-      chatCompression: {
-        ...(systemDefaults.model?.chatCompression || {}),
-        ...(user.model?.chatCompression || {}),
-        ...(safeWorkspaceWithoutFolderTrust.model?.chatCompression || {}),
-        ...(system.model?.chatCompression || {}),
-      },
-    },
-    advanced: {
-      ...(systemDefaults.advanced || {}),
-      ...(user.advanced || {}),
-      ...(safeWorkspaceWithoutFolderTrust.advanced || {}),
-      ...(system.advanced || {}),
-      excludedEnvVars: [
-        ...new Set([
-          ...(systemDefaults.advanced?.excludedEnvVars || []),
-          ...(user.advanced?.excludedEnvVars || []),
-          ...(safeWorkspaceWithoutFolderTrust.advanced?.excludedEnvVars || []),
-          ...(system.advanced?.excludedEnvVars || []),
-        ]),
-      ],
-    },
-    experimental: {
-      ...(systemDefaults.experimental || {}),
-      ...(user.experimental || {}),
-      ...(safeWorkspaceWithoutFolderTrust.experimental || {}),
-      ...(system.experimental || {}),
-    },
-    contentGenerator: {
-      ...(systemDefaults.contentGenerator || {}),
-      ...(user.contentGenerator || {}),
-      ...(safeWorkspaceWithoutFolderTrust.contentGenerator || {}),
-      ...(system.contentGenerator || {}),
-    },
-    systemPromptMappings: {
-      ...(systemDefaults.systemPromptMappings || {}),
-      ...(user.systemPromptMappings || {}),
-      ...(safeWorkspaceWithoutFolderTrust.systemPromptMappings || {}),
-      ...(system.systemPromptMappings || {}),
-    },
-    extensions: {
-      ...(systemDefaults.extensions || {}),
-      ...(user.extensions || {}),
-      ...(safeWorkspaceWithoutFolderTrust.extensions || {}),
-      ...(system.extensions || {}),
-      disabled: [
-        ...new Set([
-          ...(systemDefaults.extensions?.disabled || []),
-          ...(user.extensions?.disabled || []),
-          ...(safeWorkspaceWithoutFolderTrust.extensions?.disabled || []),
-          ...(system.extensions?.disabled || []),
-        ]),
-      ],
-      workspacesWithMigrationNudge: [
-        ...new Set([
-          ...(systemDefaults.extensions?.workspacesWithMigrationNudge || []),
-          ...(user.extensions?.workspacesWithMigrationNudge || []),
-          ...(safeWorkspaceWithoutFolderTrust.extensions
-            ?.workspacesWithMigrationNudge || []),
-          ...(system.extensions?.workspacesWithMigrationNudge || []),
-        ]),
-      ],
-    },
-  };
-=======
   return customDeepMerge(
     getMergeStrategyForPath,
     {}, // Start with an empty object
@@ -529,7 +383,6 @@
     safeWorkspace,
     system,
   ) as Settings;
->>>>>>> 0612839a
 }
 
 export class LoadedSettings {
@@ -600,8 +453,8 @@
 function findEnvFile(startDir: string): string | null {
   let currentDir = path.resolve(startDir);
   while (true) {
-    // prefer gemini-specific .env under GEMINI_DIR
-    const geminiEnvPath = path.join(currentDir, GEMINI_DIR, '.env');
+    // prefer gemini-specific .env under QWEN_DIR
+    const geminiEnvPath = path.join(currentDir, QWEN_DIR, '.env');
     if (fs.existsSync(geminiEnvPath)) {
       return geminiEnvPath;
     }
@@ -612,7 +465,7 @@
     const parentDir = path.dirname(currentDir);
     if (parentDir === currentDir || !parentDir) {
       // check .env under home as fallback, again preferring gemini-specific .env
-      const homeGeminiEnvPath = path.join(homedir(), GEMINI_DIR, '.env');
+      const homeGeminiEnvPath = path.join(homedir(), QWEN_DIR, '.env');
       if (fs.existsSync(homeGeminiEnvPath)) {
         return homeGeminiEnvPath;
       }
@@ -669,7 +522,7 @@
 
       const excludedVars =
         settings?.advanced?.excludedEnvVars || DEFAULT_EXCLUDED_ENV_VARS;
-      const isProjectEnvFile = !envFilePath.includes(GEMINI_DIR);
+      const isProjectEnvFile = !envFilePath.includes(QWEN_DIR);
 
       for (const key in parsedEnv) {
         if (Object.hasOwn(parsedEnv, key)) {
