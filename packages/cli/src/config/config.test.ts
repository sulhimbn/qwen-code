--- conflicted
+++ resolved
@@ -7,26 +7,17 @@
 import { describe, it, expect, vi, beforeEach, afterEach } from 'vitest';
 import * as os from 'node:os';
 import * as path from 'node:path';
-<<<<<<< HEAD
-import { ShellTool, EditTool, WriteFileTool } from '@qwen-code/qwen-code-core';
-import { loadCliConfig, parseArguments, type CliArgs } from './config.js';
-import type { Settings } from './settings.js';
-import type { Extension } from './extension.js';
-import * as ServerConfig from '@qwen-code/qwen-code-core';
-=======
 import {
   ShellTool,
   EditTool,
   WriteFileTool,
-  DEFAULT_GEMINI_MODEL,
-  DEFAULT_GEMINI_MODEL_AUTO,
+  DEFAULT_QWEN_MODEL,
   OutputFormat,
-} from '@google/gemini-cli-core';
+} from '@qwen-code/qwen-code-core';
 import { loadCliConfig, parseArguments, type CliArgs } from './config.js';
 import type { Settings } from './settings.js';
 import { ExtensionStorage, type Extension } from './extension.js';
-import * as ServerConfig from '@google/gemini-cli-core';
->>>>>>> 0612839a
+import * as ServerConfig from '@qwen-code/qwen-code-core';
 import { isWorkspaceTrusted } from './trustedFolders.js';
 import { ExtensionEnablementManager } from './extensions/extensionEnablement.js';
 
@@ -109,11 +100,11 @@
     ),
     DEFAULT_MEMORY_FILE_FILTERING_OPTIONS: {
       respectGitIgnore: false,
-      respectGeminiIgnore: true,
+      respectQwenIgnore: true,
     },
     DEFAULT_FILE_FILTERING_OPTIONS: {
       respectGitIgnore: true,
-      respectGeminiIgnore: true,
+      respectQwenIgnore: true,
     },
   };
 });
@@ -1157,7 +1148,7 @@
       'tree',
       {
         respectGitIgnore: false,
-        respectGeminiIgnore: true,
+        respectQwenIgnore: true,
       },
       undefined, // maxDirs
     );
@@ -1242,6 +1233,10 @@
     const config = await loadCliConfig(
       mockSettings,
       mockExtensions,
+      new ExtensionEnablementManager(
+        ExtensionStorage.getUserExtensionsDir(),
+        mockArgv.extensions,
+      ),
       mockSessionId,
       mockArgv,
     );
@@ -1269,7 +1264,9 @@
     ];
     const mockSettings: Settings = {
       theme: 'dark',
-      systemPromptMappings: customSystemPromptMappings,
+      model: {
+        systemPromptMappings: customSystemPromptMappings,
+      },
     };
     const mockExtensions: Extension[] = [];
     const mockSessionId = 'test-session';
@@ -1280,6 +1277,10 @@
     const config = await loadCliConfig(
       mockSettings,
       mockExtensions,
+      new ExtensionEnablementManager(
+        ExtensionStorage.getUserExtensionsDir(),
+        mockArgv.extensions,
+      ),
       mockSessionId,
       mockArgv,
     );
@@ -1584,6 +1585,10 @@
     const config = await loadCliConfig(
       settings,
       extensions,
+      new ExtensionEnablementManager(
+        ExtensionStorage.getUserExtensionsDir(),
+        argv.extensions,
+      ),
       'test-session',
       argv,
     );
@@ -2155,11 +2160,7 @@
       argv,
     );
 
-<<<<<<< HEAD
-    expect(config.getModel()).toBe('coder-model');
-=======
-    expect(config.getModel()).toBe(DEFAULT_GEMINI_MODEL);
->>>>>>> 0612839a
+    expect(config.getModel()).toBe(DEFAULT_QWEN_MODEL);
   });
 
   it('always prefers model from argvs', async () => {
@@ -2200,117 +2201,6 @@
     );
 
     expect(config.getModel()).toBe('qwen3-coder-plus');
-  });
-});
-
-describe('loadCliConfig model selection with model router', () => {
-  it('should use auto model when useModelRouter is true and no model is provided', async () => {
-    process.argv = ['node', 'script.js'];
-    const argv = await parseArguments({} as Settings);
-    const config = await loadCliConfig(
-      {
-        experimental: {
-          useModelRouter: true,
-        },
-      },
-      [],
-      new ExtensionEnablementManager(
-        ExtensionStorage.getUserExtensionsDir(),
-        argv.extensions,
-      ),
-      'test-session',
-      argv,
-    );
-
-    expect(config.getModel()).toBe(DEFAULT_GEMINI_MODEL_AUTO);
-  });
-
-  it('should use default model when useModelRouter is false and no model is provided', async () => {
-    process.argv = ['node', 'script.js'];
-    const argv = await parseArguments({} as Settings);
-    const config = await loadCliConfig(
-      {
-        experimental: {
-          useModelRouter: false,
-        },
-      },
-      [],
-      new ExtensionEnablementManager(
-        ExtensionStorage.getUserExtensionsDir(),
-        argv.extensions,
-      ),
-      'test-session',
-      argv,
-    );
-
-    expect(config.getModel()).toBe(DEFAULT_GEMINI_MODEL);
-  });
-
-  it('should prioritize argv over useModelRouter', async () => {
-    process.argv = ['node', 'script.js', '--model', 'gemini-from-argv'];
-    const argv = await parseArguments({} as Settings);
-    const config = await loadCliConfig(
-      {
-        experimental: {
-          useModelRouter: true,
-        },
-      },
-      [],
-      new ExtensionEnablementManager(
-        ExtensionStorage.getUserExtensionsDir(),
-        argv.extensions,
-      ),
-      'test-session',
-      argv,
-    );
-
-    expect(config.getModel()).toBe('gemini-from-argv');
-  });
-
-  it('should prioritize settings over useModelRouter', async () => {
-    process.argv = ['node', 'script.js'];
-    const argv = await parseArguments({} as Settings);
-    const config = await loadCliConfig(
-      {
-        experimental: {
-          useModelRouter: true,
-        },
-        model: {
-          name: 'gemini-from-settings',
-        },
-      },
-      [],
-      new ExtensionEnablementManager(
-        ExtensionStorage.getUserExtensionsDir(),
-        argv.extensions,
-      ),
-      'test-session',
-      argv,
-    );
-
-    expect(config.getModel()).toBe('gemini-from-settings');
-  });
-
-  it('should prioritize environment variable over useModelRouter', async () => {
-    process.argv = ['node', 'script.js'];
-    vi.stubEnv('GEMINI_MODEL', 'gemini-from-env');
-    const argv = await parseArguments({} as Settings);
-    const config = await loadCliConfig(
-      {
-        experimental: {
-          useModelRouter: true,
-        },
-      },
-      [],
-      new ExtensionEnablementManager(
-        ExtensionStorage.getUserExtensionsDir(),
-        argv.extensions,
-      ),
-      'test-session',
-      argv,
-    );
-
-    expect(config.getModel()).toBe('gemini-from-env');
   });
 });
 
@@ -2579,59 +2469,6 @@
     );
     expect(config.getUseRipgrep()).toBe(true);
   });
-
-  describe('loadCliConfig useModelRouter', () => {
-    it('should be false by default when useModelRouter is not set in settings', async () => {
-      process.argv = ['node', 'script.js'];
-      const argv = await parseArguments({} as Settings);
-      const settings: Settings = {};
-      const config = await loadCliConfig(
-        settings,
-        [],
-        new ExtensionEnablementManager(
-          ExtensionStorage.getUserExtensionsDir(),
-          argv.extensions,
-        ),
-        'test-session',
-        argv,
-      );
-      expect(config.getUseModelRouter()).toBe(false);
-    });
-
-    it('should be true when useModelRouter is set to true in settings', async () => {
-      process.argv = ['node', 'script.js'];
-      const argv = await parseArguments({} as Settings);
-      const settings: Settings = { experimental: { useModelRouter: true } };
-      const config = await loadCliConfig(
-        settings,
-        [],
-        new ExtensionEnablementManager(
-          ExtensionStorage.getUserExtensionsDir(),
-          argv.extensions,
-        ),
-        'test-session',
-        argv,
-      );
-      expect(config.getUseModelRouter()).toBe(true);
-    });
-
-    it('should be false when useModelRouter is explicitly set to false in settings', async () => {
-      process.argv = ['node', 'script.js'];
-      const argv = await parseArguments({} as Settings);
-      const settings: Settings = { experimental: { useModelRouter: false } };
-      const config = await loadCliConfig(
-        settings,
-        [],
-        new ExtensionEnablementManager(
-          ExtensionStorage.getUserExtensionsDir(),
-          argv.extensions,
-        ),
-        'test-session',
-        argv,
-      );
-      expect(config.getUseModelRouter()).toBe(false);
-    });
-  });
 });
 
 describe('screenReader configuration', () => {
@@ -2747,12 +2584,6 @@
     process.stdin.isTTY = true;
     process.argv = ['node', 'script.js'];
     const argv = await parseArguments({} as Settings);
-<<<<<<< HEAD
-    const config = await loadCliConfig({}, [], 'test-session', argv);
-    expect(config.getExcludeTools()).not.toContain(ShellTool.Name);
-    expect(config.getExcludeTools()).not.toContain(EditTool.Name);
-    expect(config.getExcludeTools()).not.toContain(WriteFileTool.Name);
-=======
     const config = await loadCliConfig(
       {},
       [],
@@ -2766,19 +2597,12 @@
     expect(config.getExcludeTools()).not.toContain('run_shell_command');
     expect(config.getExcludeTools()).not.toContain('replace');
     expect(config.getExcludeTools()).not.toContain('write_file');
->>>>>>> 0612839a
   });
 
   it('should not exclude interactive tools in interactive mode with YOLO', async () => {
     process.stdin.isTTY = true;
     process.argv = ['node', 'script.js', '--yolo'];
     const argv = await parseArguments({} as Settings);
-<<<<<<< HEAD
-    const config = await loadCliConfig({}, [], 'test-session', argv);
-    expect(config.getExcludeTools()).not.toContain(ShellTool.Name);
-    expect(config.getExcludeTools()).not.toContain(EditTool.Name);
-    expect(config.getExcludeTools()).not.toContain(WriteFileTool.Name);
-=======
     const config = await loadCliConfig(
       {},
       [],
@@ -2792,19 +2616,12 @@
     expect(config.getExcludeTools()).not.toContain('run_shell_command');
     expect(config.getExcludeTools()).not.toContain('replace');
     expect(config.getExcludeTools()).not.toContain('write_file');
->>>>>>> 0612839a
   });
 
   it('should exclude interactive tools in non-interactive mode without YOLO', async () => {
     process.stdin.isTTY = false;
     process.argv = ['node', 'script.js', '-p', 'test'];
     const argv = await parseArguments({} as Settings);
-<<<<<<< HEAD
-    const config = await loadCliConfig({}, [], 'test-session', argv);
-    expect(config.getExcludeTools()).toContain(ShellTool.Name);
-    expect(config.getExcludeTools()).toContain(EditTool.Name);
-    expect(config.getExcludeTools()).toContain(WriteFileTool.Name);
-=======
     const config = await loadCliConfig(
       {},
       [],
@@ -2816,21 +2633,14 @@
       argv,
     );
     expect(config.getExcludeTools()).toContain('run_shell_command');
-    expect(config.getExcludeTools()).toContain('replace');
+    expect(config.getExcludeTools()).toContain('edit');
     expect(config.getExcludeTools()).toContain('write_file');
->>>>>>> 0612839a
   });
 
   it('should not exclude interactive tools in non-interactive mode with YOLO', async () => {
     process.stdin.isTTY = false;
     process.argv = ['node', 'script.js', '-p', 'test', '--yolo'];
     const argv = await parseArguments({} as Settings);
-<<<<<<< HEAD
-    const config = await loadCliConfig({}, [], 'test-session', argv);
-    expect(config.getExcludeTools()).not.toContain(ShellTool.Name);
-    expect(config.getExcludeTools()).not.toContain(EditTool.Name);
-    expect(config.getExcludeTools()).not.toContain(WriteFileTool.Name);
-=======
     const config = await loadCliConfig(
       {},
       [],
@@ -2844,7 +2654,6 @@
     expect(config.getExcludeTools()).not.toContain('run_shell_command');
     expect(config.getExcludeTools()).not.toContain('replace');
     expect(config.getExcludeTools()).not.toContain('write_file');
->>>>>>> 0612839a
   });
 });
 
@@ -3032,7 +2841,16 @@
   it('should set PLAN approval mode when --approval-mode=plan', async () => {
     process.argv = ['node', 'script.js', '--approval-mode', 'plan'];
     const argv = await parseArguments({} as Settings);
-    const config = await loadCliConfig({}, [], 'test-session', argv);
+    const config = await loadCliConfig(
+      {},
+      [],
+      new ExtensionEnablementManager(
+        ExtensionStorage.getUserExtensionsDir(),
+        argv.extensions,
+      ),
+      'test-session',
+      argv,
+    );
     expect(config.getApprovalMode()).toBe(ServerConfig.ApprovalMode.PLAN);
   });
 
@@ -3119,25 +2937,52 @@
   it('should use approval mode from settings when CLI flags are not provided', async () => {
     process.argv = ['node', 'script.js'];
     const argv = await parseArguments({} as Settings);
-    const settings: Settings = { approvalMode: 'plan' };
-    const config = await loadCliConfig(settings, [], 'test-session', argv);
+    const settings: Settings = { tools: { approvalMode: 'plan' } };
+    const config = await loadCliConfig(
+      settings,
+      [],
+      new ExtensionEnablementManager(
+        ExtensionStorage.getUserExtensionsDir(),
+        argv.extensions,
+      ),
+      'test-session',
+      argv,
+    );
     expect(config.getApprovalMode()).toBe(ServerConfig.ApprovalMode.PLAN);
   });
 
   it('should normalize approval mode values from settings', async () => {
     process.argv = ['node', 'script.js'];
     const argv = await parseArguments({} as Settings);
-    const settings: Settings = { approvalMode: 'AutoEdit' };
-    const config = await loadCliConfig(settings, [], 'test-session', argv);
+    const settings: Settings = { tools: { approvalMode: 'AutoEdit' } };
+    const config = await loadCliConfig(
+      settings,
+      [],
+      new ExtensionEnablementManager(
+        ExtensionStorage.getUserExtensionsDir(),
+        argv.extensions,
+      ),
+      'test-session',
+      argv,
+    );
     expect(config.getApprovalMode()).toBe(ServerConfig.ApprovalMode.AUTO_EDIT);
   });
 
   it('should throw when approval mode in settings is invalid', async () => {
     process.argv = ['node', 'script.js'];
     const argv = await parseArguments({} as Settings);
-    const settings: Settings = { approvalMode: 'invalid_mode' };
+    const settings: Settings = { tools: { approvalMode: 'invalid_mode' } };
     await expect(
-      loadCliConfig(settings, [], 'test-session', argv),
+      loadCliConfig(
+        settings,
+        [],
+        new ExtensionEnablementManager(
+          ExtensionStorage.getUserExtensionsDir(),
+          argv.extensions,
+        ),
+        'test-session',
+        argv,
+      ),
     ).rejects.toThrow(
       'Invalid approval mode: invalid_mode. Valid values are: plan, default, auto-edit, yolo',
     );
@@ -3255,7 +3100,16 @@
     it('should allow PLAN approval mode in untrusted folders', async () => {
       process.argv = ['node', 'script.js', '--approval-mode', 'plan'];
       const argv = await parseArguments({} as Settings);
-      const config = await loadCliConfig({}, [], 'test-session', argv);
+      const config = await loadCliConfig(
+        {},
+        [],
+        new ExtensionEnablementManager(
+          ExtensionStorage.getUserExtensionsDir(),
+          argv.extensions,
+        ),
+        'test-session',
+        argv,
+      );
       expect(config.getApprovalMode()).toBe(ServerConfig.ApprovalMode.PLAN);
     });
   });
@@ -3303,13 +3157,13 @@
       value: false,
     },
     {
-      property: 'respectGeminiIgnore',
-      getter: (c) => c.getFileFilteringRespectGeminiIgnore(),
+      property: 'respectQwenIgnore',
+      getter: (c) => c.getFileFilteringRespectQwenIgnore(),
       value: true,
     },
     {
-      property: 'respectGeminiIgnore',
-      getter: (c) => c.getFileFilteringRespectGeminiIgnore(),
+      property: 'respectQwenIgnore',
+      getter: (c) => c.getFileFilteringRespectQwenIgnore(),
       value: false,
     },
     {
