/**
 * @license
 * Copyright 2025 Google LLC
 * SPDX-License-Identifier: Apache-2.0
 */

import { exec, execSync, spawn, type ChildProcess } from 'node:child_process';
import os from 'node:os';
import path from 'node:path';
import fs from 'node:fs';
import { readFile } from 'node:fs/promises';
import { fileURLToPath } from 'node:url';
import { quote, parse } from 'shell-quote';
import {
  USER_SETTINGS_DIR,
  SETTINGS_DIRECTORY_NAME,
} from '../config/settings.js';
<<<<<<< HEAD
import { promisify } from 'util';
import { Config, SandboxConfig } from '@qwen-code/qwen-code-core';
=======
import { promisify } from 'node:util';
import type { Config, SandboxConfig } from '@google/gemini-cli-core';
import { FatalSandboxError } from '@google/gemini-cli-core';
>>>>>>> 76553622
import { ConsolePatcher } from '../ui/utils/ConsolePatcher.js';

const execAsync = promisify(exec);

function getContainerPath(hostPath: string): string {
  if (os.platform() !== 'win32') {
    return hostPath;
  }

  const withForwardSlashes = hostPath.replace(/\\/g, '/');
  const match = withForwardSlashes.match(/^([A-Z]):\/(.*)/i);
  if (match) {
    return `/${match[1].toLowerCase()}/${match[2]}`;
  }
  return hostPath;
}

const LOCAL_DEV_SANDBOX_IMAGE_NAME = 'qwen-code-sandbox';
const SANDBOX_NETWORK_NAME = 'qwen-code-sandbox';
const SANDBOX_PROXY_NAME = 'qwen-code-sandbox-proxy';
const BUILTIN_SEATBELT_PROFILES = [
  'permissive-open',
  'permissive-closed',
  'permissive-proxied',
  'restrictive-open',
  'restrictive-closed',
  'restrictive-proxied',
];

/**
 * Determines whether the sandbox container should be run with the current user's UID and GID.
 * This is often necessary on Linux systems (especially Debian/Ubuntu based) when using
 * rootful Docker without userns-remap configured, to avoid permission issues with
 * mounted volumes.
 *
 * The behavior is controlled by the `SANDBOX_SET_UID_GID` environment variable:
 * - If `SANDBOX_SET_UID_GID` is "1" or "true", this function returns `true`.
 * - If `SANDBOX_SET_UID_GID` is "0" or "false", this function returns `false`.
 * - If `SANDBOX_SET_UID_GID` is not set:
 *   - On Debian/Ubuntu Linux, it defaults to `true`.
 *   - On other OSes, or if OS detection fails, it defaults to `false`.
 *
 * For more context on running Docker containers as non-root, see:
 * https://medium.com/redbubble/running-a-docker-container-as-a-non-root-user-7d2e00f8ee15
 *
 * @returns {Promise<boolean>} A promise that resolves to true if the current user's UID/GID should be used, false otherwise.
 */
async function shouldUseCurrentUserInSandbox(): Promise<boolean> {
  const envVar = process.env['SANDBOX_SET_UID_GID']?.toLowerCase().trim();

  if (envVar === '1' || envVar === 'true') {
    return true;
  }
  if (envVar === '0' || envVar === 'false') {
    return false;
  }

  // If environment variable is not explicitly set, check for Debian/Ubuntu Linux
  if (os.platform() === 'linux') {
    try {
      const osReleaseContent = await readFile('/etc/os-release', 'utf8');
      if (
        osReleaseContent.includes('ID=debian') ||
        osReleaseContent.includes('ID=ubuntu') ||
        osReleaseContent.match(/^ID_LIKE=.*debian.*/m) || // Covers derivatives
        osReleaseContent.match(/^ID_LIKE=.*ubuntu.*/m) // Covers derivatives
      ) {
        // note here and below we use console.error for informational messages on stderr
        console.error(
          'INFO: Defaulting to use current user UID/GID for Debian/Ubuntu-based Linux.',
        );
        return true;
      }
    } catch (_err) {
      // Silently ignore if /etc/os-release is not found or unreadable.
      // The default (false) will be applied in this case.
      console.warn(
        'Warning: Could not read /etc/os-release to auto-detect Debian/Ubuntu for UID/GID default.',
      );
    }
  }
  return false; // Default to false if no other condition is met
}

// docker does not allow container names to contain ':' or '/', so we
// parse those out to shorten the name
function parseImageName(image: string): string {
  const [fullName, tag] = image.split(':');
  const name = fullName.split('/').at(-1) ?? 'unknown-image';
  return tag ? `${name}-${tag}` : name;
}

function ports(): string[] {
  return (process.env['SANDBOX_PORTS'] ?? '')
    .split(',')
    .filter((p) => p.trim())
    .map((p) => p.trim());
}

function entrypoint(workdir: string, cliArgs: string[]): string[] {
  const isWindows = os.platform() === 'win32';
  const containerWorkdir = getContainerPath(workdir);
  const shellCmds = [];
  const pathSeparator = isWindows ? ';' : ':';

  let pathSuffix = '';
  if (process.env['PATH']) {
    const paths = process.env['PATH'].split(pathSeparator);
    for (const p of paths) {
      const containerPath = getContainerPath(p);
      if (
        containerPath.toLowerCase().startsWith(containerWorkdir.toLowerCase())
      ) {
        pathSuffix += `:${containerPath}`;
      }
    }
  }
  if (pathSuffix) {
    shellCmds.push(`export PATH="$PATH${pathSuffix}";`);
  }

  let pythonPathSuffix = '';
  if (process.env['PYTHONPATH']) {
    const paths = process.env['PYTHONPATH'].split(pathSeparator);
    for (const p of paths) {
      const containerPath = getContainerPath(p);
      if (
        containerPath.toLowerCase().startsWith(containerWorkdir.toLowerCase())
      ) {
        pythonPathSuffix += `:${containerPath}`;
      }
    }
  }
  if (pythonPathSuffix) {
    shellCmds.push(`export PYTHONPATH="$PYTHONPATH${pythonPathSuffix}";`);
  }

  const projectSandboxBashrc = path.join(
    SETTINGS_DIRECTORY_NAME,
    'sandbox.bashrc',
  );
  if (fs.existsSync(projectSandboxBashrc)) {
    shellCmds.push(`source ${getContainerPath(projectSandboxBashrc)};`);
  }

  ports().forEach((p) =>
    shellCmds.push(
      `socat TCP4-LISTEN:${p},bind=$(hostname -i),fork,reuseaddr TCP4:127.0.0.1:${p} 2> /dev/null &`,
    ),
  );

  const quotedCliArgs = cliArgs.slice(2).map((arg) => quote([arg]));
  const cliCmd =
    process.env['NODE_ENV'] === 'development'
      ? process.env['DEBUG']
        ? 'npm run debug --'
        : 'npm rebuild && npm run start --'
      : process.env['DEBUG']
<<<<<<< HEAD
        ? `node --inspect-brk=0.0.0.0:${process.env['DEBUG_PORT'] || '9229'} $(which qwen)`
        : 'qwen';
=======
        ? `node --inspect-brk=0.0.0.0:${process.env['DEBUG_PORT'] || '9229'} $(which gemini)`
        : 'gemini';
>>>>>>> 76553622

  const args = [...shellCmds, cliCmd, ...quotedCliArgs];
  return ['bash', '-c', args.join(' ')];
}

export async function start_sandbox(
  config: SandboxConfig,
  nodeArgs: string[] = [],
  cliConfig?: Config,
  cliArgs: string[] = [],
) {
  const patcher = new ConsolePatcher({
    debugMode: cliConfig?.getDebugMode() || !!process.env['DEBUG'],
    stderr: true,
  });
  patcher.patch();

  try {
    if (config.command === 'sandbox-exec') {
      // disallow BUILD_SANDBOX
      if (process.env['BUILD_SANDBOX']) {
<<<<<<< HEAD
        console.error('ERROR: cannot BUILD_SANDBOX when using macOS Seatbelt');
        process.exit(1);
      }
      const profile = (process.env['SEATBELT_PROFILE'] ??= 'permissive-open');
      let profileFile = new URL(`sandbox-macos-${profile}.sb`, import.meta.url)
        .pathname;
=======
        throw new FatalSandboxError(
          'Cannot BUILD_SANDBOX when using macOS Seatbelt',
        );
      }

      const profile = (process.env['SEATBELT_PROFILE'] ??= 'permissive-open');
      let profileFile = fileURLToPath(
        new URL(`sandbox-macos-${profile}.sb`, import.meta.url),
      );
>>>>>>> 76553622
      // if profile name is not recognized, then look for file under project settings directory
      if (!BUILTIN_SEATBELT_PROFILES.includes(profile)) {
        profileFile = path.join(
          SETTINGS_DIRECTORY_NAME,
          `sandbox-macos-${profile}.sb`,
        );
      }
      if (!fs.existsSync(profileFile)) {
        throw new FatalSandboxError(
          `Missing macos seatbelt profile file '${profileFile}'`,
        );
      }
      // Log on STDERR so it doesn't clutter the output on STDOUT
      console.error(`using macos seatbelt (profile: ${profile}) ...`);
      // if DEBUG is set, convert to --inspect-brk in NODE_OPTIONS
      const nodeOptions = [
        ...(process.env['DEBUG'] ? ['--inspect-brk'] : []),
        ...nodeArgs,
      ].join(' ');

      const args = [
        '-D',
        `TARGET_DIR=${fs.realpathSync(process.cwd())}`,
        '-D',
        `TMP_DIR=${fs.realpathSync(os.tmpdir())}`,
        '-D',
        `HOME_DIR=${fs.realpathSync(os.homedir())}`,
        '-D',
        `CACHE_DIR=${fs.realpathSync(execSync(`getconf DARWIN_USER_CACHE_DIR`).toString().trim())}`,
      ];

      // Add included directories from the workspace context
      // Always add 5 INCLUDE_DIR parameters to ensure .sb files can reference them
      const MAX_INCLUDE_DIRS = 5;
      const targetDir = fs.realpathSync(cliConfig?.getTargetDir() || '');
      const includedDirs: string[] = [];

      if (cliConfig) {
        const workspaceContext = cliConfig.getWorkspaceContext();
        const directories = workspaceContext.getDirectories();

        // Filter out TARGET_DIR
        for (const dir of directories) {
          const realDir = fs.realpathSync(dir);
          if (realDir !== targetDir) {
            includedDirs.push(realDir);
          }
        }
      }

      for (let i = 0; i < MAX_INCLUDE_DIRS; i++) {
        let dirPath = '/dev/null'; // Default to a safe path that won't cause issues

        if (i < includedDirs.length) {
          dirPath = includedDirs[i];
        }

        args.push('-D', `INCLUDE_DIR_${i}=${dirPath}`);
      }

      const finalArgv = cliArgs;

      args.push(
        '-f',
        profileFile,
        'sh',
        '-c',
        [
          `SANDBOX=sandbox-exec`,
          `NODE_OPTIONS="${nodeOptions}"`,
          ...finalArgv.map((arg) => quote([arg])),
        ].join(' '),
      );
      // start and set up proxy if GEMINI_SANDBOX_PROXY_COMMAND is set
      const proxyCommand = process.env['GEMINI_SANDBOX_PROXY_COMMAND'];
      let proxyProcess: ChildProcess | undefined = undefined;
      let sandboxProcess: ChildProcess | undefined = undefined;
      const sandboxEnv = { ...process.env };
      if (proxyCommand) {
        const proxy =
          process.env['HTTPS_PROXY'] ||
          process.env['https_proxy'] ||
          process.env['HTTP_PROXY'] ||
          process.env['http_proxy'] ||
          'http://localhost:8877';
        sandboxEnv['HTTPS_PROXY'] = proxy;
        sandboxEnv['https_proxy'] = proxy; // lower-case can be required, e.g. for curl
        sandboxEnv['HTTP_PROXY'] = proxy;
        sandboxEnv['http_proxy'] = proxy;
        const noProxy = process.env['NO_PROXY'] || process.env['no_proxy'];
        if (noProxy) {
          sandboxEnv['NO_PROXY'] = noProxy;
          sandboxEnv['no_proxy'] = noProxy;
        }
        proxyProcess = spawn(proxyCommand, {
          stdio: ['ignore', 'pipe', 'pipe'],
          shell: true,
          detached: true,
        });
        // install handlers to stop proxy on exit/signal
        const stopProxy = () => {
          console.log('stopping proxy ...');
          if (proxyProcess?.pid) {
            process.kill(-proxyProcess.pid, 'SIGTERM');
          }
        };
        process.on('exit', stopProxy);
        process.on('SIGINT', stopProxy);
        process.on('SIGTERM', stopProxy);

        // commented out as it disrupts ink rendering
        // proxyProcess.stdout?.on('data', (data) => {
        //   console.info(data.toString());
        // });
        proxyProcess.stderr?.on('data', (data) => {
          console.error(data.toString());
        });
        proxyProcess.on('close', (code, signal) => {
          if (sandboxProcess?.pid) {
            process.kill(-sandboxProcess.pid, 'SIGTERM');
          }
          throw new FatalSandboxError(
            `Proxy command '${proxyCommand}' exited with code ${code}, signal ${signal}`,
          );
        });
        console.log('waiting for proxy to start ...');
        await execAsync(
          `until timeout 0.25 curl -s http://localhost:8877; do sleep 0.25; done`,
        );
      }
      // spawn child and let it inherit stdio
      sandboxProcess = spawn(config.command, args, {
        stdio: 'inherit',
      });
      await new Promise((resolve) => sandboxProcess?.on('close', resolve));
      return;
    }

    console.error(`hopping into sandbox (command: ${config.command}) ...`);

    // determine full path for gemini-cli to distinguish linked vs installed setting
    const gcPath = fs.realpathSync(process.argv[1]);

    const projectSandboxDockerfile = path.join(
      SETTINGS_DIRECTORY_NAME,
      'sandbox.Dockerfile',
    );
    const isCustomProjectSandbox = fs.existsSync(projectSandboxDockerfile);

    const image = config.image;
    const workdir = path.resolve(process.cwd());
    const containerWorkdir = getContainerPath(workdir);

    // if BUILD_SANDBOX is set, then call scripts/build_sandbox.js under gemini-cli repo
    //
    // note this can only be done with binary linked from gemini-cli repo
    if (process.env['BUILD_SANDBOX']) {
      if (!gcPath.includes('gemini-cli/packages/')) {
        throw new FatalSandboxError(
          'Cannot build sandbox using installed gemini binary; ' +
            'run `npm link ./packages/cli` under gemini-cli repo to switch to linked binary.',
        );
      } else {
        console.error('building sandbox ...');
        const gcRoot = gcPath.split('/packages/')[0];
        // if project folder has sandbox.Dockerfile under project settings folder, use that
        let buildArgs = '';
        const projectSandboxDockerfile = path.join(
          SETTINGS_DIRECTORY_NAME,
          'sandbox.Dockerfile',
        );
        if (isCustomProjectSandbox) {
          console.error(`using ${projectSandboxDockerfile} for sandbox`);
          buildArgs += `-f ${path.resolve(projectSandboxDockerfile)} -i ${image}`;
        }
        execSync(
          `cd ${gcRoot} && node scripts/build_sandbox.js -s ${buildArgs}`,
          {
            stdio: 'inherit',
            env: {
              ...process.env,
              GEMINI_SANDBOX: config.command, // in case sandbox is enabled via flags (see config.ts under cli package)
            },
          },
        );
      }
    }

    // stop if image is missing
    if (!(await ensureSandboxImageIsPresent(config.command, image))) {
      const remedy =
        image === LOCAL_DEV_SANDBOX_IMAGE_NAME
          ? 'Try running `npm run build:all` or `npm run build:sandbox` under the gemini-cli repo to build it locally, or check the image name and your network connection.'
          : 'Please check the image name, your network connection, or notify gemini-cli-dev@google.com if the issue persists.';
      throw new FatalSandboxError(
        `Sandbox image '${image}' is missing or could not be pulled. ${remedy}`,
      );
    }

    // use interactive mode and auto-remove container on exit
    // run init binary inside container to forward signals & reap zombies
    const args = ['run', '-i', '--rm', '--init', '--workdir', containerWorkdir];

    // add custom flags from SANDBOX_FLAGS
    if (process.env['SANDBOX_FLAGS']) {
      const flags = parse(process.env['SANDBOX_FLAGS'], process.env).filter(
        (f): f is string => typeof f === 'string',
      );
      args.push(...flags);
    }

    // add TTY only if stdin is TTY as well, i.e. for piped input don't init TTY in container
    if (process.stdin.isTTY) {
      args.push('-t');
    }

    // mount current directory as working directory in sandbox (set via --workdir)
    args.push('--volume', `${workdir}:${containerWorkdir}`);

    // mount user settings directory inside container, after creating if missing
    // note user/home changes inside sandbox and we mount at BOTH paths for consistency
    const userSettingsDirOnHost = USER_SETTINGS_DIR;
    const userSettingsDirInSandbox = getContainerPath(
      `/home/node/${SETTINGS_DIRECTORY_NAME}`,
    );
    if (!fs.existsSync(userSettingsDirOnHost)) {
      fs.mkdirSync(userSettingsDirOnHost);
    }
    args.push(
      '--volume',
      `${userSettingsDirOnHost}:${userSettingsDirInSandbox}`,
    );
    if (userSettingsDirInSandbox !== userSettingsDirOnHost) {
      args.push(
        '--volume',
        `${userSettingsDirOnHost}:${getContainerPath(userSettingsDirOnHost)}`,
      );
    }

    // mount os.tmpdir() as os.tmpdir() inside container
    args.push('--volume', `${os.tmpdir()}:${getContainerPath(os.tmpdir())}`);

    // mount gcloud config directory if it exists
    const gcloudConfigDir = path.join(os.homedir(), '.config', 'gcloud');
    if (fs.existsSync(gcloudConfigDir)) {
      args.push(
        '--volume',
        `${gcloudConfigDir}:${getContainerPath(gcloudConfigDir)}:ro`,
      );
    }

    // mount ADC file if GOOGLE_APPLICATION_CREDENTIALS is set
    if (process.env['GOOGLE_APPLICATION_CREDENTIALS']) {
      const adcFile = process.env['GOOGLE_APPLICATION_CREDENTIALS'];
      if (fs.existsSync(adcFile)) {
        args.push('--volume', `${adcFile}:${getContainerPath(adcFile)}:ro`);
        args.push(
          '--env',
          `GOOGLE_APPLICATION_CREDENTIALS=${getContainerPath(adcFile)}`,
        );
      }
    }

    // mount paths listed in SANDBOX_MOUNTS
    if (process.env['SANDBOX_MOUNTS']) {
      for (let mount of process.env['SANDBOX_MOUNTS'].split(',')) {
        if (mount.trim()) {
          // parse mount as from:to:opts
          let [from, to, opts] = mount.trim().split(':');
          to = to || from; // default to mount at same path inside container
          opts = opts || 'ro'; // default to read-only
          mount = `${from}:${to}:${opts}`;
          // check that from path is absolute
          if (!path.isAbsolute(from)) {
            throw new FatalSandboxError(
              `Path '${from}' listed in SANDBOX_MOUNTS must be absolute`,
            );
          }
          // check that from path exists on host
          if (!fs.existsSync(from)) {
            throw new FatalSandboxError(
              `Missing mount path '${from}' listed in SANDBOX_MOUNTS`,
            );
          }
          console.error(`SANDBOX_MOUNTS: ${from} -> ${to} (${opts})`);
          args.push('--volume', mount);
        }
      }
    }

    // expose env-specified ports on the sandbox
    ports().forEach((p) => args.push('--publish', `${p}:${p}`));

    // if DEBUG is set, expose debugging port
    if (process.env['DEBUG']) {
      const debugPort = process.env['DEBUG_PORT'] || '9229';
      args.push(`--publish`, `${debugPort}:${debugPort}`);
    }

    // copy proxy environment variables, replacing localhost with SANDBOX_PROXY_NAME
    // copy as both upper-case and lower-case as is required by some utilities
    // GEMINI_SANDBOX_PROXY_COMMAND implies HTTPS_PROXY unless HTTP_PROXY is set
    const proxyCommand = process.env['GEMINI_SANDBOX_PROXY_COMMAND'];

    if (proxyCommand) {
      let proxy =
        process.env['HTTPS_PROXY'] ||
        process.env['https_proxy'] ||
        process.env['HTTP_PROXY'] ||
        process.env['http_proxy'] ||
        'http://localhost:8877';
      proxy = proxy.replace('localhost', SANDBOX_PROXY_NAME);
      if (proxy) {
        args.push('--env', `HTTPS_PROXY=${proxy}`);
        args.push('--env', `https_proxy=${proxy}`); // lower-case can be required, e.g. for curl
        args.push('--env', `HTTP_PROXY=${proxy}`);
        args.push('--env', `http_proxy=${proxy}`);
      }
      const noProxy = process.env['NO_PROXY'] || process.env['no_proxy'];
      if (noProxy) {
        args.push('--env', `NO_PROXY=${noProxy}`);
        args.push('--env', `no_proxy=${noProxy}`);
      }

      // if using proxy, switch to internal networking through proxy
      if (proxy) {
        execSync(
          `${config.command} network inspect ${SANDBOX_NETWORK_NAME} || ${config.command} network create --internal ${SANDBOX_NETWORK_NAME}`,
        );
        args.push('--network', SANDBOX_NETWORK_NAME);
        // if proxy command is set, create a separate network w/ host access (i.e. non-internal)
        // we will run proxy in its own container connected to both host network and internal network
        // this allows proxy to work even on rootless podman on macos with host<->vm<->container isolation
        if (proxyCommand) {
          execSync(
            `${config.command} network inspect ${SANDBOX_PROXY_NAME} || ${config.command} network create ${SANDBOX_PROXY_NAME}`,
          );
        }
      }
    }

    // name container after image, plus numeric suffix to avoid conflicts
    const imageName = parseImageName(image);
    let index = 0;
    const containerNameCheck = execSync(
      `${config.command} ps -a --format "{{.Names}}"`,
    )
      .toString()
      .trim();
    while (containerNameCheck.includes(`${imageName}-${index}`)) {
      index++;
    }
    const containerName = `${imageName}-${index}`;
    args.push('--name', containerName, '--hostname', containerName);

    // copy GEMINI_API_KEY(s)
    if (process.env['GEMINI_API_KEY']) {
      args.push('--env', `GEMINI_API_KEY=${process.env['GEMINI_API_KEY']}`);
    }
    if (process.env['GOOGLE_API_KEY']) {
      args.push('--env', `GOOGLE_API_KEY=${process.env['GOOGLE_API_KEY']}`);
<<<<<<< HEAD
    }

    // copy OPENAI_API_KEY and related env vars for Qwen
    if (process.env['OPENAI_API_KEY']) {
      args.push('--env', `OPENAI_API_KEY=${process.env['OPENAI_API_KEY']}`);
    }
    // copy TAVILY_API_KEY for web search tool
    if (process.env['TAVILY_API_KEY']) {
      args.push('--env', `TAVILY_API_KEY=${process.env['TAVILY_API_KEY']}`);
    }
    if (process.env['OPENAI_BASE_URL']) {
      args.push('--env', `OPENAI_BASE_URL=${process.env['OPENAI_BASE_URL']}`);
    }
    if (process.env['OPENAI_MODEL']) {
      args.push('--env', `OPENAI_MODEL=${process.env['OPENAI_MODEL']}`);
=======
>>>>>>> 76553622
    }

    // copy GOOGLE_GENAI_USE_VERTEXAI
    if (process.env['GOOGLE_GENAI_USE_VERTEXAI']) {
      args.push(
        '--env',
        `GOOGLE_GENAI_USE_VERTEXAI=${process.env['GOOGLE_GENAI_USE_VERTEXAI']}`,
      );
    }

    // copy GOOGLE_GENAI_USE_GCA
    if (process.env['GOOGLE_GENAI_USE_GCA']) {
      args.push(
        '--env',
        `GOOGLE_GENAI_USE_GCA=${process.env['GOOGLE_GENAI_USE_GCA']}`,
      );
    }

    // copy GOOGLE_CLOUD_PROJECT
    if (process.env['GOOGLE_CLOUD_PROJECT']) {
      args.push(
        '--env',
        `GOOGLE_CLOUD_PROJECT=${process.env['GOOGLE_CLOUD_PROJECT']}`,
      );
    }

    // copy GOOGLE_CLOUD_LOCATION
    if (process.env['GOOGLE_CLOUD_LOCATION']) {
      args.push(
        '--env',
        `GOOGLE_CLOUD_LOCATION=${process.env['GOOGLE_CLOUD_LOCATION']}`,
      );
    }

    // copy GEMINI_MODEL
    if (process.env['GEMINI_MODEL']) {
      args.push('--env', `GEMINI_MODEL=${process.env['GEMINI_MODEL']}`);
    }

    // copy TERM and COLORTERM to try to maintain terminal setup
    if (process.env['TERM']) {
      args.push('--env', `TERM=${process.env['TERM']}`);
    }
    if (process.env['COLORTERM']) {
      args.push('--env', `COLORTERM=${process.env['COLORTERM']}`);
    }

    // Pass through IDE mode environment variables
    for (const envVar of [
      'QWEN_CODE_IDE_SERVER_PORT',
      'QWEN_CODE_IDE_WORKSPACE_PATH',
      'TERM_PROGRAM',
    ]) {
      if (process.env[envVar]) {
        args.push('--env', `${envVar}=${process.env[envVar]}`);
      }
    }

    // copy VIRTUAL_ENV if under working directory
    // also mount-replace VIRTUAL_ENV directory with <project_settings>/sandbox.venv
    // sandbox can then set up this new VIRTUAL_ENV directory using sandbox.bashrc (see below)
    // directory will be empty if not set up, which is still preferable to having host binaries
    if (
      process.env['VIRTUAL_ENV']
        ?.toLowerCase()
        .startsWith(workdir.toLowerCase())
    ) {
      const sandboxVenvPath = path.resolve(
        SETTINGS_DIRECTORY_NAME,
        'sandbox.venv',
      );
      if (!fs.existsSync(sandboxVenvPath)) {
        fs.mkdirSync(sandboxVenvPath, { recursive: true });
      }
      args.push(
        '--volume',
        `${sandboxVenvPath}:${getContainerPath(process.env['VIRTUAL_ENV'])}`,
      );
      args.push(
        '--env',
        `VIRTUAL_ENV=${getContainerPath(process.env['VIRTUAL_ENV'])}`,
      );
    }

    // copy additional environment variables from SANDBOX_ENV
    if (process.env['SANDBOX_ENV']) {
      for (let env of process.env['SANDBOX_ENV'].split(',')) {
        if ((env = env.trim())) {
          if (env.includes('=')) {
            console.error(`SANDBOX_ENV: ${env}`);
            args.push('--env', env);
          } else {
            throw new FatalSandboxError(
              'SANDBOX_ENV must be a comma-separated list of key=value pairs',
            );
          }
        }
      }
    }

    // copy NODE_OPTIONS
    const existingNodeOptions = process.env['NODE_OPTIONS'] || '';
    const allNodeOptions = [
      ...(existingNodeOptions ? [existingNodeOptions] : []),
      ...nodeArgs,
    ].join(' ');

    if (allNodeOptions.length > 0) {
      args.push('--env', `NODE_OPTIONS="${allNodeOptions}"`);
    }

    // set SANDBOX as container name
    args.push('--env', `SANDBOX=${containerName}`);

    // for podman only, use empty --authfile to skip unnecessary auth refresh overhead
    if (config.command === 'podman') {
      const emptyAuthFilePath = path.join(os.tmpdir(), 'empty_auth.json');
      fs.writeFileSync(emptyAuthFilePath, '{}', 'utf-8');
      args.push('--authfile', emptyAuthFilePath);
    }

    // Determine if the current user's UID/GID should be passed to the sandbox.
    // See shouldUseCurrentUserInSandbox for more details.
    let userFlag = '';
    const finalEntrypoint = entrypoint(workdir, cliArgs);

    if (process.env['GEMINI_CLI_INTEGRATION_TEST'] === 'true') {
      args.push('--user', 'root');
      userFlag = '--user root';
    } else if (await shouldUseCurrentUserInSandbox()) {
      // For the user-creation logic to work, the container must start as root.
      // The entrypoint script then handles dropping privileges to the correct user.
      args.push('--user', 'root');

      const uid = execSync('id -u').toString().trim();
      const gid = execSync('id -g').toString().trim();

      // Instead of passing --user to the main sandbox container, we let it
      // start as root, then create a user with the host's UID/GID, and
      // finally switch to that user to run the gemini process. This is
      // necessary on Linux to ensure the user exists within the
      // container's /etc/passwd file, which is required by os.userInfo().
      const username = 'gemini';
      const homeDir = getContainerPath(os.homedir());

      const setupUserCommands = [
        // Use -f with groupadd to avoid errors if the group already exists.
        `groupadd -f -g ${gid} ${username}`,
        // Create user only if it doesn't exist. Use -o for non-unique UID.
        `id -u ${username} &>/dev/null || useradd -o -u ${uid} -g ${gid} -d ${homeDir} -s /bin/bash ${username}`,
      ].join(' && ');

      const originalCommand = finalEntrypoint[2];
      const escapedOriginalCommand = originalCommand.replace(/'/g, "'\\''");

      // Use `su -p` to preserve the environment.
      const suCommand = `su -p ${username} -c '${escapedOriginalCommand}'`;

      // The entrypoint is always `['bash', '-c', '<command>']`, so we modify the command part.
      finalEntrypoint[2] = `${setupUserCommands} && ${suCommand}`;

      // We still need userFlag for the simpler proxy container, which does not have this issue.
      userFlag = `--user ${uid}:${gid}`;
      // When forcing a UID in the sandbox, $HOME can be reset to '/', so we copy $HOME as well.
      args.push('--env', `HOME=${os.homedir()}`);
    }

    // push container image name
    args.push(image);

    // push container entrypoint (including args)
    args.push(...finalEntrypoint);

    // start and set up proxy if GEMINI_SANDBOX_PROXY_COMMAND is set
    let proxyProcess: ChildProcess | undefined = undefined;
    let sandboxProcess: ChildProcess | undefined = undefined;

    if (proxyCommand) {
      // run proxyCommand in its own container
      const proxyContainerCommand = `${config.command} run --rm --init ${userFlag} --name ${SANDBOX_PROXY_NAME} --network ${SANDBOX_PROXY_NAME} -p 8877:8877 -v ${process.cwd()}:${workdir} --workdir ${workdir} ${image} ${proxyCommand}`;
      proxyProcess = spawn(proxyContainerCommand, {
        stdio: ['ignore', 'pipe', 'pipe'],
        shell: true,
        detached: true,
      });
      // install handlers to stop proxy on exit/signal
      const stopProxy = () => {
        console.log('stopping proxy container ...');
        execSync(`${config.command} rm -f ${SANDBOX_PROXY_NAME}`);
      };
      process.on('exit', stopProxy);
      process.on('SIGINT', stopProxy);
      process.on('SIGTERM', stopProxy);

      // commented out as it disrupts ink rendering
      // proxyProcess.stdout?.on('data', (data) => {
      //   console.info(data.toString());
      // });
      proxyProcess.stderr?.on('data', (data) => {
        console.error(data.toString().trim());
      });
      proxyProcess.on('close', (code, signal) => {
        if (sandboxProcess?.pid) {
          process.kill(-sandboxProcess.pid, 'SIGTERM');
        }
        throw new FatalSandboxError(
          `Proxy container command '${proxyContainerCommand}' exited with code ${code}, signal ${signal}`,
        );
      });
      console.log('waiting for proxy to start ...');
      await execAsync(
        `until timeout 0.25 curl -s http://localhost:8877; do sleep 0.25; done`,
      );
      // connect proxy container to sandbox network
      // (workaround for older versions of docker that don't support multiple --network args)
      await execAsync(
        `${config.command} network connect ${SANDBOX_NETWORK_NAME} ${SANDBOX_PROXY_NAME}`,
      );
    }

    // spawn child and let it inherit stdio
    sandboxProcess = spawn(config.command, args, {
      stdio: 'inherit',
    });

    sandboxProcess.on('error', (err) => {
      console.error('Sandbox process error:', err);
    });

    await new Promise<void>((resolve) => {
      sandboxProcess?.on('close', (code, signal) => {
        if (code !== 0) {
          console.log(
            `Sandbox process exited with code: ${code}, signal: ${signal}`,
          );
        }
        resolve();
      });
    });
  } finally {
    patcher.cleanup();
  }
}

// Helper functions to ensure sandbox image is present
async function imageExists(sandbox: string, image: string): Promise<boolean> {
  return new Promise((resolve) => {
    const args = ['images', '-q', image];
    const checkProcess = spawn(sandbox, args);

    let stdoutData = '';
    if (checkProcess.stdout) {
      checkProcess.stdout.on('data', (data) => {
        stdoutData += data.toString();
      });
    }

    checkProcess.on('error', (err) => {
      console.warn(
        `Failed to start '${sandbox}' command for image check: ${err.message}`,
      );
      resolve(false);
    });

    checkProcess.on('close', (code) => {
      // Non-zero code might indicate docker daemon not running, etc.
      // The primary success indicator is non-empty stdoutData.
      if (code !== 0) {
        // console.warn(`'${sandbox} images -q ${image}' exited with code ${code}.`);
      }
      resolve(stdoutData.trim() !== '');
    });
  });
}

async function pullImage(sandbox: string, image: string): Promise<boolean> {
  console.info(`Attempting to pull image ${image} using ${sandbox}...`);
  return new Promise((resolve) => {
    const args = ['pull', image];
    const pullProcess = spawn(sandbox, args, { stdio: 'pipe' });

    let stderrData = '';

    const onStdoutData = (data: Buffer) => {
      console.info(data.toString().trim()); // Show pull progress
    };

    const onStderrData = (data: Buffer) => {
      stderrData += data.toString();
      console.error(data.toString().trim()); // Show pull errors/info from the command itself
    };

    const onError = (err: Error) => {
      console.warn(
        `Failed to start '${sandbox} pull ${image}' command: ${err.message}`,
      );
      cleanup();
      resolve(false);
    };

    const onClose = (code: number | null) => {
      if (code === 0) {
        console.info(`Successfully pulled image ${image}.`);
        cleanup();
        resolve(true);
      } else {
        console.warn(
          `Failed to pull image ${image}. '${sandbox} pull ${image}' exited with code ${code}.`,
        );
        if (stderrData.trim()) {
          // Details already printed by the stderr listener above
        }
        cleanup();
        resolve(false);
      }
    };

    const cleanup = () => {
      if (pullProcess.stdout) {
        pullProcess.stdout.removeListener('data', onStdoutData);
      }
      if (pullProcess.stderr) {
        pullProcess.stderr.removeListener('data', onStderrData);
      }
      pullProcess.removeListener('error', onError);
      pullProcess.removeListener('close', onClose);
      if (pullProcess.connected) {
        pullProcess.disconnect();
      }
    };

    if (pullProcess.stdout) {
      pullProcess.stdout.on('data', onStdoutData);
    }
    if (pullProcess.stderr) {
      pullProcess.stderr.on('data', onStderrData);
    }
    pullProcess.on('error', onError);
    pullProcess.on('close', onClose);
  });
}

async function ensureSandboxImageIsPresent(
  sandbox: string,
  image: string,
): Promise<boolean> {
  console.info(`Checking for sandbox image: ${image}`);
  if (await imageExists(sandbox, image)) {
    console.info(`Sandbox image ${image} found locally.`);
    return true;
  }

  console.info(`Sandbox image ${image} not found locally.`);
  if (image === LOCAL_DEV_SANDBOX_IMAGE_NAME) {
    // user needs to build the image themselves
    return false;
  }

  if (await pullImage(sandbox, image)) {
    // After attempting to pull, check again to be certain
    if (await imageExists(sandbox, image)) {
      console.info(`Sandbox image ${image} is now available after pulling.`);
      return true;
    } else {
      console.warn(
        `Sandbox image ${image} still not found after a pull attempt. This might indicate an issue with the image name or registry, or the pull command reported success but failed to make the image available.`,
      );
      return false;
    }
  }

  console.error(
    `Failed to obtain sandbox image ${image} after check and pull attempt.`,
  );
  return false; // Pull command failed or image still not present
}<|MERGE_RESOLUTION|>--- conflicted
+++ resolved
@@ -15,14 +15,9 @@
   USER_SETTINGS_DIR,
   SETTINGS_DIRECTORY_NAME,
 } from '../config/settings.js';
-<<<<<<< HEAD
-import { promisify } from 'util';
-import { Config, SandboxConfig } from '@qwen-code/qwen-code-core';
-=======
 import { promisify } from 'node:util';
-import type { Config, SandboxConfig } from '@google/gemini-cli-core';
-import { FatalSandboxError } from '@google/gemini-cli-core';
->>>>>>> 76553622
+import type { Config, SandboxConfig } from '@qwen-code/qwen-code-core';
+import { FatalSandboxError } from '@qwen-code/qwen-code-core';
 import { ConsolePatcher } from '../ui/utils/ConsolePatcher.js';
 
 const execAsync = promisify(exec);
@@ -181,13 +176,8 @@
         ? 'npm run debug --'
         : 'npm rebuild && npm run start --'
       : process.env['DEBUG']
-<<<<<<< HEAD
         ? `node --inspect-brk=0.0.0.0:${process.env['DEBUG_PORT'] || '9229'} $(which qwen)`
         : 'qwen';
-=======
-        ? `node --inspect-brk=0.0.0.0:${process.env['DEBUG_PORT'] || '9229'} $(which gemini)`
-        : 'gemini';
->>>>>>> 76553622
 
   const args = [...shellCmds, cliCmd, ...quotedCliArgs];
   return ['bash', '-c', args.join(' ')];
@@ -209,14 +199,6 @@
     if (config.command === 'sandbox-exec') {
       // disallow BUILD_SANDBOX
       if (process.env['BUILD_SANDBOX']) {
-<<<<<<< HEAD
-        console.error('ERROR: cannot BUILD_SANDBOX when using macOS Seatbelt');
-        process.exit(1);
-      }
-      const profile = (process.env['SEATBELT_PROFILE'] ??= 'permissive-open');
-      let profileFile = new URL(`sandbox-macos-${profile}.sb`, import.meta.url)
-        .pathname;
-=======
         throw new FatalSandboxError(
           'Cannot BUILD_SANDBOX when using macOS Seatbelt',
         );
@@ -226,7 +208,6 @@
       let profileFile = fileURLToPath(
         new URL(`sandbox-macos-${profile}.sb`, import.meta.url),
       );
->>>>>>> 76553622
       // if profile name is not recognized, then look for file under project settings directory
       if (!BUILTIN_SEATBELT_PROFILES.includes(profile)) {
         profileFile = path.join(
@@ -588,7 +569,6 @@
     }
     if (process.env['GOOGLE_API_KEY']) {
       args.push('--env', `GOOGLE_API_KEY=${process.env['GOOGLE_API_KEY']}`);
-<<<<<<< HEAD
     }
 
     // copy OPENAI_API_KEY and related env vars for Qwen
@@ -604,8 +584,6 @@
     }
     if (process.env['OPENAI_MODEL']) {
       args.push('--env', `OPENAI_MODEL=${process.env['OPENAI_MODEL']}`);
-=======
->>>>>>> 76553622
     }
 
     // copy GOOGLE_GENAI_USE_VERTEXAI
