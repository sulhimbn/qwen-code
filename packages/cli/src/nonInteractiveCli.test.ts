/**
 * @license
 * Copyright 2025 Google LLC
 * SPDX-License-Identifier: Apache-2.0
 */

<<<<<<< HEAD
=======
import type {
  Config,
  ToolRegistry,
  ServerGeminiStreamEvent,
  SessionMetrics,
} from '@google/gemini-cli-core';
>>>>>>> 0612839a
import {
  type Config,
  type ToolRegistry,
  executeToolCall,
  ToolErrorType,
  shutdownTelemetry,
  GeminiEventType,
<<<<<<< HEAD
  type ServerGeminiStreamEvent,
} from '@qwen-code/qwen-code-core';
import { type Part } from '@google/genai';
=======
  OutputFormat,
  uiTelemetryService,
  FatalInputError,
} from '@google/gemini-cli-core';
import type { Part } from '@google/genai';
>>>>>>> 0612839a
import { runNonInteractive } from './nonInteractiveCli.js';
import { vi } from 'vitest';
import type { LoadedSettings } from './config/settings.js';

// Mock core modules
vi.mock('./ui/hooks/atCommandProcessor.js');
vi.mock('@qwen-code/qwen-code-core', async (importOriginal) => {
  const original =
<<<<<<< HEAD
    await importOriginal<typeof import('@qwen-code/qwen-code-core')>();
=======
    await importOriginal<typeof import('@google/gemini-cli-core')>();

  class MockChatRecordingService {
    initialize = vi.fn();
    recordMessage = vi.fn();
    recordMessageTokens = vi.fn();
    recordToolCalls = vi.fn();
  }

>>>>>>> 0612839a
  return {
    ...original,
    executeToolCall: vi.fn(),
    shutdownTelemetry: vi.fn(),
    isTelemetrySdkInitialized: vi.fn().mockReturnValue(true),
    ChatRecordingService: MockChatRecordingService,
    uiTelemetryService: {
      getMetrics: vi.fn(),
    },
  };
});

const mockGetCommands = vi.hoisted(() => vi.fn());
const mockCommandServiceCreate = vi.hoisted(() => vi.fn());
vi.mock('./services/CommandService.js', () => ({
  CommandService: {
    create: mockCommandServiceCreate,
  },
}));

describe('runNonInteractive', () => {
  let mockConfig: Config;
  let mockSettings: LoadedSettings;
  let mockToolRegistry: ToolRegistry;
  let mockCoreExecuteToolCall: vi.Mock;
  let mockShutdownTelemetry: vi.Mock;
  let consoleErrorSpy: vi.SpyInstance;
  let processStdoutSpy: vi.SpyInstance;
  let mockGeminiClient: {
    sendMessageStream: vi.Mock;
    getChatRecordingService: vi.Mock;
  };

  beforeEach(async () => {
    mockCoreExecuteToolCall = vi.mocked(executeToolCall);
    mockShutdownTelemetry = vi.mocked(shutdownTelemetry);

    mockCommandServiceCreate.mockResolvedValue({
      getCommands: mockGetCommands,
    });

    consoleErrorSpy = vi.spyOn(console, 'error').mockImplementation(() => {});
    processStdoutSpy = vi
      .spyOn(process.stdout, 'write')
      .mockImplementation(() => true);
    vi.spyOn(process, 'exit').mockImplementation((code) => {
      throw new Error(`process.exit(${code}) called`);
    });

    mockToolRegistry = {
      getTool: vi.fn(),
      getFunctionDeclarations: vi.fn().mockReturnValue([]),
    } as unknown as ToolRegistry;

    mockGeminiClient = {
      sendMessageStream: vi.fn(),
      getChatRecordingService: vi.fn(() => ({
        initialize: vi.fn(),
        recordMessage: vi.fn(),
        recordMessageTokens: vi.fn(),
        recordToolCalls: vi.fn(),
      })),
    };

    mockConfig = {
      initialize: vi.fn().mockResolvedValue(undefined),
      getGeminiClient: vi.fn().mockReturnValue(mockGeminiClient),
      getToolRegistry: vi.fn().mockReturnValue(mockToolRegistry),
      getMaxSessionTurns: vi.fn().mockReturnValue(10),
      getSessionId: vi.fn().mockReturnValue('test-session-id'),
      getProjectRoot: vi.fn().mockReturnValue('/test/project'),
      storage: {
        getProjectTempDir: vi.fn().mockReturnValue('/test/project/.gemini/tmp'),
      },
      getIdeMode: vi.fn().mockReturnValue(false),
      getFullContext: vi.fn().mockReturnValue(false),
      getContentGeneratorConfig: vi.fn().mockReturnValue({}),
      getDebugMode: vi.fn().mockReturnValue(false),
      getOutputFormat: vi.fn().mockReturnValue('text'),
      getFolderTrustFeature: vi.fn().mockReturnValue(false),
      getFolderTrust: vi.fn().mockReturnValue(false),
    } as unknown as Config;

    mockSettings = {
      system: { path: '', settings: {} },
      systemDefaults: { path: '', settings: {} },
      user: { path: '', settings: {} },
      workspace: { path: '', settings: {} },
      errors: [],
      setValue: vi.fn(),
      merged: {
        security: {
          auth: {
            enforcedType: undefined,
          },
        },
      },
      isTrusted: true,
      migratedInMemorScopes: new Set(),
      forScope: vi.fn(),
      computeMergedSettings: vi.fn(),
    } as unknown as LoadedSettings;

    const { handleAtCommand } = await import(
      './ui/hooks/atCommandProcessor.js'
    );
    vi.mocked(handleAtCommand).mockImplementation(async ({ query }) => ({
      processedQuery: [{ text: query }],
      shouldProceed: true,
    }));
  });

  afterEach(() => {
    vi.restoreAllMocks();
  });

  async function* createStreamFromEvents(
    events: ServerGeminiStreamEvent[],
  ): AsyncGenerator<ServerGeminiStreamEvent> {
    for (const event of events) {
      yield event;
    }
  }

  it('should process input and write text output', async () => {
    const events: ServerGeminiStreamEvent[] = [
      { type: GeminiEventType.Content, value: 'Hello' },
      { type: GeminiEventType.Content, value: ' World' },
      {
        type: GeminiEventType.Finished,
        value: { reason: undefined, usageMetadata: { totalTokenCount: 10 } },
      },
    ];
    mockGeminiClient.sendMessageStream.mockReturnValue(
      createStreamFromEvents(events),
    );

    await runNonInteractive(
      mockConfig,
      mockSettings,
      'Test input',
      'prompt-id-1',
    );

    expect(mockGeminiClient.sendMessageStream).toHaveBeenCalledWith(
      [{ text: 'Test input' }],
      expect.any(AbortSignal),
      'prompt-id-1',
    );
    expect(processStdoutSpy).toHaveBeenCalledWith('Hello');
    expect(processStdoutSpy).toHaveBeenCalledWith(' World');
    expect(processStdoutSpy).toHaveBeenCalledWith('\n');
    expect(mockShutdownTelemetry).toHaveBeenCalled();
  });

  it('should handle a single tool call and respond', async () => {
    const toolCallEvent: ServerGeminiStreamEvent = {
      type: GeminiEventType.ToolCallRequest,
      value: {
        callId: 'tool-1',
        name: 'testTool',
        args: { arg1: 'value1' },
        isClientInitiated: false,
        prompt_id: 'prompt-id-2',
      },
    };
    const toolResponse: Part[] = [{ text: 'Tool response' }];
    mockCoreExecuteToolCall.mockResolvedValue({ responseParts: toolResponse });

    const firstCallEvents: ServerGeminiStreamEvent[] = [toolCallEvent];
    const secondCallEvents: ServerGeminiStreamEvent[] = [
      { type: GeminiEventType.Content, value: 'Final answer' },
      {
        type: GeminiEventType.Finished,
        value: { reason: undefined, usageMetadata: { totalTokenCount: 10 } },
      },
    ];

    mockGeminiClient.sendMessageStream
      .mockReturnValueOnce(createStreamFromEvents(firstCallEvents))
      .mockReturnValueOnce(createStreamFromEvents(secondCallEvents));

    await runNonInteractive(
      mockConfig,
      mockSettings,
      'Use a tool',
      'prompt-id-2',
    );

    expect(mockGeminiClient.sendMessageStream).toHaveBeenCalledTimes(2);
    expect(mockCoreExecuteToolCall).toHaveBeenCalledWith(
      mockConfig,
      expect.objectContaining({ name: 'testTool' }),
      expect.any(AbortSignal),
    );
    expect(mockGeminiClient.sendMessageStream).toHaveBeenNthCalledWith(
      2,
      [{ text: 'Tool response' }],
      expect.any(AbortSignal),
      'prompt-id-2',
    );
    expect(processStdoutSpy).toHaveBeenCalledWith('Final answer');
    expect(processStdoutSpy).toHaveBeenCalledWith('\n');
  });

  it('should handle error during tool execution and should send error back to the model', async () => {
    const toolCallEvent: ServerGeminiStreamEvent = {
      type: GeminiEventType.ToolCallRequest,
      value: {
        callId: 'tool-1',
        name: 'errorTool',
        args: {},
        isClientInitiated: false,
        prompt_id: 'prompt-id-3',
      },
    };
    mockCoreExecuteToolCall.mockResolvedValue({
      error: new Error('Execution failed'),
      errorType: ToolErrorType.EXECUTION_FAILED,
      responseParts: [
        {
          functionResponse: {
            name: 'errorTool',
            response: {
              output: 'Error: Execution failed',
            },
          },
        },
      ],
      resultDisplay: 'Execution failed',
    });
    const finalResponse: ServerGeminiStreamEvent[] = [
      {
        type: GeminiEventType.Content,
        value: 'Sorry, let me try again.',
      },
      {
        type: GeminiEventType.Finished,
        value: { reason: undefined, usageMetadata: { totalTokenCount: 10 } },
      },
    ];
    mockGeminiClient.sendMessageStream
      .mockReturnValueOnce(createStreamFromEvents([toolCallEvent]))
      .mockReturnValueOnce(createStreamFromEvents(finalResponse));

    await runNonInteractive(
      mockConfig,
      mockSettings,
      'Trigger tool error',
      'prompt-id-3',
    );

    expect(mockCoreExecuteToolCall).toHaveBeenCalled();
    expect(consoleErrorSpy).toHaveBeenCalledWith(
      'Error executing tool errorTool: Execution failed',
    );
    expect(mockGeminiClient.sendMessageStream).toHaveBeenCalledTimes(2);
    expect(mockGeminiClient.sendMessageStream).toHaveBeenNthCalledWith(
      2,
      [
        {
          functionResponse: {
            name: 'errorTool',
            response: {
              output: 'Error: Execution failed',
            },
          },
        },
      ],
      expect.any(AbortSignal),
      'prompt-id-3',
    );
    expect(processStdoutSpy).toHaveBeenCalledWith('Sorry, let me try again.');
  });

  it('should exit with error if sendMessageStream throws initially', async () => {
    const apiError = new Error('API connection failed');
    mockGeminiClient.sendMessageStream.mockImplementation(() => {
      throw apiError;
    });

    await expect(
      runNonInteractive(
        mockConfig,
        mockSettings,
        'Initial fail',
        'prompt-id-4',
      ),
    ).rejects.toThrow(apiError);
  });

  it('should not exit if a tool is not found, and should send error back to model', async () => {
    const toolCallEvent: ServerGeminiStreamEvent = {
      type: GeminiEventType.ToolCallRequest,
      value: {
        callId: 'tool-1',
        name: 'nonexistentTool',
        args: {},
        isClientInitiated: false,
        prompt_id: 'prompt-id-5',
      },
    };
    mockCoreExecuteToolCall.mockResolvedValue({
      error: new Error('Tool "nonexistentTool" not found in registry.'),
      resultDisplay: 'Tool "nonexistentTool" not found in registry.',
      responseParts: [],
    });
    const finalResponse: ServerGeminiStreamEvent[] = [
      {
        type: GeminiEventType.Content,
        value: "Sorry, I can't find that tool.",
      },
      {
        type: GeminiEventType.Finished,
        value: { reason: undefined, usageMetadata: { totalTokenCount: 10 } },
      },
    ];

    mockGeminiClient.sendMessageStream
      .mockReturnValueOnce(createStreamFromEvents([toolCallEvent]))
      .mockReturnValueOnce(createStreamFromEvents(finalResponse));

    await runNonInteractive(
      mockConfig,
      mockSettings,
      'Trigger tool not found',
      'prompt-id-5',
    );

    expect(mockCoreExecuteToolCall).toHaveBeenCalled();
    expect(consoleErrorSpy).toHaveBeenCalledWith(
      'Error executing tool nonexistentTool: Tool "nonexistentTool" not found in registry.',
    );
    expect(mockGeminiClient.sendMessageStream).toHaveBeenCalledTimes(2);
    expect(processStdoutSpy).toHaveBeenCalledWith(
      "Sorry, I can't find that tool.",
    );
  });

  it('should exit when max session turns are exceeded', async () => {
    vi.mocked(mockConfig.getMaxSessionTurns).mockReturnValue(0);
    await expect(
      runNonInteractive(
        mockConfig,
        mockSettings,
        'Trigger loop',
        'prompt-id-6',
      ),
    ).rejects.toThrow('process.exit(53) called');
  });

  it('should preprocess @include commands before sending to the model', async () => {
    // 1. Mock the imported atCommandProcessor
    const { handleAtCommand } = await import(
      './ui/hooks/atCommandProcessor.js'
    );
    const mockHandleAtCommand = vi.mocked(handleAtCommand);

    // 2. Define the raw input and the expected processed output
    const rawInput = 'Summarize @file.txt';
    const processedParts: Part[] = [
      { text: 'Summarize @file.txt' },
      { text: '\n--- Content from referenced files ---\n' },
      { text: 'This is the content of the file.' },
      { text: '\n--- End of content ---' },
    ];

    // 3. Setup the mock to return the processed parts
    mockHandleAtCommand.mockResolvedValue({
      processedQuery: processedParts,
      shouldProceed: true,
    });

    // Mock a simple stream response from the Gemini client
    const events: ServerGeminiStreamEvent[] = [
      { type: GeminiEventType.Content, value: 'Summary complete.' },
      {
        type: GeminiEventType.Finished,
        value: { reason: undefined, usageMetadata: { totalTokenCount: 10 } },
      },
    ];
    mockGeminiClient.sendMessageStream.mockReturnValue(
      createStreamFromEvents(events),
    );

    // 4. Run the non-interactive mode with the raw input
    await runNonInteractive(mockConfig, mockSettings, rawInput, 'prompt-id-7');

    // 5. Assert that sendMessageStream was called with the PROCESSED parts, not the raw input
    expect(mockGeminiClient.sendMessageStream).toHaveBeenCalledWith(
      processedParts,
      expect.any(AbortSignal),
      'prompt-id-7',
    );

    // 6. Assert the final output is correct
    expect(processStdoutSpy).toHaveBeenCalledWith('Summary complete.');
  });

  it('should process input and write JSON output with stats', async () => {
    const events: ServerGeminiStreamEvent[] = [
      { type: GeminiEventType.Content, value: 'Hello World' },
      {
        type: GeminiEventType.Finished,
        value: { reason: undefined, usageMetadata: { totalTokenCount: 10 } },
      },
    ];
    mockGeminiClient.sendMessageStream.mockReturnValue(
      createStreamFromEvents(events),
    );
    vi.mocked(mockConfig.getOutputFormat).mockReturnValue(OutputFormat.JSON);
    const mockMetrics: SessionMetrics = {
      models: {},
      tools: {
        totalCalls: 0,
        totalSuccess: 0,
        totalFail: 0,
        totalDurationMs: 0,
        totalDecisions: {
          accept: 0,
          reject: 0,
          modify: 0,
          auto_accept: 0,
        },
        byName: {},
      },
      files: {
        totalLinesAdded: 0,
        totalLinesRemoved: 0,
      },
    };
    vi.mocked(uiTelemetryService.getMetrics).mockReturnValue(mockMetrics);

    await runNonInteractive(
      mockConfig,
      mockSettings,
      'Test input',
      'prompt-id-1',
    );

    expect(mockGeminiClient.sendMessageStream).toHaveBeenCalledWith(
      [{ text: 'Test input' }],
      expect.any(AbortSignal),
      'prompt-id-1',
    );
    expect(processStdoutSpy).toHaveBeenCalledWith(
      JSON.stringify({ response: 'Hello World', stats: mockMetrics }, null, 2),
    );
  });

  it('should write JSON output with stats for tool-only commands (no text response)', async () => {
    // Test the scenario where a command completes successfully with only tool calls
    // but no text response - this would have caught the original bug
    const toolCallEvent: ServerGeminiStreamEvent = {
      type: GeminiEventType.ToolCallRequest,
      value: {
        callId: 'tool-1',
        name: 'testTool',
        args: { arg1: 'value1' },
        isClientInitiated: false,
        prompt_id: 'prompt-id-tool-only',
      },
    };
    const toolResponse: Part[] = [{ text: 'Tool executed successfully' }];
    mockCoreExecuteToolCall.mockResolvedValue({ responseParts: toolResponse });

    // First call returns only tool call, no content
    const firstCallEvents: ServerGeminiStreamEvent[] = [
      toolCallEvent,
      {
        type: GeminiEventType.Finished,
        value: { reason: undefined, usageMetadata: { totalTokenCount: 5 } },
      },
    ];

    // Second call returns no content (tool-only completion)
    const secondCallEvents: ServerGeminiStreamEvent[] = [
      {
        type: GeminiEventType.Finished,
        value: { reason: undefined, usageMetadata: { totalTokenCount: 3 } },
      },
    ];

    mockGeminiClient.sendMessageStream
      .mockReturnValueOnce(createStreamFromEvents(firstCallEvents))
      .mockReturnValueOnce(createStreamFromEvents(secondCallEvents));

    vi.mocked(mockConfig.getOutputFormat).mockReturnValue(OutputFormat.JSON);
    const mockMetrics: SessionMetrics = {
      models: {},
      tools: {
        totalCalls: 1,
        totalSuccess: 1,
        totalFail: 0,
        totalDurationMs: 100,
        totalDecisions: {
          accept: 1,
          reject: 0,
          modify: 0,
          auto_accept: 0,
        },
        byName: {
          testTool: {
            count: 1,
            success: 1,
            fail: 0,
            durationMs: 100,
            decisions: {
              accept: 1,
              reject: 0,
              modify: 0,
              auto_accept: 0,
            },
          },
        },
      },
      files: {
        totalLinesAdded: 0,
        totalLinesRemoved: 0,
      },
    };
    vi.mocked(uiTelemetryService.getMetrics).mockReturnValue(mockMetrics);

    await runNonInteractive(
      mockConfig,
      mockSettings,
      'Execute tool only',
      'prompt-id-tool-only',
    );

    expect(mockGeminiClient.sendMessageStream).toHaveBeenCalledTimes(2);
    expect(mockCoreExecuteToolCall).toHaveBeenCalledWith(
      mockConfig,
      expect.objectContaining({ name: 'testTool' }),
      expect.any(AbortSignal),
    );

    // This should output JSON with empty response but include stats
    expect(processStdoutSpy).toHaveBeenCalledWith(
      JSON.stringify({ response: '', stats: mockMetrics }, null, 2),
    );
  });

  it('should write JSON output with stats for empty response commands', async () => {
    // Test the scenario where a command completes but produces no content at all
    const events: ServerGeminiStreamEvent[] = [
      {
        type: GeminiEventType.Finished,
        value: { reason: undefined, usageMetadata: { totalTokenCount: 1 } },
      },
    ];
    mockGeminiClient.sendMessageStream.mockReturnValue(
      createStreamFromEvents(events),
    );
    vi.mocked(mockConfig.getOutputFormat).mockReturnValue(OutputFormat.JSON);
    const mockMetrics: SessionMetrics = {
      models: {},
      tools: {
        totalCalls: 0,
        totalSuccess: 0,
        totalFail: 0,
        totalDurationMs: 0,
        totalDecisions: {
          accept: 0,
          reject: 0,
          modify: 0,
          auto_accept: 0,
        },
        byName: {},
      },
      files: {
        totalLinesAdded: 0,
        totalLinesRemoved: 0,
      },
    };
    vi.mocked(uiTelemetryService.getMetrics).mockReturnValue(mockMetrics);

    await runNonInteractive(
      mockConfig,
      mockSettings,
      'Empty response test',
      'prompt-id-empty',
    );

    expect(mockGeminiClient.sendMessageStream).toHaveBeenCalledWith(
      [{ text: 'Empty response test' }],
      expect.any(AbortSignal),
      'prompt-id-empty',
    );

    // This should output JSON with empty response but include stats
    expect(processStdoutSpy).toHaveBeenCalledWith(
      JSON.stringify({ response: '', stats: mockMetrics }, null, 2),
    );
  });

  it('should handle errors in JSON format', async () => {
    vi.mocked(mockConfig.getOutputFormat).mockReturnValue(OutputFormat.JSON);
    const testError = new Error('Invalid input provided');

    mockGeminiClient.sendMessageStream.mockImplementation(() => {
      throw testError;
    });

    // Mock console.error to capture JSON error output
    const consoleErrorJsonSpy = vi
      .spyOn(console, 'error')
      .mockImplementation(() => {});

    let thrownError: Error | null = null;
    try {
      await runNonInteractive(
        mockConfig,
        mockSettings,
        'Test input',
        'prompt-id-error',
      );
      // Should not reach here
      expect.fail('Expected process.exit to be called');
    } catch (error) {
      thrownError = error as Error;
    }

    // Should throw because of mocked process.exit
    expect(thrownError?.message).toBe('process.exit(1) called');

    expect(consoleErrorJsonSpy).toHaveBeenCalledWith(
      JSON.stringify(
        {
          error: {
            type: 'Error',
            message: 'Invalid input provided',
            code: 1,
          },
        },
        null,
        2,
      ),
    );
  });

  it('should handle FatalInputError with custom exit code in JSON format', async () => {
    vi.mocked(mockConfig.getOutputFormat).mockReturnValue(OutputFormat.JSON);
    const fatalError = new FatalInputError('Invalid command syntax provided');

    mockGeminiClient.sendMessageStream.mockImplementation(() => {
      throw fatalError;
    });

    // Mock console.error to capture JSON error output
    const consoleErrorJsonSpy = vi
      .spyOn(console, 'error')
      .mockImplementation(() => {});

    let thrownError: Error | null = null;
    try {
      await runNonInteractive(
        mockConfig,
        mockSettings,
        'Invalid syntax',
        'prompt-id-fatal',
      );
      // Should not reach here
      expect.fail('Expected process.exit to be called');
    } catch (error) {
      thrownError = error as Error;
    }

    // Should throw because of mocked process.exit with custom exit code
    expect(thrownError?.message).toBe('process.exit(42) called');

    expect(consoleErrorJsonSpy).toHaveBeenCalledWith(
      JSON.stringify(
        {
          error: {
            type: 'FatalInputError',
            message: 'Invalid command syntax provided',
            code: 42,
          },
        },
        null,
        2,
      ),
    );
  });

  it('should execute a slash command that returns a prompt', async () => {
    const mockCommand = {
      name: 'testcommand',
      description: 'a test command',
      action: vi.fn().mockResolvedValue({
        type: 'submit_prompt',
        content: [{ text: 'Prompt from command' }],
      }),
    };
    mockGetCommands.mockReturnValue([mockCommand]);

    const events: ServerGeminiStreamEvent[] = [
      { type: GeminiEventType.Content, value: 'Response from command' },
      {
        type: GeminiEventType.Finished,
        value: { reason: undefined, usageMetadata: { totalTokenCount: 5 } },
      },
    ];
    mockGeminiClient.sendMessageStream.mockReturnValue(
      createStreamFromEvents(events),
    );

    await runNonInteractive(
      mockConfig,
      mockSettings,
      '/testcommand',
      'prompt-id-slash',
    );

    // Ensure the prompt sent to the model is from the command, not the raw input
    expect(mockGeminiClient.sendMessageStream).toHaveBeenCalledWith(
      [{ text: 'Prompt from command' }],
      expect.any(AbortSignal),
      'prompt-id-slash',
    );

    expect(processStdoutSpy).toHaveBeenCalledWith('Response from command');
  });

  it('should throw FatalInputError if a command requires confirmation', async () => {
    const mockCommand = {
      name: 'confirm',
      description: 'a command that needs confirmation',
      action: vi.fn().mockResolvedValue({
        type: 'confirm_shell_commands',
        commands: ['rm -rf /'],
      }),
    };
    mockGetCommands.mockReturnValue([mockCommand]);

    await expect(
      runNonInteractive(
        mockConfig,
        mockSettings,
        '/confirm',
        'prompt-id-confirm',
      ),
    ).rejects.toThrow(
      'Exiting due to a confirmation prompt requested by the command.',
    );
  });

  it('should treat an unknown slash command as a regular prompt', async () => {
    // No commands are mocked, so any slash command is "unknown"
    mockGetCommands.mockReturnValue([]);

    const events: ServerGeminiStreamEvent[] = [
      { type: GeminiEventType.Content, value: 'Response to unknown' },
      {
        type: GeminiEventType.Finished,
        value: { reason: undefined, usageMetadata: { totalTokenCount: 5 } },
      },
    ];
    mockGeminiClient.sendMessageStream.mockReturnValue(
      createStreamFromEvents(events),
    );

    await runNonInteractive(
      mockConfig,
      mockSettings,
      '/unknowncommand',
      'prompt-id-unknown',
    );

    // Ensure the raw input is sent to the model
    expect(mockGeminiClient.sendMessageStream).toHaveBeenCalledWith(
      [{ text: '/unknowncommand' }],
      expect.any(AbortSignal),
      'prompt-id-unknown',
    );

    expect(processStdoutSpy).toHaveBeenCalledWith('Response to unknown');
  });

  it('should throw for unhandled command result types', async () => {
    const mockCommand = {
      name: 'noaction',
      description: 'unhandled type',
      action: vi.fn().mockResolvedValue({
        type: 'unhandled',
      }),
    };
    mockGetCommands.mockReturnValue([mockCommand]);

    await expect(
      runNonInteractive(
        mockConfig,
        mockSettings,
        '/noaction',
        'prompt-id-unhandled',
      ),
    ).rejects.toThrow(
      'Exiting due to command result that is not supported in non-interactive mode.',
    );
  });

  it('should pass arguments to the slash command action', async () => {
    const mockAction = vi.fn().mockResolvedValue({
      type: 'submit_prompt',
      content: [{ text: 'Prompt from command' }],
    });
    const mockCommand = {
      name: 'testargs',
      description: 'a test command',
      action: mockAction,
    };
    mockGetCommands.mockReturnValue([mockCommand]);

    const events: ServerGeminiStreamEvent[] = [
      { type: GeminiEventType.Content, value: 'Acknowledged' },
      {
        type: GeminiEventType.Finished,
        value: { reason: undefined, usageMetadata: { totalTokenCount: 1 } },
      },
    ];
    mockGeminiClient.sendMessageStream.mockReturnValue(
      createStreamFromEvents(events),
    );

    await runNonInteractive(
      mockConfig,
      mockSettings,
      '/testargs arg1 arg2',
      'prompt-id-args',
    );

    expect(mockAction).toHaveBeenCalledWith(expect.any(Object), 'arg1 arg2');

    expect(processStdoutSpy).toHaveBeenCalledWith('Acknowledged');
  });
});<|MERGE_RESOLUTION|>--- conflicted
+++ resolved
@@ -4,33 +4,22 @@
  * SPDX-License-Identifier: Apache-2.0
  */
 
-<<<<<<< HEAD
-=======
 import type {
   Config,
   ToolRegistry,
   ServerGeminiStreamEvent,
   SessionMetrics,
-} from '@google/gemini-cli-core';
->>>>>>> 0612839a
+} from '@qwen-code/qwen-code-core';
 import {
-  type Config,
-  type ToolRegistry,
   executeToolCall,
   ToolErrorType,
   shutdownTelemetry,
   GeminiEventType,
-<<<<<<< HEAD
-  type ServerGeminiStreamEvent,
-} from '@qwen-code/qwen-code-core';
-import { type Part } from '@google/genai';
-=======
   OutputFormat,
   uiTelemetryService,
   FatalInputError,
-} from '@google/gemini-cli-core';
+} from '@qwen-code/qwen-code-core';
 import type { Part } from '@google/genai';
->>>>>>> 0612839a
 import { runNonInteractive } from './nonInteractiveCli.js';
 import { vi } from 'vitest';
 import type { LoadedSettings } from './config/settings.js';
@@ -39,10 +28,7 @@
 vi.mock('./ui/hooks/atCommandProcessor.js');
 vi.mock('@qwen-code/qwen-code-core', async (importOriginal) => {
   const original =
-<<<<<<< HEAD
     await importOriginal<typeof import('@qwen-code/qwen-code-core')>();
-=======
-    await importOriginal<typeof import('@google/gemini-cli-core')>();
 
   class MockChatRecordingService {
     initialize = vi.fn();
@@ -51,7 +37,6 @@
     recordToolCalls = vi.fn();
   }
 
->>>>>>> 0612839a
   return {
     ...original,
     executeToolCall: vi.fn(),
