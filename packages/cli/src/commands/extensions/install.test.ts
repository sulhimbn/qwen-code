/**
 * @license
 * Copyright 2025 Google LLC
 * SPDX-License-Identifier: Apache-2.0
 */

import { describe, it, expect, vi, type MockInstance } from 'vitest';
import { handleInstall, installCommand } from './install.js';
import yargs from 'yargs';

const mockInstallExtension = vi.hoisted(() => vi.fn());
const mockRequestConsentNonInteractive = vi.hoisted(() => vi.fn());
const mockStat = vi.hoisted(() => vi.fn());

vi.mock('../../config/extension.js', () => ({
  installExtension: mockInstallExtension,
  requestConsentNonInteractive: mockRequestConsentNonInteractive,
}));

vi.mock('../../utils/errors.js', () => ({
  getErrorMessage: vi.fn((error: Error) => error.message),
}));

vi.mock('node:fs/promises', () => ({
  stat: mockStat,
  default: {
    stat: mockStat,
  },
}));

describe('extensions install command', () => {
  it('should fail if no source is provided', () => {
    const validationParser = yargs([])
      .locale('en')
      .command(installCommand)
      .fail(false);
    expect(() => validationParser.parse('install')).toThrow(
      'Not enough non-option arguments: got 0, need at least 1',
    );
  });
});

<<<<<<< HEAD
  it('should fail if both git source and local path are provided', () => {
    const validationParser = yargs([])
      .locale('en')
      .command(installCommand)
      .fail(false);
    expect(() =>
      validationParser.parse('install --source some-url --path /some/path'),
    ).toThrow('Arguments source and path are mutually exclusive');
=======
describe('handleInstall', () => {
  let consoleLogSpy: MockInstance;
  let consoleErrorSpy: MockInstance;
  let processSpy: MockInstance;

  beforeEach(() => {
    consoleLogSpy = vi.spyOn(console, 'log');
    consoleErrorSpy = vi.spyOn(console, 'error');
    processSpy = vi
      .spyOn(process, 'exit')
      .mockImplementation(() => undefined as never);
  });

  afterEach(() => {
    mockInstallExtension.mockClear();
    mockRequestConsentNonInteractive.mockClear();
    mockStat.mockClear();
    vi.resetAllMocks();
  });

  it('should install an extension from a http source', async () => {
    mockInstallExtension.mockResolvedValue('http-extension');

    await handleInstall({
      source: 'http://google.com',
    });

    expect(consoleLogSpy).toHaveBeenCalledWith(
      'Extension "http-extension" installed successfully and enabled.',
    );
  });

  it('should install an extension from a https source', async () => {
    mockInstallExtension.mockResolvedValue('https-extension');

    await handleInstall({
      source: 'https://google.com',
    });

    expect(consoleLogSpy).toHaveBeenCalledWith(
      'Extension "https-extension" installed successfully and enabled.',
    );
  });

  it('should install an extension from a git source', async () => {
    mockInstallExtension.mockResolvedValue('git-extension');

    await handleInstall({
      source: 'git@some-url',
    });

    expect(consoleLogSpy).toHaveBeenCalledWith(
      'Extension "git-extension" installed successfully and enabled.',
    );
  });

  it('throws an error from an unknown source', async () => {
    mockStat.mockRejectedValue(new Error('ENOENT: no such file or directory'));
    await handleInstall({
      source: 'test://google.com',
    });

    expect(consoleErrorSpy).toHaveBeenCalledWith('Install source not found.');
    expect(processSpy).toHaveBeenCalledWith(1);
  });

  it('should install an extension from a sso source', async () => {
    mockInstallExtension.mockResolvedValue('sso-extension');

    await handleInstall({
      source: 'sso://google.com',
    });

    expect(consoleLogSpy).toHaveBeenCalledWith(
      'Extension "sso-extension" installed successfully and enabled.',
    );
  });

  it('should install an extension from a local path', async () => {
    mockInstallExtension.mockResolvedValue('local-extension');
    mockStat.mockResolvedValue({});
    await handleInstall({
      source: '/some/path',
    });

    expect(consoleLogSpy).toHaveBeenCalledWith(
      'Extension "local-extension" installed successfully and enabled.',
    );
  });

  it('should throw an error if install extension fails', async () => {
    mockInstallExtension.mockRejectedValue(
      new Error('Install extension failed'),
    );

    await handleInstall({ source: 'git@some-url' });

    expect(consoleErrorSpy).toHaveBeenCalledWith('Install extension failed');
    expect(processSpy).toHaveBeenCalledWith(1);
>>>>>>> 0612839a
  });
});<|MERGE_RESOLUTION|>--- conflicted
+++ resolved
@@ -40,16 +40,6 @@
   });
 });
 
-<<<<<<< HEAD
-  it('should fail if both git source and local path are provided', () => {
-    const validationParser = yargs([])
-      .locale('en')
-      .command(installCommand)
-      .fail(false);
-    expect(() =>
-      validationParser.parse('install --source some-url --path /some/path'),
-    ).toThrow('Arguments source and path are mutually exclusive');
-=======
 describe('handleInstall', () => {
   let consoleLogSpy: MockInstance;
   let consoleErrorSpy: MockInstance;
@@ -149,6 +139,5 @@
 
     expect(consoleErrorSpy).toHaveBeenCalledWith('Install extension failed');
     expect(processSpy).toHaveBeenCalledWith(1);
->>>>>>> 0612839a
   });
 });