/**
 * @license
 * Copyright 2025 Google LLC
 * SPDX-License-Identifier: Apache-2.0
 */

import { afterEach, beforeEach, describe, expect, it, vi } from 'vitest';
import * as vscode from 'vscode';
import { activate } from './extension.js';
import {
  IDE_DEFINITIONS,
  detectIdeFromEnv,
} from '@google/gemini-cli-core/src/ide/detect-ide.js';

vi.mock('@google/gemini-cli-core/src/ide/detect-ide.js', async () => {
  const actual = await vi.importActual(
    '@google/gemini-cli-core/src/ide/detect-ide.js',
  );
  return {
    ...actual,
    detectIdeFromEnv: vi.fn(() => IDE_DEFINITIONS.vscode),
  };
});

vi.mock('vscode', () => ({
  window: {
    createOutputChannel: vi.fn(() => ({
      appendLine: vi.fn(),
    })),
    showInformationMessage: vi.fn(),
    createTerminal: vi.fn(() => ({
      show: vi.fn(),
      sendText: vi.fn(),
    })),
    onDidChangeActiveTextEditor: vi.fn(),
    activeTextEditor: undefined,
    tabGroups: {
      all: [],
      close: vi.fn(),
    },
    showTextDocument: vi.fn(),
    showWorkspaceFolderPick: vi.fn(),
  },
  workspace: {
    workspaceFolders: [],
    onDidCloseTextDocument: vi.fn(),
    registerTextDocumentContentProvider: vi.fn(),
    onDidChangeWorkspaceFolders: vi.fn(),
    onDidGrantWorkspaceTrust: vi.fn(),
  },
  commands: {
    registerCommand: vi.fn(),
    executeCommand: vi.fn(),
  },
  Uri: {
    joinPath: vi.fn(),
  },
  ExtensionMode: {
    Development: 1,
    Production: 2,
  },
  EventEmitter: vi.fn(() => ({
    event: vi.fn(),
    fire: vi.fn(),
    dispose: vi.fn(),
  })),
  extensions: {
    getExtension: vi.fn(),
  },
}));

describe('activate', () => {
  let context: vscode.ExtensionContext;

  beforeEach(() => {
    vi.mocked(vscode.window.showInformationMessage).mockResolvedValue(
      undefined,
    );
    context = {
      subscriptions: [],
      environmentVariableCollection: {
        replace: vi.fn(),
      },
      globalState: {
        get: vi.fn(),
        update: vi.fn(),
      },
      extensionUri: {
        fsPath: '/path/to/extension',
      },
      extension: {
        packageJSON: {
          version: '1.1.0',
        },
      },
    } as unknown as vscode.ExtensionContext;
  });

  afterEach(() => {
    vi.restoreAllMocks();
  });

  it('should show the info message on first activation', async () => {
    const showInformationMessageMock = vi
      .mocked(vscode.window.showInformationMessage)
      .mockResolvedValue(undefined as never);
    vi.mocked(context.globalState.get).mockReturnValue(undefined);
    vi.mocked(vscode.extensions.getExtension).mockReturnValue({
      packageJSON: { version: '1.1.0' },
    } as vscode.Extension<unknown>);
    await activate(context);
    expect(showInformationMessageMock).toHaveBeenCalledWith(
      'Qwen Code Companion extension successfully installed.',
    );
  });

  it('should not show the info message on subsequent activations', async () => {
    vi.mocked(context.globalState.get).mockReturnValue(true);
    vi.mocked(vscode.extensions.getExtension).mockReturnValue({
      packageJSON: { version: '1.1.0' },
    } as vscode.Extension<unknown>);
    await activate(context);
    expect(vscode.window.showInformationMessage).not.toHaveBeenCalled();
  });

<<<<<<< HEAD
  it('should launch Qwen Code when the user clicks the button', async () => {
=======
  it('should register a handler for onDidGrantWorkspaceTrust', async () => {
    await activate(context);
    expect(vscode.workspace.onDidGrantWorkspaceTrust).toHaveBeenCalled();
  });

  it('should launch the Gemini CLI when the user clicks the button', async () => {
>>>>>>> 0612839a
    const showInformationMessageMock = vi
      .mocked(vscode.window.showInformationMessage)
      .mockResolvedValue('Run Qwen Code' as never);
    vi.mocked(context.globalState.get).mockReturnValue(undefined);
    vi.mocked(vscode.extensions.getExtension).mockReturnValue({
      packageJSON: { version: '1.1.0' },
    } as vscode.Extension<unknown>);
    await activate(context);
<<<<<<< HEAD
    expect(showInformationMessageMock).toHaveBeenCalled();
    await new Promise(process.nextTick); // Wait for the promise to resolve
    const commandCallback = vi
      .mocked(vscode.commands.registerCommand)
      .mock.calls.find((call) => call[0] === 'qwen-code.runQwenCode')?.[1];
=======
    expect(showInformationMessageMock).toHaveBeenCalledWith(
      'Gemini CLI Companion extension successfully installed.',
    );
  });

  describe('update notification', () => {
    beforeEach(() => {
      // Prevent the "installed" message from showing
      vi.mocked(context.globalState.get).mockReturnValue(true);
    });

    it('should show an update notification if a newer version is available', async () => {
      vi.spyOn(global, 'fetch').mockResolvedValue({
        ok: true,
        json: async () => ({
          results: [
            {
              extensions: [
                {
                  versions: [{ version: '1.2.0' }],
                },
              ],
            },
          ],
        }),
      } as Response);

      const showInformationMessageMock = vi.mocked(
        vscode.window.showInformationMessage,
      );

      await activate(context);

      expect(showInformationMessageMock).toHaveBeenCalledWith(
        'A new version (1.2.0) of the Gemini CLI Companion extension is available.',
        'Update to latest version',
      );
    });

    it('should not show an update notification if the version is the same', async () => {
      vi.spyOn(global, 'fetch').mockResolvedValue({
        ok: true,
        json: async () => ({
          results: [
            {
              extensions: [
                {
                  versions: [{ version: '1.1.0' }],
                },
              ],
            },
          ],
        }),
      } as Response);

      const showInformationMessageMock = vi.mocked(
        vscode.window.showInformationMessage,
      );

      await activate(context);

      expect(showInformationMessageMock).not.toHaveBeenCalled();
    });

    it.each([
      {
        ide: IDE_DEFINITIONS.cloudshell,
      },
      { ide: IDE_DEFINITIONS.firebasestudio },
    ])('does not show the notification for $ide.name', async ({ ide }) => {
      vi.mocked(detectIdeFromEnv).mockReturnValue(ide);
      vi.mocked(context.globalState.get).mockReturnValue(undefined);
      const showInformationMessageMock = vi.mocked(
        vscode.window.showInformationMessage,
      );

      await activate(context);

      expect(showInformationMessageMock).not.toHaveBeenCalled();
    });

    it('should not show an update notification if the version is older', async () => {
      vi.spyOn(global, 'fetch').mockResolvedValue({
        ok: true,
        json: async () => ({
          results: [
            {
              extensions: [
                {
                  versions: [{ version: '1.0.0' }],
                },
              ],
            },
          ],
        }),
      } as Response);

      const showInformationMessageMock = vi.mocked(
        vscode.window.showInformationMessage,
      );

      await activate(context);

      expect(showInformationMessageMock).not.toHaveBeenCalled();
    });

    it('should execute the install command when the user clicks "Update"', async () => {
      vi.spyOn(global, 'fetch').mockResolvedValue({
        ok: true,
        json: async () => ({
          results: [
            {
              extensions: [
                {
                  versions: [{ version: '1.2.0' }],
                },
              ],
            },
          ],
        }),
      } as Response);
      vi.mocked(vscode.window.showInformationMessage).mockResolvedValue(
        'Update to latest version' as never,
      );
      const executeCommandMock = vi.mocked(vscode.commands.executeCommand);

      await activate(context);

      // Wait for the promise from showInformationMessage.then() to resolve
      await new Promise(process.nextTick);

      expect(executeCommandMock).toHaveBeenCalledWith(
        'workbench.extensions.installExtension',
        'Google.gemini-cli-vscode-ide-companion',
      );
    });

    it('should handle fetch errors gracefully', async () => {
      vi.spyOn(global, 'fetch').mockResolvedValue({
        ok: false,
        statusText: 'Internal Server Error',
      } as Response);

      const showInformationMessageMock = vi.mocked(
        vscode.window.showInformationMessage,
      );

      await activate(context);
>>>>>>> 0612839a

      expect(showInformationMessageMock).not.toHaveBeenCalled();
    });
  });
});<|MERGE_RESOLUTION|>--- conflicted
+++ resolved
@@ -10,11 +10,11 @@
 import {
   IDE_DEFINITIONS,
   detectIdeFromEnv,
-} from '@google/gemini-cli-core/src/ide/detect-ide.js';
-
-vi.mock('@google/gemini-cli-core/src/ide/detect-ide.js', async () => {
+} from '@qwen-code/qwen-code-core/src/ide/detect-ide.js';
+
+vi.mock('@qwen-code/qwen-code-core/src/ide/detect-ide.js', async () => {
   const actual = await vi.importActual(
-    '@google/gemini-cli-core/src/ide/detect-ide.js',
+    '@qwen-code/qwen-code-core/src/ide/detect-ide.js',
   );
   return {
     ...actual,
@@ -123,16 +123,12 @@
     expect(vscode.window.showInformationMessage).not.toHaveBeenCalled();
   });
 
-<<<<<<< HEAD
-  it('should launch Qwen Code when the user clicks the button', async () => {
-=======
   it('should register a handler for onDidGrantWorkspaceTrust', async () => {
     await activate(context);
     expect(vscode.workspace.onDidGrantWorkspaceTrust).toHaveBeenCalled();
   });
 
-  it('should launch the Gemini CLI when the user clicks the button', async () => {
->>>>>>> 0612839a
+  it('should launch the Qwen Code when the user clicks the button', async () => {
     const showInformationMessageMock = vi
       .mocked(vscode.window.showInformationMessage)
       .mockResolvedValue('Run Qwen Code' as never);
@@ -141,15 +137,8 @@
       packageJSON: { version: '1.1.0' },
     } as vscode.Extension<unknown>);
     await activate(context);
-<<<<<<< HEAD
-    expect(showInformationMessageMock).toHaveBeenCalled();
-    await new Promise(process.nextTick); // Wait for the promise to resolve
-    const commandCallback = vi
-      .mocked(vscode.commands.registerCommand)
-      .mock.calls.find((call) => call[0] === 'qwen-code.runQwenCode')?.[1];
-=======
     expect(showInformationMessageMock).toHaveBeenCalledWith(
-      'Gemini CLI Companion extension successfully installed.',
+      'Qwen Code Companion extension successfully installed.',
     );
   });
 
@@ -182,7 +171,7 @@
       await activate(context);
 
       expect(showInformationMessageMock).toHaveBeenCalledWith(
-        'A new version (1.2.0) of the Gemini CLI Companion extension is available.',
+        'A new version (1.2.0) of the Qwen Code Companion extension is available.',
         'Update to latest version',
       );
     });
@@ -281,7 +270,7 @@
 
       expect(executeCommandMock).toHaveBeenCalledWith(
         'workbench.extensions.installExtension',
-        'Google.gemini-cli-vscode-ide-companion',
+        'QwenLM.qwen-code-vscode-ide-companion',
       );
     });
 
@@ -296,7 +285,6 @@
       );
 
       await activate(context);
->>>>>>> 0612839a
 
       expect(showInformationMessageMock).not.toHaveBeenCalled();
     });
