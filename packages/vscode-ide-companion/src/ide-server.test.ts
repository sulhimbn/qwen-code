/**
 * @license
 * Copyright 2025 Google LLC
 * SPDX-License-Identifier: Apache-2.0
 */

import { afterEach, beforeEach, describe, expect, it, vi } from 'vitest';
import type * as vscode from 'vscode';
import * as fs from 'node:fs/promises';
import type * as os from 'node:os';
import * as path from 'node:path';
import * as http from 'node:http';
import { IDEServer } from './ide-server.js';
import type { DiffManager } from './diff-manager.js';

vi.mock('node:crypto', () => ({
  randomUUID: vi.fn(() => 'test-auth-token'),
}));

const mocks = vi.hoisted(() => ({
  diffManager: {
    onDidChange: vi.fn(() => ({ dispose: vi.fn() })),
  } as unknown as DiffManager,
}));

vi.mock('node:fs/promises', () => ({
  writeFile: vi.fn(() => Promise.resolve(undefined)),
  unlink: vi.fn(() => Promise.resolve(undefined)),
  chmod: vi.fn(() => Promise.resolve(undefined)),
}));

vi.mock('node:os', async (importOriginal) => {
  const actual = await importOriginal<typeof os>();
  return {
    ...actual,
    tmpdir: vi.fn(() => '/tmp'),
  };
});

const vscodeMock = vi.hoisted(() => ({
  workspace: {
    workspaceFolders: [
      {
        uri: {
          fsPath: '/test/workspace1',
        },
      },
      {
        uri: {
          fsPath: '/test/workspace2',
        },
      },
    ],
    isTrusted: true,
  },
}));

vi.mock('vscode', () => vscodeMock);

vi.mock('./open-files-manager', () => {
  const OpenFilesManager = vi.fn();
  OpenFilesManager.prototype.onDidChange = vi.fn(() => ({ dispose: vi.fn() }));
  return { OpenFilesManager };
});

const getPortFromMock = (
  replaceMock: ReturnType<
    () => vscode.ExtensionContext['environmentVariableCollection']['replace']
  >,
) => {
  const port = vi
    .mocked(replaceMock)
    .mock.calls.find((call) => call[0] === 'GEMINI_CLI_IDE_SERVER_PORT')?.[1];

  if (port === undefined) {
    expect.fail('Port was not set');
  }
  return port;
};

describe('IDEServer', () => {
  let ideServer: IDEServer;
  let mockContext: vscode.ExtensionContext;
  let mockLog: (message: string) => void;

<<<<<<< HEAD
  const getPortFromMock = (
    replaceMock: ReturnType<
      () => vscode.ExtensionContext['environmentVariableCollection']['replace']
    >,
  ) => {
    const port = vi
      .mocked(replaceMock)
      .mock.calls.find((call) => call[0] === 'QWEN_CODE_IDE_SERVER_PORT')?.[1];

    if (port === undefined) {
      expect.fail('Port was not set');
    }
    return port;
  };

=======
>>>>>>> 0612839a
  beforeEach(() => {
    mockLog = vi.fn();
    ideServer = new IDEServer(mockLog, mocks.diffManager);
    mockContext = {
      subscriptions: [],
      environmentVariableCollection: {
        replace: vi.fn(),
        clear: vi.fn(),
      },
    } as unknown as vscode.ExtensionContext;
  });

  afterEach(async () => {
    await ideServer.stop();
    vi.restoreAllMocks();
    vscodeMock.workspace.workspaceFolders = [
      { uri: { fsPath: '/test/workspace1' } },
      { uri: { fsPath: '/test/workspace2' } },
    ];
  });

  it('should set environment variables and workspace path on start with multiple folders', async () => {
    await ideServer.start(mockContext);

    const replaceMock = mockContext.environmentVariableCollection.replace;
    expect(replaceMock).toHaveBeenCalledTimes(2);

    expect(replaceMock).toHaveBeenNthCalledWith(
      1,
      'QWEN_CODE_IDE_SERVER_PORT',
      expect.any(String), // port is a number as a string
    );

    const expectedWorkspacePaths = [
      '/test/workspace1',
      '/test/workspace2',
    ].join(path.delimiter);

    expect(replaceMock).toHaveBeenNthCalledWith(
      2,
      'QWEN_CODE_IDE_WORKSPACE_PATH',
      expectedWorkspacePaths,
    );

    const port = getPortFromMock(replaceMock);
    const expectedPortFile = path.join(
      '/tmp',
      `gemini-ide-server-${port}.json`,
    );
    const expectedPpidPortFile = path.join(
      '/tmp',
      `gemini-ide-server-${process.ppid}.json`,
    );
    const expectedContent = JSON.stringify({
      port: parseInt(port, 10),
      workspacePath: expectedWorkspacePaths,
      ppid: process.ppid,
      authToken: 'test-auth-token',
    });
    expect(fs.writeFile).toHaveBeenCalledWith(
      expectedPortFile,
      expectedContent,
    );
    expect(fs.writeFile).toHaveBeenCalledWith(
      expectedPpidPortFile,
      expectedContent,
    );
    expect(fs.chmod).toHaveBeenCalledWith(expectedPortFile, 0o600);
    expect(fs.chmod).toHaveBeenCalledWith(expectedPpidPortFile, 0o600);
  });

  it('should set a single folder path', async () => {
    vscodeMock.workspace.workspaceFolders = [{ uri: { fsPath: '/foo/bar' } }];

    await ideServer.start(mockContext);
    const replaceMock = mockContext.environmentVariableCollection.replace;

    expect(replaceMock).toHaveBeenCalledWith(
      'QWEN_CODE_IDE_WORKSPACE_PATH',
      '/foo/bar',
    );

    const port = getPortFromMock(replaceMock);
    const expectedPortFile = path.join(
      '/tmp',
      `gemini-ide-server-${port}.json`,
    );
    const expectedPpidPortFile = path.join(
      '/tmp',
      `gemini-ide-server-${process.ppid}.json`,
    );
    const expectedContent = JSON.stringify({
      port: parseInt(port, 10),
      workspacePath: '/foo/bar',
      ppid: process.ppid,
      authToken: 'test-auth-token',
    });
    expect(fs.writeFile).toHaveBeenCalledWith(
      expectedPortFile,
      expectedContent,
    );
    expect(fs.writeFile).toHaveBeenCalledWith(
      expectedPpidPortFile,
      expectedContent,
    );
    expect(fs.chmod).toHaveBeenCalledWith(expectedPortFile, 0o600);
    expect(fs.chmod).toHaveBeenCalledWith(expectedPpidPortFile, 0o600);
  });

  it('should set an empty string if no folders are open', async () => {
    vscodeMock.workspace.workspaceFolders = [];

    await ideServer.start(mockContext);
    const replaceMock = mockContext.environmentVariableCollection.replace;

    expect(replaceMock).toHaveBeenCalledWith(
      'QWEN_CODE_IDE_WORKSPACE_PATH',
      '',
    );

    const port = getPortFromMock(replaceMock);
    const expectedPortFile = path.join(
      '/tmp',
      `gemini-ide-server-${port}.json`,
    );
    const expectedPpidPortFile = path.join(
      '/tmp',
      `gemini-ide-server-${process.ppid}.json`,
    );
    const expectedContent = JSON.stringify({
      port: parseInt(port, 10),
      workspacePath: '',
      ppid: process.ppid,
      authToken: 'test-auth-token',
    });
    expect(fs.writeFile).toHaveBeenCalledWith(
      expectedPortFile,
      expectedContent,
    );
    expect(fs.writeFile).toHaveBeenCalledWith(
      expectedPpidPortFile,
      expectedContent,
    );
    expect(fs.chmod).toHaveBeenCalledWith(expectedPortFile, 0o600);
    expect(fs.chmod).toHaveBeenCalledWith(expectedPpidPortFile, 0o600);
  });

  it('should update the path when workspace folders change', async () => {
    vscodeMock.workspace.workspaceFolders = [{ uri: { fsPath: '/foo/bar' } }];
    await ideServer.start(mockContext);
    const replaceMock = mockContext.environmentVariableCollection.replace;

    expect(replaceMock).toHaveBeenCalledWith(
      'QWEN_CODE_IDE_WORKSPACE_PATH',
      '/foo/bar',
    );

    // Simulate adding a folder
    vscodeMock.workspace.workspaceFolders = [
      { uri: { fsPath: '/foo/bar' } },
      { uri: { fsPath: '/baz/qux' } },
    ];
    await ideServer.syncEnvVars();

    const expectedWorkspacePaths = ['/foo/bar', '/baz/qux'].join(
      path.delimiter,
    );
    expect(replaceMock).toHaveBeenCalledWith(
      'QWEN_CODE_IDE_WORKSPACE_PATH',
      expectedWorkspacePaths,
    );

    const port = getPortFromMock(replaceMock);
    const expectedPortFile = path.join(
      '/tmp',
      `gemini-ide-server-${port}.json`,
    );
    const expectedPpidPortFile = path.join(
      '/tmp',
      `gemini-ide-server-${process.ppid}.json`,
    );
    const expectedContent = JSON.stringify({
      port: parseInt(port, 10),
      workspacePath: expectedWorkspacePaths,
      ppid: process.ppid,
      authToken: 'test-auth-token',
    });
    expect(fs.writeFile).toHaveBeenCalledWith(
      expectedPortFile,
      expectedContent,
    );
    expect(fs.writeFile).toHaveBeenCalledWith(
      expectedPpidPortFile,
      expectedContent,
    );
    expect(fs.chmod).toHaveBeenCalledWith(expectedPortFile, 0o600);
    expect(fs.chmod).toHaveBeenCalledWith(expectedPpidPortFile, 0o600);

    // Simulate removing a folder
    vscodeMock.workspace.workspaceFolders = [{ uri: { fsPath: '/baz/qux' } }];
    await ideServer.syncEnvVars();

    expect(replaceMock).toHaveBeenCalledWith(
      'QWEN_CODE_IDE_WORKSPACE_PATH',
      '/baz/qux',
    );
    const expectedContent2 = JSON.stringify({
      port: parseInt(port, 10),
      workspacePath: '/baz/qux',
      ppid: process.ppid,
      authToken: 'test-auth-token',
    });
    expect(fs.writeFile).toHaveBeenCalledWith(
      expectedPortFile,
      expectedContent2,
    );
    expect(fs.writeFile).toHaveBeenCalledWith(
      expectedPpidPortFile,
      expectedContent2,
    );
    expect(fs.chmod).toHaveBeenCalledWith(expectedPortFile, 0o600);
    expect(fs.chmod).toHaveBeenCalledWith(expectedPpidPortFile, 0o600);
  });

  it('should clear env vars and delete port file on stop', async () => {
    await ideServer.start(mockContext);
    const replaceMock = mockContext.environmentVariableCollection.replace;
    const port = getPortFromMock(replaceMock);
    const portFile = path.join('/tmp', `gemini-ide-server-${port}.json`);
    const ppidPortFile = path.join(
      '/tmp',
      `gemini-ide-server-${process.ppid}.json`,
    );
    expect(fs.writeFile).toHaveBeenCalledWith(portFile, expect.any(String));
    expect(fs.writeFile).toHaveBeenCalledWith(ppidPortFile, expect.any(String));

    await ideServer.stop();

    expect(mockContext.environmentVariableCollection.clear).toHaveBeenCalled();
    expect(fs.unlink).toHaveBeenCalledWith(portFile);
    expect(fs.unlink).toHaveBeenCalledWith(ppidPortFile);
  });

  it.skipIf(process.platform !== 'win32')(
    'should handle windows paths',
    async () => {
      vscodeMock.workspace.workspaceFolders = [
        { uri: { fsPath: 'c:\\foo\\bar' } },
        { uri: { fsPath: 'd:\\baz\\qux' } },
      ];

      await ideServer.start(mockContext);
      const replaceMock = mockContext.environmentVariableCollection.replace;
      const expectedWorkspacePaths = 'c:\\foo\\bar;d:\\baz\\qux';

      expect(replaceMock).toHaveBeenCalledWith(
        'QWEN_CODE_IDE_WORKSPACE_PATH',
        expectedWorkspacePaths,
      );

      const port = getPortFromMock(replaceMock);
      const expectedPortFile = path.join(
        '/tmp',
        `gemini-ide-server-${port}.json`,
      );
      const expectedPpidPortFile = path.join(
        '/tmp',
        `gemini-ide-server-${process.ppid}.json`,
      );
      const expectedContent = JSON.stringify({
        port: parseInt(port, 10),
        workspacePath: expectedWorkspacePaths,
        ppid: process.ppid,
        authToken: 'test-auth-token',
      });
      expect(fs.writeFile).toHaveBeenCalledWith(
        expectedPortFile,
        expectedContent,
      );
      expect(fs.writeFile).toHaveBeenCalledWith(
        expectedPpidPortFile,
        expectedContent,
      );
      expect(fs.chmod).toHaveBeenCalledWith(expectedPortFile, 0o600);
      expect(fs.chmod).toHaveBeenCalledWith(expectedPpidPortFile, 0o600);
    },
  );

  describe('auth token', () => {
    let port: number;

    beforeEach(async () => {
      await ideServer.start(mockContext);
      port = (ideServer as unknown as { port: number }).port;
    });

    it('should allow request without auth token for backwards compatibility', async () => {
      const response = await fetch(`http://localhost:${port}/mcp`, {
        method: 'POST',
        headers: { 'Content-Type': 'application/json' },
        body: JSON.stringify({
          jsonrpc: '2.0',
          method: 'initialize',
          params: {},
          id: 1,
        }),
      });
      expect(response.status).not.toBe(401);
    });

    it('should allow request with valid auth token', async () => {
      const response = await fetch(`http://localhost:${port}/mcp`, {
        method: 'POST',
        headers: {
          'Content-Type': 'application/json',
          Authorization: `Bearer test-auth-token`,
        },
        body: JSON.stringify({
          jsonrpc: '2.0',
          method: 'initialize',
          params: {},
          id: 1,
        }),
      });
      expect(response.status).not.toBe(401);
    });

    it('should reject request with invalid auth token', async () => {
      const response = await fetch(`http://localhost:${port}/mcp`, {
        method: 'POST',
        headers: {
          'Content-Type': 'application/json',
          Authorization: 'Bearer invalid-token',
        },
        body: JSON.stringify({
          jsonrpc: '2.0',
          method: 'initialize',
          params: {},
          id: 1,
        }),
      });
      expect(response.status).toBe(401);
      const body = await response.text();
      expect(body).toBe('Unauthorized');
    });

    it('should reject request with malformed auth token', async () => {
      const malformedHeaders = [
        'Bearer',
        'invalid-token',
        'Bearer token extra',
      ];

      for (const header of malformedHeaders) {
        const response = await fetch(`http://localhost:${port}/mcp`, {
          method: 'POST',
          headers: {
            'Content-Type': 'application/json',
            Authorization: header,
          },
          body: JSON.stringify({
            jsonrpc: '2.0',
            method: 'initialize',
            params: {},
            id: 1,
          }),
        });
        expect(response.status, `Failed for header: ${header}`).toBe(401);
        const body = await response.text();
        expect(body, `Failed for header: ${header}`).toBe('Unauthorized');
      }
    });
  });
});

const request = (
  port: string,
  options: http.RequestOptions,
  body?: string,
): Promise<http.IncomingMessage> =>
  new Promise((resolve, reject) => {
    const req = http.request(
      {
        hostname: '127.0.0.1',
        port,
        ...options,
      },
      (res) => {
        res.resume(); // Consume response data to free up memory
        resolve(res);
      },
    );
    req.on('error', reject);
    if (body) {
      req.write(body);
    }
    req.end();
  });

describe('IDEServer HTTP endpoints', () => {
  let ideServer: IDEServer;
  let mockContext: vscode.ExtensionContext;
  let mockLog: (message: string) => void;
  let port: string;

  beforeEach(async () => {
    mockLog = vi.fn();
    ideServer = new IDEServer(mockLog, mocks.diffManager);
    mockContext = {
      subscriptions: [],
      environmentVariableCollection: {
        replace: vi.fn(),
        clear: vi.fn(),
      },
    } as unknown as vscode.ExtensionContext;
    await ideServer.start(mockContext);
    const replaceMock = mockContext.environmentVariableCollection.replace;
    port = getPortFromMock(replaceMock);
  });

  afterEach(async () => {
    await ideServer.stop();
    vi.restoreAllMocks();
  });

  it('should deny requests with an origin header', async () => {
    const response = await request(
      port,
      {
        path: '/mcp',
        method: 'POST',
        headers: {
          Host: `localhost:${port}`,
          Origin: 'https://evil.com',
          'Content-Type': 'application/json',
        },
      },
      JSON.stringify({ jsonrpc: '2.0', method: 'initialize' }),
    );
    expect(response.statusCode).toBe(403);
  });

  it('should deny requests with an invalid host header', async () => {
    const response = await request(
      port,
      {
        path: '/mcp',
        method: 'POST',
        headers: {
          Host: 'evil.com',
          'Content-Type': 'application/json',
        },
      },
      JSON.stringify({ jsonrpc: '2.0', method: 'initialize' }),
    );
    expect(response.statusCode).toBe(403);
  });

  it('should allow requests with a valid host header', async () => {
    const response = await request(
      port,
      {
        path: '/mcp',
        method: 'POST',
        headers: {
          Host: `localhost:${port}`,
          'Content-Type': 'application/json',
        },
      },
      JSON.stringify({ jsonrpc: '2.0', method: 'initialize' }),
    );
    // We expect a 400 here because we are not sending a valid MCP request,
    // but it's not a host error, which is what we are testing.
    expect(response.statusCode).toBe(400);
  });
});<|MERGE_RESOLUTION|>--- conflicted
+++ resolved
@@ -70,7 +70,7 @@
 ) => {
   const port = vi
     .mocked(replaceMock)
-    .mock.calls.find((call) => call[0] === 'GEMINI_CLI_IDE_SERVER_PORT')?.[1];
+    .mock.calls.find((call) => call[0] === 'QWEN_CODE_IDE_SERVER_PORT')?.[1];
 
   if (port === undefined) {
     expect.fail('Port was not set');
@@ -83,24 +83,6 @@
   let mockContext: vscode.ExtensionContext;
   let mockLog: (message: string) => void;
 
-<<<<<<< HEAD
-  const getPortFromMock = (
-    replaceMock: ReturnType<
-      () => vscode.ExtensionContext['environmentVariableCollection']['replace']
-    >,
-  ) => {
-    const port = vi
-      .mocked(replaceMock)
-      .mock.calls.find((call) => call[0] === 'QWEN_CODE_IDE_SERVER_PORT')?.[1];
-
-    if (port === undefined) {
-      expect.fail('Port was not set');
-    }
-    return port;
-  };
-
-=======
->>>>>>> 0612839a
   beforeEach(() => {
     mockLog = vi.fn();
     ideServer = new IDEServer(mockLog, mocks.diffManager);
@@ -148,11 +130,11 @@
     const port = getPortFromMock(replaceMock);
     const expectedPortFile = path.join(
       '/tmp',
-      `gemini-ide-server-${port}.json`,
+      `qwen-code-ide-server-${port}.json`,
     );
     const expectedPpidPortFile = path.join(
       '/tmp',
-      `gemini-ide-server-${process.ppid}.json`,
+      `qwen-code-ide-server-${process.ppid}.json`,
     );
     const expectedContent = JSON.stringify({
       port: parseInt(port, 10),
@@ -186,11 +168,11 @@
     const port = getPortFromMock(replaceMock);
     const expectedPortFile = path.join(
       '/tmp',
-      `gemini-ide-server-${port}.json`,
+      `qwen-code-ide-server-${port}.json`,
     );
     const expectedPpidPortFile = path.join(
       '/tmp',
-      `gemini-ide-server-${process.ppid}.json`,
+      `qwen-code-ide-server-${process.ppid}.json`,
     );
     const expectedContent = JSON.stringify({
       port: parseInt(port, 10),
@@ -224,11 +206,11 @@
     const port = getPortFromMock(replaceMock);
     const expectedPortFile = path.join(
       '/tmp',
-      `gemini-ide-server-${port}.json`,
+      `qwen-code-ide-server-${port}.json`,
     );
     const expectedPpidPortFile = path.join(
       '/tmp',
-      `gemini-ide-server-${process.ppid}.json`,
+      `qwen-code-ide-server-${process.ppid}.json`,
     );
     const expectedContent = JSON.stringify({
       port: parseInt(port, 10),
@@ -276,11 +258,11 @@
     const port = getPortFromMock(replaceMock);
     const expectedPortFile = path.join(
       '/tmp',
-      `gemini-ide-server-${port}.json`,
+      `qwen-code-ide-server-${port}.json`,
     );
     const expectedPpidPortFile = path.join(
       '/tmp',
-      `gemini-ide-server-${process.ppid}.json`,
+      `qwen-code-ide-server-${process.ppid}.json`,
     );
     const expectedContent = JSON.stringify({
       port: parseInt(port, 10),
@@ -329,10 +311,10 @@
     await ideServer.start(mockContext);
     const replaceMock = mockContext.environmentVariableCollection.replace;
     const port = getPortFromMock(replaceMock);
-    const portFile = path.join('/tmp', `gemini-ide-server-${port}.json`);
+    const portFile = path.join('/tmp', `qwen-code-ide-server-${port}.json`);
     const ppidPortFile = path.join(
       '/tmp',
-      `gemini-ide-server-${process.ppid}.json`,
+      `qwen-code-ide-server-${process.ppid}.json`,
     );
     expect(fs.writeFile).toHaveBeenCalledWith(portFile, expect.any(String));
     expect(fs.writeFile).toHaveBeenCalledWith(ppidPortFile, expect.any(String));
@@ -364,11 +346,11 @@
       const port = getPortFromMock(replaceMock);
       const expectedPortFile = path.join(
         '/tmp',
-        `gemini-ide-server-${port}.json`,
+        `qwen-code-ide-server-${port}.json`,
       );
       const expectedPpidPortFile = path.join(
         '/tmp',
-        `gemini-ide-server-${process.ppid}.json`,
+        `qwen-code-ide-server-${process.ppid}.json`,
       );
       const expectedContent = JSON.stringify({
         port: parseInt(port, 10),
