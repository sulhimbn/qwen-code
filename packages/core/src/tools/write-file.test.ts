--- conflicted
+++ resolved
@@ -25,15 +25,6 @@
 import fs from 'node:fs';
 import os from 'node:os';
 import { GeminiClient } from '../core/client.js';
-<<<<<<< HEAD
-=======
-import type { BaseLlmClient } from '../core/baseLlmClient.js';
-import type { CorrectedEditResult } from '../utils/editCorrector.js';
-import {
-  ensureCorrectEdit,
-  ensureCorrectFileContent,
-} from '../utils/editCorrector.js';
->>>>>>> 0612839a
 import { createMockWorkspaceContext } from '../test-utils/mockWorkspaceContext.js';
 import { StandardFileSystemService } from '../services/fileSystemService.js';
 import type { DiffUpdateResult } from '../ide/ide-client.js';
@@ -43,34 +34,21 @@
 
 // --- MOCKS ---
 vi.mock('../core/client.js');
-<<<<<<< HEAD
-
-let mockGeminiClientInstance: Mocked<GeminiClient>;
-=======
-vi.mock('../utils/editCorrector.js');
 vi.mock('../ide/ide-client.js', () => ({
   IdeClient: {
     getInstance: vi.fn(),
   },
 }));
+
 let mockGeminiClientInstance: Mocked<GeminiClient>;
-let mockBaseLlmClientInstance: Mocked<BaseLlmClient>;
-const mockEnsureCorrectEdit = vi.fn<typeof ensureCorrectEdit>();
-const mockEnsureCorrectFileContent = vi.fn<typeof ensureCorrectFileContent>();
 const mockIdeClient = {
   openDiff: vi.fn(),
   isDiffingEnabled: vi.fn(),
 };
 
-// Wire up the mocked functions to be used by the actual module imports
-vi.mocked(ensureCorrectEdit).mockImplementation(mockEnsureCorrectEdit);
-vi.mocked(ensureCorrectFileContent).mockImplementation(
-  mockEnsureCorrectFileContent,
-);
 vi.mocked(IdeClient.getInstance).mockResolvedValue(
   mockIdeClient as unknown as IdeClient,
 );
->>>>>>> 0612839a
 
 // Mock Config
 const fsService = new StandardFileSystemService();
@@ -133,70 +111,16 @@
     ) as Mocked<GeminiClient>;
     vi.mocked(GeminiClient).mockImplementation(() => mockGeminiClientInstance);
 
-<<<<<<< HEAD
     // Now that mockGeminiClientInstance is initialized, set the mock implementation for getGeminiClient
-=======
-    // Setup BaseLlmClient mock
-    mockBaseLlmClientInstance = {
-      generateJson: vi.fn(),
-    } as unknown as Mocked<BaseLlmClient>;
-
-    vi.mocked(ensureCorrectEdit).mockImplementation(mockEnsureCorrectEdit);
-    vi.mocked(ensureCorrectFileContent).mockImplementation(
-      mockEnsureCorrectFileContent,
-    );
-
-    // Now that mock instances are initialized, set the mock implementations for config getters
->>>>>>> 0612839a
     mockConfigInternal.getGeminiClient.mockReturnValue(
       mockGeminiClientInstance,
     );
-    mockConfigInternal.getBaseLlmClient.mockReturnValue(
-      mockBaseLlmClientInstance,
-    );
 
     tool = new WriteFileTool(mockConfig);
 
     // Reset mocks before each test
     mockConfigInternal.getApprovalMode.mockReturnValue(ApprovalMode.DEFAULT);
     mockConfigInternal.setApprovalMode.mockClear();
-<<<<<<< HEAD
-=======
-    mockEnsureCorrectEdit.mockReset();
-    mockEnsureCorrectFileContent.mockReset();
-
-    // Default mock implementations that return valid structures
-    mockEnsureCorrectEdit.mockImplementation(
-      async (
-        filePath: string,
-        _currentContent: string,
-        params: EditToolParams,
-        _client: GeminiClient,
-        _baseClient: BaseLlmClient,
-        signal?: AbortSignal,
-      ): Promise<CorrectedEditResult> => {
-        if (signal?.aborted) {
-          return Promise.reject(new Error('Aborted'));
-        }
-        return Promise.resolve({
-          params: { ...params, new_string: params.new_string ?? '' },
-          occurrences: 1,
-        });
-      },
-    );
-    mockEnsureCorrectFileContent.mockImplementation(
-      async (
-        content: string,
-        _baseClient: BaseLlmClient,
-        signal?: AbortSignal,
-      ): Promise<string> => {
-        if (signal?.aborted) {
-          return Promise.reject(new Error('Aborted'));
-        }
-        return Promise.resolve(content ?? '');
-      },
-    );
->>>>>>> 0612839a
   });
 
   afterEach(() => {
@@ -279,17 +203,7 @@
         proposedContent,
       );
 
-<<<<<<< HEAD
       expect(result.correctedContent).toBe(proposedContent);
-=======
-      expect(mockEnsureCorrectFileContent).toHaveBeenCalledWith(
-        proposedContent,
-        mockBaseLlmClientInstance,
-        abortSignal,
-      );
-      expect(mockEnsureCorrectEdit).not.toHaveBeenCalled();
-      expect(result.correctedContent).toBe(correctedContent);
->>>>>>> 0612839a
       expect(result.originalContent).toBe('');
       expect(result.fileExists).toBe(false);
       expect(result.error).toBeUndefined();
@@ -307,24 +221,7 @@
         proposedContent,
       );
 
-<<<<<<< HEAD
       expect(result.correctedContent).toBe(proposedContent);
-=======
-      expect(mockEnsureCorrectEdit).toHaveBeenCalledWith(
-        filePath,
-        originalContent,
-        {
-          old_string: originalContent,
-          new_string: proposedContent,
-          file_path: filePath,
-        },
-        mockGeminiClientInstance,
-        mockBaseLlmClientInstance,
-        abortSignal,
-      );
-      expect(mockEnsureCorrectFileContent).not.toHaveBeenCalled();
-      expect(result.correctedContent).toBe(correctedProposedContent);
->>>>>>> 0612839a
       expect(result.originalContent).toBe(originalContent);
       expect(result.fileExists).toBe(true);
       expect(result.error).toBeUndefined();
@@ -389,14 +286,6 @@
         abortSignal,
       )) as ToolEditConfirmationDetails;
 
-<<<<<<< HEAD
-=======
-      expect(mockEnsureCorrectFileContent).toHaveBeenCalledWith(
-        proposedContent,
-        mockBaseLlmClientInstance,
-        abortSignal,
-      );
->>>>>>> 0612839a
       expect(confirmation).toEqual(
         expect.objectContaining({
           title: `Confirm Write: ${path.basename(filePath)}`,
@@ -424,21 +313,6 @@
         abortSignal,
       )) as ToolEditConfirmationDetails;
 
-<<<<<<< HEAD
-=======
-      expect(mockEnsureCorrectEdit).toHaveBeenCalledWith(
-        filePath,
-        originalContent,
-        {
-          old_string: originalContent,
-          new_string: proposedContent,
-          file_path: filePath,
-        },
-        mockGeminiClientInstance,
-        mockBaseLlmClientInstance,
-        abortSignal,
-      );
->>>>>>> 0612839a
       expect(confirmation).toEqual(
         expect.objectContaining({
           title: `Confirm Write: ${path.basename(filePath)}`,
@@ -556,6 +430,12 @@
   describe('execute', () => {
     const abortSignal = new AbortController().signal;
 
+    beforeEach(() => {
+      // Ensure IDE mode is disabled for these tests
+      mockConfigInternal.getIdeMode.mockReturnValue(false);
+      mockIdeClient.isDiffingEnabled.mockReturnValue(false);
+    });
+
     it('should return error if _getCorrectedFileContent returns an error during execute', async () => {
       const filePath = path.join(rootDir, 'execute_error_file.txt');
       const params = { file_path: filePath, content: 'test content' };
@@ -599,14 +479,6 @@
 
       const result = await invocation.execute(abortSignal);
 
-<<<<<<< HEAD
-=======
-      expect(mockEnsureCorrectFileContent).toHaveBeenCalledWith(
-        proposedContent,
-        mockBaseLlmClientInstance,
-        abortSignal,
-      );
->>>>>>> 0612839a
       expect(result.llmContent).toMatch(
         /Successfully created and wrote to new file/,
       );
@@ -642,21 +514,6 @@
 
       const result = await invocation.execute(abortSignal);
 
-<<<<<<< HEAD
-=======
-      expect(mockEnsureCorrectEdit).toHaveBeenCalledWith(
-        filePath,
-        initialContent,
-        {
-          old_string: initialContent,
-          new_string: proposedContent,
-          file_path: filePath,
-        },
-        mockGeminiClientInstance,
-        mockBaseLlmClientInstance,
-        abortSignal,
-      );
->>>>>>> 0612839a
       expect(result.llmContent).toMatch(/Successfully overwrote file/);
       const writtenContent = await fsService.readTextFile(filePath);
       expect(writtenContent).toBe(proposedContent);
