--- conflicted
+++ resolved
@@ -6,6 +6,7 @@
 
 /* eslint-disable @typescript-eslint/no-explicit-any */
 
+const mockGenerateJson = vi.hoisted(() => vi.fn());
 const mockOpenDiff = vi.hoisted(() => vi.fn());
 
 import { IdeClient } from '../ide/ide-client.js';
@@ -44,21 +45,15 @@
   let tempDir: string;
   let rootDir: string;
   let mockConfig: Config;
-<<<<<<< HEAD
-=======
   let geminiClient: any;
   let baseLlmClient: any;
 
->>>>>>> 0612839a
   beforeEach(() => {
     vi.restoreAllMocks();
     tempDir = fs.mkdtempSync(path.join(os.tmpdir(), 'edit-tool-test-'));
     rootDir = path.join(tempDir, 'root');
     fs.mkdirSync(rootDir);
 
-<<<<<<< HEAD
-    mockConfig = {
-=======
     geminiClient = {
       generateJson: mockGenerateJson, // mockGenerateJson is already defined and hoisted
     };
@@ -70,7 +65,6 @@
     mockConfig = {
       getGeminiClient: vi.fn().mockReturnValue(geminiClient),
       getBaseLlmClient: vi.fn().mockReturnValue(baseLlmClient),
->>>>>>> 0612839a
       getTargetDir: () => rootDir,
       getApprovalMode: vi.fn(),
       setApprovalMode: vi.fn(),
@@ -334,74 +328,6 @@
       );
     });
 
-<<<<<<< HEAD
-    // This test is no longer relevant since editCorrector functionality was removed
-    it.skip('should use corrected params from ensureCorrectEdit for diff generation', async () => {
-      // Test skipped - editCorrector functionality removed
-=======
-    it('should use corrected params from ensureCorrectEdit for diff generation', async () => {
-      const originalContent = 'This is the original string to be replaced.';
-      const originalOldString = 'original string';
-      const originalNewString = 'new string';
-
-      const correctedOldString = 'original string to be replaced'; // More specific
-      const correctedNewString = 'completely new string'; // Different replacement
-      const expectedFinalContent = 'This is the completely new string.';
-
-      fs.writeFileSync(filePath, originalContent);
-      const params: EditToolParams = {
-        file_path: filePath,
-        old_string: originalOldString,
-        new_string: originalNewString,
-      };
-
-      // The main beforeEach already calls mockEnsureCorrectEdit.mockReset()
-      // Set a specific mock for this test case
-      let mockCalled = false;
-      mockEnsureCorrectEdit.mockImplementationOnce(
-        async (_, content, p, client, baseClient) => {
-          mockCalled = true;
-          expect(content).toBe(originalContent);
-          expect(p).toBe(params);
-          expect(client).toBe(geminiClient);
-          expect(baseClient).toBe(baseLlmClient);
-          return {
-            params: {
-              file_path: filePath,
-              old_string: correctedOldString,
-              new_string: correctedNewString,
-            },
-            occurrences: 1,
-          };
-        },
-      );
-      const invocation = tool.build(params);
-      const confirmation = (await invocation.shouldConfirmExecute(
-        new AbortController().signal,
-      )) as FileDiff;
-
-      expect(mockCalled).toBe(true); // Check if the mock implementation was run
-      // expect(mockEnsureCorrectEdit).toHaveBeenCalledWith(originalContent, params, expect.anything()); // Keep this commented for now
-      expect(confirmation).toEqual(
-        expect.objectContaining({
-          title: `Confirm Edit: ${testFile}`,
-          fileName: testFile,
-        }),
-      );
-      // Check that the diff is based on the corrected strings leading to the new state
-      expect(confirmation.fileDiff).toContain(`-${originalContent}`);
-      expect(confirmation.fileDiff).toContain(`+${expectedFinalContent}`);
-
-      // Verify that applying the correctedOldString and correctedNewString to originalContent
-      // indeed produces the expectedFinalContent, which is what the diff should reflect.
-      const patchedContent = originalContent.replace(
-        correctedOldString, // This was the string identified by ensureCorrectEdit for replacement
-        correctedNewString, // This was the string identified by ensureCorrectEdit as the replacement
-      );
-      expect(patchedContent).toBe(expectedFinalContent);
->>>>>>> 0612839a
-    });
-
     it('should rethrow calculateEdit errors when the abort signal is triggered', async () => {
       const filePath = path.join(rootDir, 'abort-confirmation.txt');
       const params: EditToolParams = {
