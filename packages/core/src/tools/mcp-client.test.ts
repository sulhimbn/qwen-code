/**
 * @license
 * Copyright 2025 Google LLC
 * SPDX-License-Identifier: Apache-2.0
 */

import { afterEach, describe, expect, it, vi } from 'vitest';
import { StreamableHTTPClientTransport } from '@modelcontextprotocol/sdk/client/streamableHttp.js';
import {
  populateMcpServerCommand,
  createTransport,
  isEnabled,
  hasValidTypes,
  McpClient,
<<<<<<< HEAD
=======
  hasNetworkTransport,
>>>>>>> 76553622
} from './mcp-client.js';
import { SSEClientTransport } from '@modelcontextprotocol/sdk/client/sse.js';
import * as SdkClientStdioLib from '@modelcontextprotocol/sdk/client/stdio.js';
import * as ClientLib from '@modelcontextprotocol/sdk/client/index.js';
import * as GenAiLib from '@google/genai';
import { GoogleCredentialProvider } from '../mcp/google-auth-provider.js';
import { AuthProviderType } from '../config/config.js';
<<<<<<< HEAD
import { PromptRegistry } from '../prompts/prompt-registry.js';
import { ToolRegistry } from './tool-registry.js';
import { WorkspaceContext } from '../utils/workspaceContext.js';
=======
import type { PromptRegistry } from '../prompts/prompt-registry.js';
import type { ToolRegistry } from './tool-registry.js';
import type { WorkspaceContext } from '../utils/workspaceContext.js';
>>>>>>> 76553622

vi.mock('@modelcontextprotocol/sdk/client/stdio.js');
vi.mock('@modelcontextprotocol/sdk/client/index.js');
vi.mock('@google/genai');
vi.mock('../mcp/oauth-provider.js');
vi.mock('../mcp/oauth-token-storage.js');

describe('mcp-client', () => {
  afterEach(() => {
    vi.restoreAllMocks();
  });

  describe('McpClient', () => {
    it('should discover tools', async () => {
      const mockedClient = {
        connect: vi.fn(),
        discover: vi.fn(),
        disconnect: vi.fn(),
        getStatus: vi.fn(),
        registerCapabilities: vi.fn(),
        setRequestHandler: vi.fn(),
      };
      vi.mocked(ClientLib.Client).mockReturnValue(
        mockedClient as unknown as ClientLib.Client,
      );
      vi.spyOn(SdkClientStdioLib, 'StdioClientTransport').mockReturnValue(
        {} as SdkClientStdioLib.StdioClientTransport,
      );
      const mockedMcpToTool = vi.mocked(GenAiLib.mcpToTool).mockReturnValue({
        tool: () => ({
          functionDeclarations: [
            {
              name: 'testFunction',
            },
          ],
        }),
      } as unknown as GenAiLib.CallableTool);
      const mockedToolRegistry = {
        registerTool: vi.fn(),
      } as unknown as ToolRegistry;
      const client = new McpClient(
        'test-server',
        {
          command: 'test-command',
        },
        mockedToolRegistry,
        {} as PromptRegistry,
        {} as WorkspaceContext,
        false,
      );
      await client.connect();
      await client.discover();
      expect(mockedMcpToTool).toHaveBeenCalledOnce();
    });

    it('should skip tools if a parameter is missing a type', async () => {
      const consoleWarnSpy = vi
        .spyOn(console, 'warn')
        .mockImplementation(() => {});
      const mockedClient = {
        connect: vi.fn(),
        discover: vi.fn(),
        disconnect: vi.fn(),
        getStatus: vi.fn(),
        registerCapabilities: vi.fn(),
        setRequestHandler: vi.fn(),
        tool: vi.fn(),
      };
      vi.mocked(ClientLib.Client).mockReturnValue(
        mockedClient as unknown as ClientLib.Client,
      );
      vi.spyOn(SdkClientStdioLib, 'StdioClientTransport').mockReturnValue(
        {} as SdkClientStdioLib.StdioClientTransport,
      );
      vi.mocked(GenAiLib.mcpToTool).mockReturnValue({
        tool: () =>
          Promise.resolve({
            functionDeclarations: [
              {
                name: 'validTool',
                parametersJsonSchema: {
                  type: 'object',
                  properties: {
                    param1: { type: 'string' },
                  },
                },
              },
              {
                name: 'invalidTool',
                parametersJsonSchema: {
                  type: 'object',
                  properties: {
                    param1: { description: 'a param with no type' },
                  },
                },
              },
            ],
          }),
      } as unknown as GenAiLib.CallableTool);
      const mockedToolRegistry = {
        registerTool: vi.fn(),
      } as unknown as ToolRegistry;
      const client = new McpClient(
        'test-server',
        {
          command: 'test-command',
        },
        mockedToolRegistry,
        {} as PromptRegistry,
        {} as WorkspaceContext,
        false,
<<<<<<< HEAD
      );
      await client.connect();
      await client.discover();
      expect(mockedToolRegistry.registerTool).toHaveBeenCalledOnce();
      expect(consoleWarnSpy).toHaveBeenCalledOnce();
      expect(consoleWarnSpy).toHaveBeenCalledWith(
        `Skipping tool 'invalidTool' from MCP server 'test-server' because it has ` +
          `missing types in its parameter schema. Please file an issue with the owner of the MCP server.`,
      );
=======
      );
      await client.connect();
      await client.discover();
      expect(mockedToolRegistry.registerTool).toHaveBeenCalledOnce();
      expect(consoleWarnSpy).toHaveBeenCalledOnce();
      expect(consoleWarnSpy).toHaveBeenCalledWith(
        `Skipping tool 'invalidTool' from MCP server 'test-server' because it has ` +
          `missing types in its parameter schema. Please file an issue with the owner of the MCP server.`,
      );
>>>>>>> 76553622
      consoleWarnSpy.mockRestore();
    });

    it('should handle errors when discovering prompts', async () => {
      const consoleErrorSpy = vi
        .spyOn(console, 'error')
        .mockImplementation(() => {});
      const mockedClient = {
        connect: vi.fn(),
        discover: vi.fn(),
        disconnect: vi.fn(),
        getStatus: vi.fn(),
        registerCapabilities: vi.fn(),
        setRequestHandler: vi.fn(),
        getServerCapabilities: vi.fn().mockReturnValue({ prompts: {} }),
        request: vi.fn().mockRejectedValue(new Error('Test error')),
      };
      vi.mocked(ClientLib.Client).mockReturnValue(
        mockedClient as unknown as ClientLib.Client,
      );
      vi.spyOn(SdkClientStdioLib, 'StdioClientTransport').mockReturnValue(
        {} as SdkClientStdioLib.StdioClientTransport,
      );
      vi.mocked(GenAiLib.mcpToTool).mockReturnValue({
        tool: () => Promise.resolve({ functionDeclarations: [] }),
      } as unknown as GenAiLib.CallableTool);
      const client = new McpClient(
        'test-server',
        {
          command: 'test-command',
        },
        {} as ToolRegistry,
        {} as PromptRegistry,
        {} as WorkspaceContext,
        false,
      );
      await client.connect();
      await expect(client.discover()).rejects.toThrow(
        'No prompts or tools found on the server.',
      );
      expect(consoleErrorSpy).toHaveBeenCalledWith(
        `Error discovering prompts from test-server: Test error`,
      );
      consoleErrorSpy.mockRestore();
    });
  });
  describe('appendMcpServerCommand', () => {
    it('should do nothing if no MCP servers or command are configured', () => {
      const out = populateMcpServerCommand({}, undefined);
      expect(out).toEqual({});
    });

    it('should discover tools via mcpServerCommand', () => {
      const commandString = 'command --arg1 value1';
      const out = populateMcpServerCommand({}, commandString);
      expect(out).toEqual({
        mcp: {
          command: 'command',
          args: ['--arg1', 'value1'],
        },
      });
    });

    it('should handle error if mcpServerCommand parsing fails', () => {
      expect(() => populateMcpServerCommand({}, 'derp && herp')).toThrowError();
    });
  });

  describe('createTransport', () => {
    describe('should connect via httpUrl', () => {
      it('without headers', async () => {
        const transport = await createTransport(
          'test-server',
          {
            httpUrl: 'http://test-server',
          },
          false,
        );

        expect(transport).toEqual(
          new StreamableHTTPClientTransport(new URL('http://test-server'), {}),
        );
      });

      it('with headers', async () => {
        const transport = await createTransport(
          'test-server',
          {
            httpUrl: 'http://test-server',
            headers: { Authorization: 'derp' },
          },
          false,
        );

        expect(transport).toEqual(
          new StreamableHTTPClientTransport(new URL('http://test-server'), {
            requestInit: {
              headers: { Authorization: 'derp' },
            },
          }),
        );
      });
    });

    describe('should connect via url', () => {
      it('without headers', async () => {
        const transport = await createTransport(
          'test-server',
          {
            url: 'http://test-server',
          },
          false,
        );
        expect(transport).toEqual(
          new SSEClientTransport(new URL('http://test-server'), {}),
        );
      });

      it('with headers', async () => {
        const transport = await createTransport(
          'test-server',
          {
            url: 'http://test-server',
            headers: { Authorization: 'derp' },
          },
          false,
        );

        expect(transport).toEqual(
          new SSEClientTransport(new URL('http://test-server'), {
            requestInit: {
              headers: { Authorization: 'derp' },
            },
          }),
        );
      });
    });

    it('should connect via command', async () => {
      const mockedTransport = vi
        .spyOn(SdkClientStdioLib, 'StdioClientTransport')
        .mockReturnValue({} as SdkClientStdioLib.StdioClientTransport);

      await createTransport(
        'test-server',
        {
          command: 'test-command',
          args: ['--foo', 'bar'],
          env: { FOO: 'bar' },
          cwd: 'test/cwd',
        },
        false,
      );

      expect(mockedTransport).toHaveBeenCalledWith({
        command: 'test-command',
        args: ['--foo', 'bar'],
        cwd: 'test/cwd',
        env: { ...process.env, FOO: 'bar' },
        stderr: 'pipe',
      });
    });

    describe('useGoogleCredentialProvider', () => {
      it('should use GoogleCredentialProvider when specified', async () => {
        const transport = await createTransport(
          'test-server',
          {
            httpUrl: 'http://test.googleapis.com',
            authProviderType: AuthProviderType.GOOGLE_CREDENTIALS,
            oauth: {
              scopes: ['scope1'],
            },
          },
          false,
        );

        expect(transport).toBeInstanceOf(StreamableHTTPClientTransport);
        // eslint-disable-next-line @typescript-eslint/no-explicit-any
        const authProvider = (transport as any)._authProvider;
        expect(authProvider).toBeInstanceOf(GoogleCredentialProvider);
      });

      it('should use GoogleCredentialProvider with SSE transport', async () => {
        const transport = await createTransport(
          'test-server',
          {
            url: 'http://test.googleapis.com',
            authProviderType: AuthProviderType.GOOGLE_CREDENTIALS,
            oauth: {
              scopes: ['scope1'],
            },
          },
          false,
        );

        expect(transport).toBeInstanceOf(SSEClientTransport);
        // eslint-disable-next-line @typescript-eslint/no-explicit-any
        const authProvider = (transport as any)._authProvider;
        expect(authProvider).toBeInstanceOf(GoogleCredentialProvider);
      });

      it('should throw an error if no URL is provided with GoogleCredentialProvider', async () => {
        await expect(
          createTransport(
            'test-server',
            {
              authProviderType: AuthProviderType.GOOGLE_CREDENTIALS,
              oauth: {
                scopes: ['scope1'],
              },
            },
            false,
          ),
        ).rejects.toThrow(
          'URL must be provided in the config for Google Credentials provider',
        );
      });
    });
  });
  describe('isEnabled', () => {
    const funcDecl = { name: 'myTool' };
    const serverName = 'myServer';

    it('should return true if no include or exclude lists are provided', () => {
      const mcpServerConfig = {};
      expect(isEnabled(funcDecl, serverName, mcpServerConfig)).toBe(true);
    });

    it('should return false if the tool is in the exclude list', () => {
      const mcpServerConfig = { excludeTools: ['myTool'] };
      expect(isEnabled(funcDecl, serverName, mcpServerConfig)).toBe(false);
    });

    it('should return true if the tool is in the include list', () => {
      const mcpServerConfig = { includeTools: ['myTool'] };
      expect(isEnabled(funcDecl, serverName, mcpServerConfig)).toBe(true);
    });

    it('should return true if the tool is in the include list with parentheses', () => {
      const mcpServerConfig = { includeTools: ['myTool()'] };
      expect(isEnabled(funcDecl, serverName, mcpServerConfig)).toBe(true);
    });

    it('should return false if the include list exists but does not contain the tool', () => {
      const mcpServerConfig = { includeTools: ['anotherTool'] };
      expect(isEnabled(funcDecl, serverName, mcpServerConfig)).toBe(false);
    });

    it('should return false if the tool is in both the include and exclude lists', () => {
      const mcpServerConfig = {
        includeTools: ['myTool'],
        excludeTools: ['myTool'],
      };
      expect(isEnabled(funcDecl, serverName, mcpServerConfig)).toBe(false);
    });

    it('should return false if the function declaration has no name', () => {
      const namelessFuncDecl = {};
      const mcpServerConfig = {};
      expect(isEnabled(namelessFuncDecl, serverName, mcpServerConfig)).toBe(
        false,
      );
    });
  });

  describe('hasValidTypes', () => {
    it('should return true for a valid schema with anyOf', () => {
      const schema = {
        anyOf: [{ type: 'string' }, { type: 'number' }],
      };
      expect(hasValidTypes(schema)).toBe(true);
    });

    it('should return false for an invalid schema with anyOf', () => {
      const schema = {
        anyOf: [{ type: 'string' }, { description: 'no type' }],
      };
      expect(hasValidTypes(schema)).toBe(false);
    });

    it('should return true for a valid schema with allOf', () => {
      const schema = {
        allOf: [
          { type: 'string' },
          { type: 'object', properties: { foo: { type: 'string' } } },
        ],
      };
      expect(hasValidTypes(schema)).toBe(true);
    });

    it('should return false for an invalid schema with allOf', () => {
      const schema = {
        allOf: [{ type: 'string' }, { description: 'no type' }],
      };
      expect(hasValidTypes(schema)).toBe(false);
    });

    it('should return true for a valid schema with oneOf', () => {
      const schema = {
        oneOf: [{ type: 'string' }, { type: 'number' }],
      };
      expect(hasValidTypes(schema)).toBe(true);
    });

    it('should return false for an invalid schema with oneOf', () => {
      const schema = {
        oneOf: [{ type: 'string' }, { description: 'no type' }],
      };
      expect(hasValidTypes(schema)).toBe(false);
    });

    it('should return true for a valid schema with nested subschemas', () => {
      const schema = {
        anyOf: [
          { type: 'string' },
          {
            allOf: [
              { type: 'object', properties: { a: { type: 'string' } } },
              { type: 'object', properties: { b: { type: 'number' } } },
            ],
          },
        ],
      };
      expect(hasValidTypes(schema)).toBe(true);
    });

    it('should return false for an invalid schema with nested subschemas', () => {
      const schema = {
        anyOf: [
          { type: 'string' },
          {
            allOf: [
              { type: 'object', properties: { a: { type: 'string' } } },
              { description: 'no type' },
            ],
          },
        ],
      };
      expect(hasValidTypes(schema)).toBe(false);
    });

    it('should return true for a schema with a type and subschemas', () => {
      const schema = {
        type: 'string',
        anyOf: [{ minLength: 1 }, { maxLength: 5 }],
      };
      expect(hasValidTypes(schema)).toBe(true);
    });

    it('should return false for a schema with no type and no subschemas', () => {
      const schema = {
        description: 'a schema with no type',
      };
      expect(hasValidTypes(schema)).toBe(false);
    });

    it('should return true for a valid schema', () => {
      const schema = {
        type: 'object',
        properties: {
          param1: { type: 'string' },
        },
      };
      expect(hasValidTypes(schema)).toBe(true);
    });

    it('should return false if a parameter is missing a type', () => {
      const schema = {
        type: 'object',
        properties: {
          param1: { description: 'a param with no type' },
        },
      };
      expect(hasValidTypes(schema)).toBe(false);
    });

    it('should return false if a nested parameter is missing a type', () => {
      const schema = {
        type: 'object',
        properties: {
          param1: {
            type: 'object',
            properties: {
              nestedParam: {
                description: 'a nested param with no type',
              },
            },
          },
        },
      };
      expect(hasValidTypes(schema)).toBe(false);
    });

    it('should return false if an array item is missing a type', () => {
      const schema = {
        type: 'object',
        properties: {
          param1: {
            type: 'array',
            items: {
              description: 'an array item with no type',
            },
          },
        },
      };
      expect(hasValidTypes(schema)).toBe(false);
    });

    it('should return true for a schema with no properties', () => {
      const schema = {
        type: 'object',
      };
      expect(hasValidTypes(schema)).toBe(true);
    });

    it('should return true for a schema with an empty properties object', () => {
      const schema = {
        type: 'object',
        properties: {},
      };
      expect(hasValidTypes(schema)).toBe(true);
    });
  });

  describe('hasNetworkTransport', () => {
    it('should return true if only url is provided', () => {
      const config = { url: 'http://example.com' };
      expect(hasNetworkTransport(config)).toBe(true);
    });

    it('should return true if only httpUrl is provided', () => {
      const config = { httpUrl: 'http://example.com' };
      expect(hasNetworkTransport(config)).toBe(true);
    });

    it('should return true if both url and httpUrl are provided', () => {
      const config = {
        url: 'http://example.com/sse',
        httpUrl: 'http://example.com/http',
      };
      expect(hasNetworkTransport(config)).toBe(true);
    });

    it('should return false if neither url nor httpUrl is provided', () => {
      const config = { command: 'do-something' };
      expect(hasNetworkTransport(config)).toBe(false);
    });

    it('should return false for an empty config object', () => {
      const config = {};
      expect(hasNetworkTransport(config)).toBe(false);
    });
  });
});<|MERGE_RESOLUTION|>--- conflicted
+++ resolved
@@ -12,10 +12,7 @@
   isEnabled,
   hasValidTypes,
   McpClient,
-<<<<<<< HEAD
-=======
   hasNetworkTransport,
->>>>>>> 76553622
 } from './mcp-client.js';
 import { SSEClientTransport } from '@modelcontextprotocol/sdk/client/sse.js';
 import * as SdkClientStdioLib from '@modelcontextprotocol/sdk/client/stdio.js';
@@ -23,15 +20,9 @@
 import * as GenAiLib from '@google/genai';
 import { GoogleCredentialProvider } from '../mcp/google-auth-provider.js';
 import { AuthProviderType } from '../config/config.js';
-<<<<<<< HEAD
-import { PromptRegistry } from '../prompts/prompt-registry.js';
-import { ToolRegistry } from './tool-registry.js';
-import { WorkspaceContext } from '../utils/workspaceContext.js';
-=======
 import type { PromptRegistry } from '../prompts/prompt-registry.js';
 import type { ToolRegistry } from './tool-registry.js';
 import type { WorkspaceContext } from '../utils/workspaceContext.js';
->>>>>>> 76553622
 
 vi.mock('@modelcontextprotocol/sdk/client/stdio.js');
 vi.mock('@modelcontextprotocol/sdk/client/index.js');
@@ -143,7 +134,6 @@
         {} as PromptRegistry,
         {} as WorkspaceContext,
         false,
-<<<<<<< HEAD
       );
       await client.connect();
       await client.discover();
@@ -153,17 +143,6 @@
         `Skipping tool 'invalidTool' from MCP server 'test-server' because it has ` +
           `missing types in its parameter schema. Please file an issue with the owner of the MCP server.`,
       );
-=======
-      );
-      await client.connect();
-      await client.discover();
-      expect(mockedToolRegistry.registerTool).toHaveBeenCalledOnce();
-      expect(consoleWarnSpy).toHaveBeenCalledOnce();
-      expect(consoleWarnSpy).toHaveBeenCalledWith(
-        `Skipping tool 'invalidTool' from MCP server 'test-server' because it has ` +
-          `missing types in its parameter schema. Please file an issue with the owner of the MCP server.`,
-      );
->>>>>>> 76553622
       consoleWarnSpy.mockRestore();
     });
 
