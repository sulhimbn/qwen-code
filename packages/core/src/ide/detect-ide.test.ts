--- conflicted
+++ resolved
@@ -4,13 +4,8 @@
  * SPDX-License-Identifier: Apache-2.0
  */
 
-<<<<<<< HEAD
-import { describe, it, expect, vi, afterEach, beforeEach } from 'vitest';
-import { detectIde, DetectedIde, getIdeInfo } from './detect-ide.js';
-=======
-import { describe, it, expect, vi, afterEach } from 'vitest';
+import { describe, it, expect, vi, beforeEach, afterEach } from 'vitest';
 import { detectIde, IDE_DEFINITIONS } from './detect-ide.js';
->>>>>>> 0612839a
 
 describe('detectIde', () => {
   const ideProcessInfo = { pid: 123, command: 'some/path/to/code' };
@@ -101,6 +96,17 @@
 describe('detectIde with ideInfoFromFile', () => {
   const ideProcessInfo = { pid: 123, command: 'some/path/to/code' };
 
+  beforeEach(() => {
+    vi.stubEnv('__COG_BASHRC_SOURCED', '');
+    vi.stubEnv('REPLIT_USER', '');
+    vi.stubEnv('CURSOR_TRACE_ID', '');
+    vi.stubEnv('CODESPACES', '');
+    vi.stubEnv('EDITOR_IN_CLOUD_SHELL', '');
+    vi.stubEnv('CLOUD_SHELL', '');
+    vi.stubEnv('TERM_PRODUCT', '');
+    vi.stubEnv('MONOSPACE_ENV', '');
+  });
+
   afterEach(() => {
     vi.unstubAllEnvs();
   });
