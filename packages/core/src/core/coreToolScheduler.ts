/**
 * @license
 * Copyright 2025 Google LLC
 * SPDX-License-Identifier: Apache-2.0
 */

import type {
  ToolCallRequestInfo,
  ToolCallResponseInfo,
  ToolCallConfirmationDetails,
  ToolResult,
  ToolResultDisplay,
  ToolRegistry,
  EditorType,
  Config,
  ToolConfirmationPayload,
  AnyDeclarativeTool,
  AnyToolInvocation,
  AnsiOutput,
} from '../index.js';
import {
  ToolConfirmationOutcome,
  ApprovalMode,
  logToolCall,
  ReadFileTool,
  ToolErrorType,
  ToolCallEvent,
  ShellTool,
  logToolOutputTruncated,
  ToolOutputTruncatedEvent,
} from '../index.js';
import type { Part, PartListUnion } from '@google/genai';
import { getResponseTextFromParts } from '../utils/generateContentResponseUtilities.js';
import type { ModifyContext } from '../tools/modifiable-tool.js';
import {
  isModifiableDeclarativeTool,
  modifyWithEditor,
} from '../tools/modifiable-tool.js';
import * as Diff from 'diff';
import * as fs from 'node:fs/promises';
import * as path from 'node:path';
import { doesToolInvocationMatch } from '../utils/tool-utils.js';
import levenshtein from 'fast-levenshtein';
<<<<<<< HEAD
import { getPlanModeSystemReminder } from './prompts.js';
=======
import { ShellToolInvocation } from '../tools/shell.js';
>>>>>>> 0612839a

export type ValidatingToolCall = {
  status: 'validating';
  request: ToolCallRequestInfo;
  tool: AnyDeclarativeTool;
  invocation: AnyToolInvocation;
  startTime?: number;
  outcome?: ToolConfirmationOutcome;
};

export type ScheduledToolCall = {
  status: 'scheduled';
  request: ToolCallRequestInfo;
  tool: AnyDeclarativeTool;
  invocation: AnyToolInvocation;
  startTime?: number;
  outcome?: ToolConfirmationOutcome;
};

export type ErroredToolCall = {
  status: 'error';
  request: ToolCallRequestInfo;
  response: ToolCallResponseInfo;
  tool?: AnyDeclarativeTool;
  durationMs?: number;
  outcome?: ToolConfirmationOutcome;
};

export type SuccessfulToolCall = {
  status: 'success';
  request: ToolCallRequestInfo;
  tool: AnyDeclarativeTool;
  response: ToolCallResponseInfo;
  invocation: AnyToolInvocation;
  durationMs?: number;
  outcome?: ToolConfirmationOutcome;
};

export type ExecutingToolCall = {
  status: 'executing';
  request: ToolCallRequestInfo;
  tool: AnyDeclarativeTool;
  invocation: AnyToolInvocation;
<<<<<<< HEAD
  liveOutput?: ToolResultDisplay;
=======
  liveOutput?: string | AnsiOutput;
>>>>>>> 0612839a
  startTime?: number;
  outcome?: ToolConfirmationOutcome;
  pid?: number;
};

export type CancelledToolCall = {
  status: 'cancelled';
  request: ToolCallRequestInfo;
  response: ToolCallResponseInfo;
  tool: AnyDeclarativeTool;
  invocation: AnyToolInvocation;
  durationMs?: number;
  outcome?: ToolConfirmationOutcome;
};

export type WaitingToolCall = {
  status: 'awaiting_approval';
  request: ToolCallRequestInfo;
  tool: AnyDeclarativeTool;
  invocation: AnyToolInvocation;
  confirmationDetails: ToolCallConfirmationDetails;
  startTime?: number;
  outcome?: ToolConfirmationOutcome;
};

export type Status = ToolCall['status'];

export type ToolCall =
  | ValidatingToolCall
  | ScheduledToolCall
  | ErroredToolCall
  | SuccessfulToolCall
  | ExecutingToolCall
  | CancelledToolCall
  | WaitingToolCall;

export type CompletedToolCall =
  | SuccessfulToolCall
  | CancelledToolCall
  | ErroredToolCall;

export type ConfirmHandler = (
  toolCall: WaitingToolCall,
) => Promise<ToolConfirmationOutcome>;

export type OutputUpdateHandler = (
  toolCallId: string,
<<<<<<< HEAD
  outputChunk: ToolResultDisplay,
=======
  outputChunk: string | AnsiOutput,
>>>>>>> 0612839a
) => void;

export type AllToolCallsCompleteHandler = (
  completedToolCalls: CompletedToolCall[],
) => Promise<void>;

export type ToolCallsUpdateHandler = (toolCalls: ToolCall[]) => void;

/**
 * Formats tool output for a Gemini FunctionResponse.
 */
function createFunctionResponsePart(
  callId: string,
  toolName: string,
  output: string,
): Part {
  return {
    functionResponse: {
      id: callId,
      name: toolName,
      response: { output },
    },
  };
}

export function convertToFunctionResponse(
  toolName: string,
  callId: string,
  llmContent: PartListUnion,
): Part[] {
  const contentToProcess =
    Array.isArray(llmContent) && llmContent.length === 1
      ? llmContent[0]
      : llmContent;

  if (typeof contentToProcess === 'string') {
    return [createFunctionResponsePart(callId, toolName, contentToProcess)];
  }

  if (Array.isArray(contentToProcess)) {
    const functionResponse = createFunctionResponsePart(
      callId,
      toolName,
      'Tool execution succeeded.',
    );
    return [functionResponse, ...toParts(contentToProcess)];
  }

  // After this point, contentToProcess is a single Part object.
  if (contentToProcess.functionResponse) {
    if (contentToProcess.functionResponse.response?.['content']) {
      const stringifiedOutput =
        getResponseTextFromParts(
          contentToProcess.functionResponse.response['content'] as Part[],
        ) || '';
      return [createFunctionResponsePart(callId, toolName, stringifiedOutput)];
    }
    // It's a functionResponse that we should pass through as is.
    return [contentToProcess];
  }

  if (contentToProcess.inlineData || contentToProcess.fileData) {
    const mimeType =
      contentToProcess.inlineData?.mimeType ||
      contentToProcess.fileData?.mimeType ||
      'unknown';
    const functionResponse = createFunctionResponsePart(
      callId,
      toolName,
      `Binary content of type ${mimeType} was processed.`,
    );
    return [functionResponse, contentToProcess];
  }

  if (contentToProcess.text !== undefined) {
    return [
      createFunctionResponsePart(callId, toolName, contentToProcess.text),
    ];
  }

  // Default case for other kinds of parts.
  return [
    createFunctionResponsePart(callId, toolName, 'Tool execution succeeded.'),
  ];
}

function toParts(input: PartListUnion): Part[] {
  const parts: Part[] = [];
  for (const part of Array.isArray(input) ? input : [input]) {
    if (typeof part === 'string') {
      parts.push({ text: part });
    } else if (part) {
      parts.push(part);
    }
  }
  return parts;
}

const createErrorResponse = (
  request: ToolCallRequestInfo,
  error: Error,
  errorType: ToolErrorType | undefined,
): ToolCallResponseInfo => ({
  callId: request.callId,
  error,
  responseParts: [
    {
      functionResponse: {
        id: request.callId,
        name: request.name,
        response: { error: error.message },
      },
    },
  ],
  resultDisplay: error.message,
  errorType,
  contentLength: error.message.length,
});

export async function truncateAndSaveToFile(
  content: string,
  callId: string,
  projectTempDir: string,
  threshold: number,
  truncateLines: number,
): Promise<{ content: string; outputFile?: string }> {
  if (content.length <= threshold) {
    return { content };
  }

  let lines = content.split('\n');
  let fileContent = content;

  // If the content is long but has few lines, wrap it to enable line-based truncation.
  if (lines.length <= truncateLines) {
    const wrapWidth = 120; // A reasonable width for wrapping.
    const wrappedLines: string[] = [];
    for (const line of lines) {
      if (line.length > wrapWidth) {
        for (let i = 0; i < line.length; i += wrapWidth) {
          wrappedLines.push(line.substring(i, i + wrapWidth));
        }
      } else {
        wrappedLines.push(line);
      }
    }
    lines = wrappedLines;
    fileContent = lines.join('\n');
  }

  const head = Math.floor(truncateLines / 5);
  const beginning = lines.slice(0, head);
  const end = lines.slice(-(truncateLines - head));
  const truncatedContent =
    beginning.join('\n') + '\n... [CONTENT TRUNCATED] ...\n' + end.join('\n');

  // Sanitize callId to prevent path traversal.
  const safeFileName = `${path.basename(callId)}.output`;
  const outputFile = path.join(projectTempDir, safeFileName);
  try {
    await fs.writeFile(outputFile, fileContent);

    return {
      content: `Tool output was too large and has been truncated.
The full output has been saved to: ${outputFile}
To read the complete output, use the ${ReadFileTool.Name} tool with the absolute file path above. For large files, you can use the offset and limit parameters to read specific sections:
- ${ReadFileTool.Name} tool with offset=0, limit=100 to see the first 100 lines
- ${ReadFileTool.Name} tool with offset=N to skip N lines from the beginning
- ${ReadFileTool.Name} tool with limit=M to read only M lines at a time
The truncated output below shows the beginning and end of the content. The marker '... [CONTENT TRUNCATED] ...' indicates where content was removed.
This allows you to efficiently examine different parts of the output without loading the entire file.
Truncated part of the output:
${truncatedContent}`,
      outputFile,
    };
  } catch (_error) {
    return {
      content:
        truncatedContent + `\n[Note: Could not save full output to file]`,
    };
  }
}

interface CoreToolSchedulerOptions {
  config: Config;
  outputUpdateHandler?: OutputUpdateHandler;
  onAllToolCallsComplete?: AllToolCallsCompleteHandler;
  onToolCallsUpdate?: ToolCallsUpdateHandler;
  getPreferredEditor: () => EditorType | undefined;
  onEditorClose: () => void;
}

export class CoreToolScheduler {
  private toolRegistry: ToolRegistry;
  private toolCalls: ToolCall[] = [];
  private outputUpdateHandler?: OutputUpdateHandler;
  private onAllToolCallsComplete?: AllToolCallsCompleteHandler;
  private onToolCallsUpdate?: ToolCallsUpdateHandler;
  private getPreferredEditor: () => EditorType | undefined;
  private config: Config;
  private onEditorClose: () => void;
  private isFinalizingToolCalls = false;
  private isScheduling = false;
  private requestQueue: Array<{
    request: ToolCallRequestInfo | ToolCallRequestInfo[];
    signal: AbortSignal;
    resolve: () => void;
    reject: (reason?: Error) => void;
  }> = [];

  constructor(options: CoreToolSchedulerOptions) {
    this.config = options.config;
    this.toolRegistry = options.config.getToolRegistry();
    this.outputUpdateHandler = options.outputUpdateHandler;
    this.onAllToolCallsComplete = options.onAllToolCallsComplete;
    this.onToolCallsUpdate = options.onToolCallsUpdate;
    this.getPreferredEditor = options.getPreferredEditor;
    this.onEditorClose = options.onEditorClose;
  }

  private setStatusInternal(
    targetCallId: string,
    status: 'success',
    response: ToolCallResponseInfo,
  ): void;
  private setStatusInternal(
    targetCallId: string,
    status: 'awaiting_approval',
    confirmationDetails: ToolCallConfirmationDetails,
  ): void;
  private setStatusInternal(
    targetCallId: string,
    status: 'error',
    response: ToolCallResponseInfo,
  ): void;
  private setStatusInternal(
    targetCallId: string,
    status: 'cancelled',
    reason: string,
  ): void;
  private setStatusInternal(
    targetCallId: string,
    status: 'executing' | 'scheduled' | 'validating',
  ): void;
  private setStatusInternal(
    targetCallId: string,
    newStatus: Status,
    auxiliaryData?: unknown,
  ): void {
    this.toolCalls = this.toolCalls.map((currentCall) => {
      if (
        currentCall.request.callId !== targetCallId ||
        currentCall.status === 'success' ||
        currentCall.status === 'error' ||
        currentCall.status === 'cancelled'
      ) {
        return currentCall;
      }

      // currentCall is a non-terminal state here and should have startTime and tool.
      const existingStartTime = currentCall.startTime;
      const toolInstance = currentCall.tool;
      const invocation = currentCall.invocation;

      const outcome = currentCall.outcome;

      switch (newStatus) {
        case 'success': {
          const durationMs = existingStartTime
            ? Date.now() - existingStartTime
            : undefined;
          return {
            request: currentCall.request,
            tool: toolInstance,
            invocation,
            status: 'success',
            response: auxiliaryData as ToolCallResponseInfo,
            durationMs,
            outcome,
          } as SuccessfulToolCall;
        }
        case 'error': {
          const durationMs = existingStartTime
            ? Date.now() - existingStartTime
            : undefined;
          return {
            request: currentCall.request,
            status: 'error',
            tool: toolInstance,
            response: auxiliaryData as ToolCallResponseInfo,
            durationMs,
            outcome,
          } as ErroredToolCall;
        }
        case 'awaiting_approval':
          return {
            request: currentCall.request,
            tool: toolInstance,
            status: 'awaiting_approval',
            confirmationDetails: auxiliaryData as ToolCallConfirmationDetails,
            startTime: existingStartTime,
            outcome,
            invocation,
          } as WaitingToolCall;
        case 'scheduled':
          return {
            request: currentCall.request,
            tool: toolInstance,
            status: 'scheduled',
            startTime: existingStartTime,
            outcome,
            invocation,
          } as ScheduledToolCall;
        case 'cancelled': {
          const durationMs = existingStartTime
            ? Date.now() - existingStartTime
            : undefined;

          // Preserve diff for cancelled edit operations
          let resultDisplay: ToolResultDisplay | undefined = undefined;
          if (currentCall.status === 'awaiting_approval') {
            const waitingCall = currentCall as WaitingToolCall;
            if (waitingCall.confirmationDetails.type === 'edit') {
              resultDisplay = {
                fileDiff: waitingCall.confirmationDetails.fileDiff,
                fileName: waitingCall.confirmationDetails.fileName,
                originalContent:
                  waitingCall.confirmationDetails.originalContent,
                newContent: waitingCall.confirmationDetails.newContent,
              };
            }
          } else if (currentCall.status === 'executing') {
            // If the tool was streaming live output, preserve the latest
            // output so the UI can continue to show it after cancellation.
            const executingCall = currentCall as ExecutingToolCall;
            if (executingCall.liveOutput !== undefined) {
              resultDisplay = executingCall.liveOutput;
            }
          }

          const errorMessage = `[Operation Cancelled] Reason: ${auxiliaryData}`;
          return {
            request: currentCall.request,
            tool: toolInstance,
            invocation,
            status: 'cancelled',
            response: {
              callId: currentCall.request.callId,
              responseParts: [
                {
                  functionResponse: {
                    id: currentCall.request.callId,
                    name: currentCall.request.name,
                    response: {
                      error: errorMessage,
                    },
                  },
                },
              ],
              resultDisplay,
              error: undefined,
              errorType: undefined,
              contentLength: errorMessage.length,
            },
            durationMs,
            outcome,
          } as CancelledToolCall;
        }
        case 'validating':
          return {
            request: currentCall.request,
            tool: toolInstance,
            status: 'validating',
            startTime: existingStartTime,
            outcome,
            invocation,
          } as ValidatingToolCall;
        case 'executing':
          return {
            request: currentCall.request,
            tool: toolInstance,
            status: 'executing',
            startTime: existingStartTime,
            outcome,
            invocation,
          } as ExecutingToolCall;
        default: {
          const exhaustiveCheck: never = newStatus;
          return exhaustiveCheck;
        }
      }
    });
    this.notifyToolCallsUpdate();
    this.checkAndNotifyCompletion();
  }

  private setArgsInternal(targetCallId: string, args: unknown): void {
    this.toolCalls = this.toolCalls.map((call) => {
      // We should never be asked to set args on an ErroredToolCall, but
      // we guard for the case anyways.
      if (call.request.callId !== targetCallId || call.status === 'error') {
        return call;
      }

      const invocationOrError = this.buildInvocation(
        call.tool,
        args as Record<string, unknown>,
      );
      if (invocationOrError instanceof Error) {
        const response = createErrorResponse(
          call.request,
          invocationOrError,
          ToolErrorType.INVALID_TOOL_PARAMS,
        );
        return {
          request: { ...call.request, args: args as Record<string, unknown> },
          status: 'error',
          tool: call.tool,
          response,
        } as ErroredToolCall;
      }

      return {
        ...call,
        request: { ...call.request, args: args as Record<string, unknown> },
        invocation: invocationOrError,
      };
    });
  }

  private isRunning(): boolean {
    return (
      this.isFinalizingToolCalls ||
      this.toolCalls.some(
        (call) =>
          call.status === 'executing' || call.status === 'awaiting_approval',
      )
    );
  }

  private buildInvocation(
    tool: AnyDeclarativeTool,
    args: object,
  ): AnyToolInvocation | Error {
    try {
      return tool.build(args);
    } catch (e) {
      if (e instanceof Error) {
        return e;
      }
      return new Error(String(e));
    }
  }

  /**
   * Generates a suggestion string for a tool name that was not found in the registry.
   * It finds the closest matches based on Levenshtein distance.
   * @param unknownToolName The tool name that was not found.
   * @param topN The number of suggestions to return. Defaults to 3.
   * @returns A suggestion string like " Did you mean 'tool'?" or " Did you mean one of: 'tool1', 'tool2'?", or an empty string if no suggestions are found.
   */
  private getToolSuggestion(unknownToolName: string, topN = 3): string {
    const allToolNames = this.toolRegistry.getAllToolNames();

    const matches = allToolNames.map((toolName) => ({
      name: toolName,
      distance: levenshtein.get(unknownToolName, toolName),
    }));

    matches.sort((a, b) => a.distance - b.distance);

    const topNResults = matches.slice(0, topN);

    if (topNResults.length === 0) {
      return '';
    }

    const suggestedNames = topNResults
      .map((match) => `"${match.name}"`)
      .join(', ');

    if (topNResults.length > 1) {
      return ` Did you mean one of: ${suggestedNames}?`;
    } else {
      return ` Did you mean ${suggestedNames}?`;
    }
  }

  schedule(
    request: ToolCallRequestInfo | ToolCallRequestInfo[],
    signal: AbortSignal,
  ): Promise<void> {
    if (this.isRunning() || this.isScheduling) {
      return new Promise((resolve, reject) => {
        const abortHandler = () => {
          // Find and remove the request from the queue
          const index = this.requestQueue.findIndex(
            (item) => item.request === request,
          );
          if (index > -1) {
            this.requestQueue.splice(index, 1);
            reject(new Error('Tool call cancelled while in queue.'));
          }
        };

        signal.addEventListener('abort', abortHandler, { once: true });

        this.requestQueue.push({
          request,
          signal,
          resolve: () => {
            signal.removeEventListener('abort', abortHandler);
            resolve();
          },
          reject: (reason?: Error) => {
            signal.removeEventListener('abort', abortHandler);
            reject(reason);
          },
        });
      });
    }
    return this._schedule(request, signal);
  }

  private async _schedule(
    request: ToolCallRequestInfo | ToolCallRequestInfo[],
    signal: AbortSignal,
  ): Promise<void> {
    this.isScheduling = true;
    try {
      if (this.isRunning()) {
        throw new Error(
          'Cannot schedule new tool calls while other tool calls are actively running (executing or awaiting approval).',
        );
      }
      const requestsToProcess = Array.isArray(request) ? request : [request];

      const newToolCalls: ToolCall[] = requestsToProcess.map(
        (reqInfo): ToolCall => {
          const toolInstance = this.toolRegistry.getTool(reqInfo.name);
          if (!toolInstance) {
            const suggestion = this.getToolSuggestion(reqInfo.name);
            const errorMessage = `Tool "${reqInfo.name}" not found in registry. Tools must use the exact names that are registered.${suggestion}`;
            return {
              status: 'error',
              request: reqInfo,
              response: createErrorResponse(
                reqInfo,
                new Error(errorMessage),
                ToolErrorType.TOOL_NOT_REGISTERED,
              ),
              durationMs: 0,
            };
          }

          const invocationOrError = this.buildInvocation(
            toolInstance,
            reqInfo.args,
          );
          if (invocationOrError instanceof Error) {
            return {
              status: 'error',
              request: reqInfo,
              tool: toolInstance,
              response: createErrorResponse(
                reqInfo,
                invocationOrError,
                ToolErrorType.INVALID_TOOL_PARAMS,
              ),
              durationMs: 0,
            };
          }

          return {
            status: 'validating',
            request: reqInfo,
            tool: toolInstance,
            invocation: invocationOrError,
            startTime: Date.now(),
          };
        },
      );

      this.toolCalls = this.toolCalls.concat(newToolCalls);
      this.notifyToolCallsUpdate();

      for (const toolCall of newToolCalls) {
        if (toolCall.status !== 'validating') {
          continue;
        }

        const { request: reqInfo, invocation } = toolCall;

        try {
          if (signal.aborted) {
            this.setStatusInternal(
              reqInfo.callId,
              'cancelled',
              'Tool call cancelled by user.',
            );
            continue;
          }

          const confirmationDetails =
            await invocation.shouldConfirmExecute(signal);

          if (!confirmationDetails) {
            this.setToolCallOutcome(
              reqInfo.callId,
              ToolConfirmationOutcome.ProceedAlways,
            );
            this.setStatusInternal(reqInfo.callId, 'scheduled');
            continue;
          }

          const allowedTools = this.config.getAllowedTools() || [];
          const isPlanMode =
            this.config.getApprovalMode() === ApprovalMode.PLAN;
          const isExitPlanModeTool = reqInfo.name === 'exit_plan_mode';

          if (isPlanMode && !isExitPlanModeTool) {
            if (confirmationDetails) {
              this.setStatusInternal(reqInfo.callId, 'error', {
                callId: reqInfo.callId,
                responseParts: convertToFunctionResponse(
                  reqInfo.name,
                  reqInfo.callId,
                  getPlanModeSystemReminder(),
                ),
                resultDisplay: 'Plan mode blocked a non-read-only tool call.',
                error: undefined,
                errorType: undefined,
              });
            } else {
              this.setStatusInternal(reqInfo.callId, 'scheduled');
            }
          } else if (
            this.config.getApprovalMode() === ApprovalMode.YOLO ||
            doesToolInvocationMatch(toolCall.tool, invocation, allowedTools)
          ) {
            this.setToolCallOutcome(
              reqInfo.callId,
              ToolConfirmationOutcome.ProceedAlways,
            );
            this.setStatusInternal(reqInfo.callId, 'scheduled');
          } else {
            // Allow IDE to resolve confirmation
            if (
              confirmationDetails.type === 'edit' &&
              confirmationDetails.ideConfirmation
            ) {
              confirmationDetails.ideConfirmation.then((resolution) => {
                if (resolution.status === 'accepted') {
                  this.handleConfirmationResponse(
                    reqInfo.callId,
                    confirmationDetails.onConfirm,
                    ToolConfirmationOutcome.ProceedOnce,
                    signal,
                  );
                } else {
                  this.handleConfirmationResponse(
                    reqInfo.callId,
                    confirmationDetails.onConfirm,
                    ToolConfirmationOutcome.Cancel,
                    signal,
                  );
                }
              });
            }

            const originalOnConfirm = confirmationDetails.onConfirm;
            const wrappedConfirmationDetails: ToolCallConfirmationDetails = {
              ...confirmationDetails,
              onConfirm: (
                outcome: ToolConfirmationOutcome,
                payload?: ToolConfirmationPayload,
              ) =>
                this.handleConfirmationResponse(
                  reqInfo.callId,
                  originalOnConfirm,
                  outcome,
                  signal,
                  payload,
                ),
            };
            this.setStatusInternal(
              reqInfo.callId,
              'awaiting_approval',
              wrappedConfirmationDetails,
            );
          }
        } catch (error) {
          if (signal.aborted) {
            this.setStatusInternal(
              reqInfo.callId,
              'cancelled',
              'Tool call cancelled by user.',
            );
            continue;
          }

          this.setStatusInternal(
            reqInfo.callId,
            'error',
            createErrorResponse(
              reqInfo,
              error instanceof Error ? error : new Error(String(error)),
              ToolErrorType.UNHANDLED_EXCEPTION,
            ),
          );
        }
      }
      this.attemptExecutionOfScheduledCalls(signal);
      void this.checkAndNotifyCompletion();
    } finally {
      this.isScheduling = false;
    }
  }

  async handleConfirmationResponse(
    callId: string,
    originalOnConfirm: (outcome: ToolConfirmationOutcome) => Promise<void>,
    outcome: ToolConfirmationOutcome,
    signal: AbortSignal,
    payload?: ToolConfirmationPayload,
  ): Promise<void> {
    const toolCall = this.toolCalls.find(
      (c) => c.request.callId === callId && c.status === 'awaiting_approval',
    );

    if (toolCall && toolCall.status === 'awaiting_approval') {
      await originalOnConfirm(outcome);
    }

    if (outcome === ToolConfirmationOutcome.ProceedAlways) {
      await this.autoApproveCompatiblePendingTools(signal, callId);
    }

    this.setToolCallOutcome(callId, outcome);

    if (outcome === ToolConfirmationOutcome.Cancel || signal.aborted) {
      this.setStatusInternal(
        callId,
        'cancelled',
        'User did not allow tool call',
      );
    } else if (outcome === ToolConfirmationOutcome.ModifyWithEditor) {
      const waitingToolCall = toolCall as WaitingToolCall;
      if (isModifiableDeclarativeTool(waitingToolCall.tool)) {
        const modifyContext = waitingToolCall.tool.getModifyContext(signal);
        const editorType = this.getPreferredEditor();
        if (!editorType) {
          return;
        }

        this.setStatusInternal(callId, 'awaiting_approval', {
          ...waitingToolCall.confirmationDetails,
          isModifying: true,
        } as ToolCallConfirmationDetails);

        const { updatedParams, updatedDiff } = await modifyWithEditor<
          typeof waitingToolCall.request.args
        >(
          waitingToolCall.request.args,
          modifyContext as ModifyContext<typeof waitingToolCall.request.args>,
          editorType,
          signal,
          this.onEditorClose,
        );
        this.setArgsInternal(callId, updatedParams);
        this.setStatusInternal(callId, 'awaiting_approval', {
          ...waitingToolCall.confirmationDetails,
          fileDiff: updatedDiff,
          isModifying: false,
        } as ToolCallConfirmationDetails);
      }
    } else {
      // If the client provided new content, apply it before scheduling.
      if (payload?.newContent && toolCall) {
        await this._applyInlineModify(
          toolCall as WaitingToolCall,
          payload,
          signal,
        );
      }
      this.setStatusInternal(callId, 'scheduled');
    }
    this.attemptExecutionOfScheduledCalls(signal);
  }

  /**
   * Applies user-provided content changes to a tool call that is awaiting confirmation.
   * This method updates the tool's arguments and refreshes the confirmation prompt with a new diff
   * before the tool is scheduled for execution.
   * @private
   */
  private async _applyInlineModify(
    toolCall: WaitingToolCall,
    payload: ToolConfirmationPayload,
    signal: AbortSignal,
  ): Promise<void> {
    if (
      toolCall.confirmationDetails.type !== 'edit' ||
      !isModifiableDeclarativeTool(toolCall.tool)
    ) {
      return;
    }

    const modifyContext = toolCall.tool.getModifyContext(signal);
    const currentContent = await modifyContext.getCurrentContent(
      toolCall.request.args,
    );

    const updatedParams = modifyContext.createUpdatedParams(
      currentContent,
      payload.newContent,
      toolCall.request.args,
    );
    const updatedDiff = Diff.createPatch(
      modifyContext.getFilePath(toolCall.request.args),
      currentContent,
      payload.newContent,
      'Current',
      'Proposed',
    );

    this.setArgsInternal(toolCall.request.callId, updatedParams);
    this.setStatusInternal(toolCall.request.callId, 'awaiting_approval', {
      ...toolCall.confirmationDetails,
      fileDiff: updatedDiff,
    });
  }

  private attemptExecutionOfScheduledCalls(signal: AbortSignal): void {
    const allCallsFinalOrScheduled = this.toolCalls.every(
      (call) =>
        call.status === 'scheduled' ||
        call.status === 'cancelled' ||
        call.status === 'success' ||
        call.status === 'error',
    );

    if (allCallsFinalOrScheduled) {
      const callsToExecute = this.toolCalls.filter(
        (call) => call.status === 'scheduled',
      );

      callsToExecute.forEach((toolCall) => {
        if (toolCall.status !== 'scheduled') return;

        const scheduledCall = toolCall;
        const { callId, name: toolName } = scheduledCall.request;
        const invocation = scheduledCall.invocation;
        this.setStatusInternal(callId, 'executing');

<<<<<<< HEAD
        const liveOutputCallback = scheduledCall.tool.canUpdateOutput
          ? (outputChunk: ToolResultDisplay) => {
              if (this.outputUpdateHandler) {
                this.outputUpdateHandler(callId, outputChunk);
=======
        const liveOutputCallback =
          scheduledCall.tool.canUpdateOutput && this.outputUpdateHandler
            ? (outputChunk: string | AnsiOutput) => {
                if (this.outputUpdateHandler) {
                  this.outputUpdateHandler(callId, outputChunk);
                }
                this.toolCalls = this.toolCalls.map((tc) =>
                  tc.request.callId === callId && tc.status === 'executing'
                    ? { ...tc, liveOutput: outputChunk }
                    : tc,
                );
                this.notifyToolCallsUpdate();
>>>>>>> 0612839a
              }
              this.toolCalls = this.toolCalls.map((tc) =>
                tc.request.callId === callId && tc.status === 'executing'
                  ? { ...tc, liveOutput: outputChunk }
                  : tc,
              );
              this.notifyToolCallsUpdate();
            }
          : undefined;

        const shellExecutionConfig = this.config.getShellExecutionConfig();

        // TODO: Refactor to remove special casing for ShellToolInvocation.
        // Introduce a generic callbacks object for the execute method to handle
        // things like `onPid` and `onLiveOutput`. This will make the scheduler
        // agnostic to the invocation type.
        let promise: Promise<ToolResult>;
        if (invocation instanceof ShellToolInvocation) {
          const setPidCallback = (pid: number) => {
            this.toolCalls = this.toolCalls.map((tc) =>
              tc.request.callId === callId && tc.status === 'executing'
                ? { ...tc, pid }
                : tc,
            );
            this.notifyToolCallsUpdate();
          };
          promise = invocation.execute(
            signal,
            liveOutputCallback,
            shellExecutionConfig,
            setPidCallback,
          );
        } else {
          promise = invocation.execute(
            signal,
            liveOutputCallback,
            shellExecutionConfig,
          );
        }

        promise
          .then(async (toolResult: ToolResult) => {
            if (signal.aborted) {
              this.setStatusInternal(
                callId,
                'cancelled',
                'User cancelled tool execution.',
              );
              return;
            }

            if (toolResult.error === undefined) {
              let content = toolResult.llmContent;
              let outputFile: string | undefined = undefined;
              const contentLength =
                typeof content === 'string' ? content.length : undefined;
              if (
                typeof content === 'string' &&
                toolName === ShellTool.Name &&
                this.config.getEnableToolOutputTruncation() &&
                this.config.getTruncateToolOutputThreshold() > 0 &&
                this.config.getTruncateToolOutputLines() > 0
              ) {
                const originalContentLength = content.length;
                const threshold = this.config.getTruncateToolOutputThreshold();
                const lines = this.config.getTruncateToolOutputLines();
                const truncatedResult = await truncateAndSaveToFile(
                  content,
                  callId,
                  this.config.storage.getProjectTempDir(),
                  threshold,
                  lines,
                );
                content = truncatedResult.content;
                outputFile = truncatedResult.outputFile;

                if (outputFile) {
                  logToolOutputTruncated(
                    this.config,
                    new ToolOutputTruncatedEvent(
                      scheduledCall.request.prompt_id,
                      {
                        toolName,
                        originalContentLength,
                        truncatedContentLength: content.length,
                        threshold,
                        lines,
                      },
                    ),
                  );
                }
              }

              const response = convertToFunctionResponse(
                toolName,
                callId,
                content,
              );
              const successResponse: ToolCallResponseInfo = {
                callId,
                responseParts: response,
                resultDisplay: toolResult.returnDisplay,
                error: undefined,
                errorType: undefined,
                outputFile,
                contentLength,
              };
              this.setStatusInternal(callId, 'success', successResponse);
            } else {
              // It is a failure
              const error = new Error(toolResult.error.message);
              const errorResponse = createErrorResponse(
                scheduledCall.request,
                error,
                toolResult.error.type,
              );
              this.setStatusInternal(callId, 'error', errorResponse);
            }
          })
          .catch((executionError: Error) => {
            if (signal.aborted) {
              this.setStatusInternal(
                callId,
                'cancelled',
                'User cancelled tool execution.',
              );
            } else {
              this.setStatusInternal(
                callId,
                'error',
                createErrorResponse(
                  scheduledCall.request,
                  executionError instanceof Error
                    ? executionError
                    : new Error(String(executionError)),
                  ToolErrorType.UNHANDLED_EXCEPTION,
                ),
              );
            }
          });
      });
    }
  }

  private async checkAndNotifyCompletion(): Promise<void> {
    const allCallsAreTerminal = this.toolCalls.every(
      (call) =>
        call.status === 'success' ||
        call.status === 'error' ||
        call.status === 'cancelled',
    );

    if (this.toolCalls.length > 0 && allCallsAreTerminal) {
      const completedCalls = [...this.toolCalls] as CompletedToolCall[];
      this.toolCalls = [];

      for (const call of completedCalls) {
        logToolCall(this.config, new ToolCallEvent(call));
      }

      if (this.onAllToolCallsComplete) {
        this.isFinalizingToolCalls = true;
        await this.onAllToolCallsComplete(completedCalls);
        this.isFinalizingToolCalls = false;
      }
      this.notifyToolCallsUpdate();
      // After completion, process the next item in the queue.
      if (this.requestQueue.length > 0) {
        const next = this.requestQueue.shift()!;
        this._schedule(next.request, next.signal)
          .then(next.resolve)
          .catch(next.reject);
      }
    }
  }

  private notifyToolCallsUpdate(): void {
    if (this.onToolCallsUpdate) {
      this.onToolCallsUpdate([...this.toolCalls]);
    }
  }

  private setToolCallOutcome(callId: string, outcome: ToolConfirmationOutcome) {
    this.toolCalls = this.toolCalls.map((call) => {
      if (call.request.callId !== callId) return call;
      return {
        ...call,
        outcome,
      };
    });
  }

  private async autoApproveCompatiblePendingTools(
    signal: AbortSignal,
    triggeringCallId: string,
  ): Promise<void> {
    const pendingTools = this.toolCalls.filter(
      (call) =>
        call.status === 'awaiting_approval' &&
        call.request.callId !== triggeringCallId,
    ) as WaitingToolCall[];

    for (const pendingTool of pendingTools) {
      try {
        const stillNeedsConfirmation =
          await pendingTool.invocation.shouldConfirmExecute(signal);

        if (!stillNeedsConfirmation) {
          this.setToolCallOutcome(
            pendingTool.request.callId,
            ToolConfirmationOutcome.ProceedAlways,
          );
          this.setStatusInternal(pendingTool.request.callId, 'scheduled');
        }
      } catch (error) {
        console.error(
          `Error checking confirmation for tool ${pendingTool.request.callId}:`,
          error,
        );
      }
    }
  }
}<|MERGE_RESOLUTION|>--- conflicted
+++ resolved
@@ -16,7 +16,6 @@
   ToolConfirmationPayload,
   AnyDeclarativeTool,
   AnyToolInvocation,
-  AnsiOutput,
 } from '../index.js';
 import {
   ToolConfirmationOutcome,
@@ -41,11 +40,8 @@
 import * as path from 'node:path';
 import { doesToolInvocationMatch } from '../utils/tool-utils.js';
 import levenshtein from 'fast-levenshtein';
-<<<<<<< HEAD
 import { getPlanModeSystemReminder } from './prompts.js';
-=======
 import { ShellToolInvocation } from '../tools/shell.js';
->>>>>>> 0612839a
 
 export type ValidatingToolCall = {
   status: 'validating';
@@ -89,11 +85,7 @@
   request: ToolCallRequestInfo;
   tool: AnyDeclarativeTool;
   invocation: AnyToolInvocation;
-<<<<<<< HEAD
   liveOutput?: ToolResultDisplay;
-=======
-  liveOutput?: string | AnsiOutput;
->>>>>>> 0612839a
   startTime?: number;
   outcome?: ToolConfirmationOutcome;
   pid?: number;
@@ -141,11 +133,7 @@
 
 export type OutputUpdateHandler = (
   toolCallId: string,
-<<<<<<< HEAD
   outputChunk: ToolResultDisplay,
-=======
-  outputChunk: string | AnsiOutput,
->>>>>>> 0612839a
 ) => void;
 
 export type AllToolCallsCompleteHandler = (
@@ -1001,25 +989,10 @@
         const invocation = scheduledCall.invocation;
         this.setStatusInternal(callId, 'executing');
 
-<<<<<<< HEAD
         const liveOutputCallback = scheduledCall.tool.canUpdateOutput
           ? (outputChunk: ToolResultDisplay) => {
               if (this.outputUpdateHandler) {
                 this.outputUpdateHandler(callId, outputChunk);
-=======
-        const liveOutputCallback =
-          scheduledCall.tool.canUpdateOutput && this.outputUpdateHandler
-            ? (outputChunk: string | AnsiOutput) => {
-                if (this.outputUpdateHandler) {
-                  this.outputUpdateHandler(callId, outputChunk);
-                }
-                this.toolCalls = this.toolCalls.map((tc) =>
-                  tc.request.callId === callId && tc.status === 'executing'
-                    ? { ...tc, liveOutput: outputChunk }
-                    : tc,
-                );
-                this.notifyToolCallsUpdate();
->>>>>>> 0612839a
               }
               this.toolCalls = this.toolCalls.map((tc) =>
                 tc.request.callId === callId && tc.status === 'executing'
