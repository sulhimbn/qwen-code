/**
 * @license
 * Copyright 2025 Google LLC
 * SPDX-License-Identifier: Apache-2.0
 */

import type {
  Content,
  CountTokensParameters,
  CountTokensResponse,
  EmbedContentParameters,
  EmbedContentResponse,
  GenerateContentParameters,
  GenerateContentResponseUsageMetadata,
  GenerateContentResponse,
} from '@google/genai';
import {
  ApiRequestEvent,
  ApiResponseEvent,
  ApiErrorEvent,
} from '../telemetry/types.js';
import type { Config } from '../config/config.js';
import {
  logApiError,
  logApiRequest,
  logApiResponse,
} from '../telemetry/loggers.js';
import type { ContentGenerator } from './contentGenerator.js';
import { toContents } from '../code_assist/converter.js';
import { isStructuredError } from '../utils/quotaErrorDetection.js';

interface StructuredError {
  status: number;
}

/**
 * A decorator that wraps a ContentGenerator to add logging to API calls.
 */
export class LoggingContentGenerator implements ContentGenerator {
  constructor(
    private readonly wrapped: ContentGenerator,
    private readonly config: Config,
  ) {}

  getWrapped(): ContentGenerator {
    return this.wrapped;
  }

  private logApiRequest(
    contents: Content[],
    model: string,
    promptId: string,
  ): void {
    const requestText = JSON.stringify(contents);
    logApiRequest(
      this.config,
      new ApiRequestEvent(model, promptId, requestText),
    );
  }

  private _logApiResponse(
    responseId: string,
    durationMs: number,
    model: string,
    prompt_id: string,
    usageMetadata?: GenerateContentResponseUsageMetadata,
    responseText?: string,
  ): void {
    logApiResponse(
      this.config,
      new ApiResponseEvent(
<<<<<<< HEAD
        responseId,
        this.config.getModel(),
=======
        model,
>>>>>>> 0612839a
        durationMs,
        prompt_id,
        this.config.getContentGeneratorConfig()?.authType,
        usageMetadata,
        responseText,
      ),
    );
  }

  private _logApiError(
    responseId: string | undefined,
    durationMs: number,
    error: unknown,
    model: string,
    prompt_id: string,
  ): void {
    const errorMessage = error instanceof Error ? error.message : String(error);
    const errorType = error instanceof Error ? error.name : 'unknown';

    logApiError(
      this.config,
      new ApiErrorEvent(
<<<<<<< HEAD
        responseId,
        this.config.getModel(),
=======
        model,
>>>>>>> 0612839a
        errorMessage,
        durationMs,
        prompt_id,
        this.config.getContentGeneratorConfig()?.authType,
        errorType,
        isStructuredError(error)
          ? (error as StructuredError).status
          : undefined,
      ),
    );
  }

  async generateContent(
    req: GenerateContentParameters,
    userPromptId: string,
  ): Promise<GenerateContentResponse> {
    const startTime = Date.now();
    this.logApiRequest(toContents(req.contents), req.model, userPromptId);
    try {
      const response = await this.wrapped.generateContent(req, userPromptId);
      const durationMs = Date.now() - startTime;
      this._logApiResponse(
        response.responseId ?? '',
        durationMs,
        response.modelVersion || req.model,
        userPromptId,
        response.usageMetadata,
        JSON.stringify(response),
      );
      return response;
    } catch (error) {
      const durationMs = Date.now() - startTime;
<<<<<<< HEAD
      this._logApiError(undefined, durationMs, error, userPromptId);
=======
      this._logApiError(durationMs, error, req.model, userPromptId);
>>>>>>> 0612839a
      throw error;
    }
  }

  async generateContentStream(
    req: GenerateContentParameters,
    userPromptId: string,
  ): Promise<AsyncGenerator<GenerateContentResponse>> {
    const startTime = Date.now();
    this.logApiRequest(toContents(req.contents), req.model, userPromptId);

    let stream: AsyncGenerator<GenerateContentResponse>;
    try {
      stream = await this.wrapped.generateContentStream(req, userPromptId);
    } catch (error) {
      const durationMs = Date.now() - startTime;
<<<<<<< HEAD
      this._logApiError(undefined, durationMs, error, userPromptId);
=======
      this._logApiError(durationMs, error, req.model, userPromptId);
>>>>>>> 0612839a
      throw error;
    }

    return this.loggingStreamWrapper(
      stream,
      startTime,
      userPromptId,
      req.model,
    );
  }

  private async *loggingStreamWrapper(
    stream: AsyncGenerator<GenerateContentResponse>,
    startTime: number,
    userPromptId: string,
    model: string,
  ): AsyncGenerator<GenerateContentResponse> {
    const responses: GenerateContentResponse[] = [];

    let lastUsageMetadata: GenerateContentResponseUsageMetadata | undefined;
    try {
      for await (const response of stream) {
        responses.push(response);
        if (response.usageMetadata) {
          lastUsageMetadata = response.usageMetadata;
        }
        yield response;
      }
      // Only log successful API response if no error occurred
      const durationMs = Date.now() - startTime;
<<<<<<< HEAD
      this._logApiError(undefined, durationMs, error, userPromptId);
      throw error;
    }
    const durationMs = Date.now() - startTime;
    if (lastResponse) {
=======
>>>>>>> 0612839a
      this._logApiResponse(
        lastResponse.responseId ?? '',
        durationMs,
        responses[0]?.modelVersion || model,
        userPromptId,
        lastUsageMetadata,
        JSON.stringify(responses),
      );
    } catch (error) {
      const durationMs = Date.now() - startTime;
      this._logApiError(
        durationMs,
        error,
        responses[0]?.modelVersion || model,
        userPromptId,
      );
      throw error;
    }
  }

  async countTokens(req: CountTokensParameters): Promise<CountTokensResponse> {
    return this.wrapped.countTokens(req);
  }

  async embedContent(
    req: EmbedContentParameters,
  ): Promise<EmbedContentResponse> {
    return this.wrapped.embedContent(req);
  }
}<|MERGE_RESOLUTION|>--- conflicted
+++ resolved
@@ -69,12 +69,8 @@
     logApiResponse(
       this.config,
       new ApiResponseEvent(
-<<<<<<< HEAD
         responseId,
-        this.config.getModel(),
-=======
         model,
->>>>>>> 0612839a
         durationMs,
         prompt_id,
         this.config.getContentGeneratorConfig()?.authType,
@@ -97,12 +93,8 @@
     logApiError(
       this.config,
       new ApiErrorEvent(
-<<<<<<< HEAD
         responseId,
-        this.config.getModel(),
-=======
         model,
->>>>>>> 0612839a
         errorMessage,
         durationMs,
         prompt_id,
@@ -135,11 +127,7 @@
       return response;
     } catch (error) {
       const durationMs = Date.now() - startTime;
-<<<<<<< HEAD
-      this._logApiError(undefined, durationMs, error, userPromptId);
-=======
-      this._logApiError(durationMs, error, req.model, userPromptId);
->>>>>>> 0612839a
+      this._logApiError(undefined, durationMs, error, req.model, userPromptId);
       throw error;
     }
   }
@@ -156,11 +144,7 @@
       stream = await this.wrapped.generateContentStream(req, userPromptId);
     } catch (error) {
       const durationMs = Date.now() - startTime;
-<<<<<<< HEAD
-      this._logApiError(undefined, durationMs, error, userPromptId);
-=======
-      this._logApiError(durationMs, error, req.model, userPromptId);
->>>>>>> 0612839a
+      this._logApiError(undefined, durationMs, error, req.model, userPromptId);
       throw error;
     }
 
@@ -191,16 +175,8 @@
       }
       // Only log successful API response if no error occurred
       const durationMs = Date.now() - startTime;
-<<<<<<< HEAD
-      this._logApiError(undefined, durationMs, error, userPromptId);
-      throw error;
-    }
-    const durationMs = Date.now() - startTime;
-    if (lastResponse) {
-=======
->>>>>>> 0612839a
       this._logApiResponse(
-        lastResponse.responseId ?? '',
+        responses[0]?.responseId ?? '',
         durationMs,
         responses[0]?.modelVersion || model,
         userPromptId,
@@ -210,6 +186,7 @@
     } catch (error) {
       const durationMs = Date.now() - startTime;
       this._logApiError(
+        undefined,
         durationMs,
         error,
         responses[0]?.modelVersion || model,
