/**
 * @license
 * Copyright 2025 Google LLC
 * SPDX-License-Identifier: Apache-2.0
 */

import { afterEach, beforeEach, describe, expect, it, vi } from 'vitest';
import type { Config } from '../config/config.js';
import type { GeminiClient } from '../core/client.js';
import type { BaseLlmClient } from '../core/baseLlmClient.js';
import type {
  ServerGeminiContentEvent,
  ServerGeminiStreamEvent,
  ServerGeminiToolCallRequestEvent,
} from '../core/turn.js';
import { GeminiEventType } from '../core/turn.js';
import * as loggers from '../telemetry/loggers.js';
import { LoopType } from '../telemetry/types.js';
import { LoopDetectionService } from './loopDetectionService.js';

vi.mock('../telemetry/loggers.js', () => ({
  logLoopDetected: vi.fn(),
<<<<<<< HEAD
  logApiError: vi.fn(),
  logApiResponse: vi.fn(),
=======
  logLoopDetectionDisabled: vi.fn(),
>>>>>>> 0612839a
}));

const TOOL_CALL_LOOP_THRESHOLD = 5;
const CONTENT_LOOP_THRESHOLD = 10;
const CONTENT_CHUNK_SIZE = 50;

describe('LoopDetectionService', () => {
  let service: LoopDetectionService;
  let mockConfig: Config;

  beforeEach(() => {
    mockConfig = {
      getTelemetryEnabled: () => true,
    } as unknown as Config;
    service = new LoopDetectionService(mockConfig);
    vi.clearAllMocks();
  });

  const createToolCallRequestEvent = (
    name: string,
    args: Record<string, unknown>,
  ): ServerGeminiToolCallRequestEvent => ({
    type: GeminiEventType.ToolCallRequest,
    value: {
      name,
      args,
      callId: 'test-id',
      isClientInitiated: false,
      prompt_id: 'test-prompt-id',
    },
  });

  const createContentEvent = (content: string): ServerGeminiContentEvent => ({
    type: GeminiEventType.Content,
    value: content,
  });

  const createRepetitiveContent = (id: number, length: number): string => {
    const baseString = `This is a unique sentence, id=${id}. `;
    let content = '';
    while (content.length < length) {
      content += baseString;
    }
    return content.slice(0, length);
  };

  describe('Tool Call Loop Detection', () => {
    it(`should not detect a loop for fewer than TOOL_CALL_LOOP_THRESHOLD identical calls`, () => {
      const event = createToolCallRequestEvent('testTool', { param: 'value' });
      for (let i = 0; i < TOOL_CALL_LOOP_THRESHOLD - 1; i++) {
        expect(service.addAndCheck(event)).toBe(false);
      }
      expect(loggers.logLoopDetected).not.toHaveBeenCalled();
    });

    it(`should detect a loop on the TOOL_CALL_LOOP_THRESHOLD-th identical call`, () => {
      const event = createToolCallRequestEvent('testTool', { param: 'value' });
      for (let i = 0; i < TOOL_CALL_LOOP_THRESHOLD - 1; i++) {
        service.addAndCheck(event);
      }
      expect(service.addAndCheck(event)).toBe(true);
      expect(loggers.logLoopDetected).toHaveBeenCalledTimes(1);
    });

    it('should detect a loop on subsequent identical calls', () => {
      const event = createToolCallRequestEvent('testTool', { param: 'value' });
      for (let i = 0; i < TOOL_CALL_LOOP_THRESHOLD; i++) {
        service.addAndCheck(event);
      }
      expect(service.addAndCheck(event)).toBe(true);
      expect(loggers.logLoopDetected).toHaveBeenCalledTimes(1);
    });

    it('should not detect a loop for different tool calls', () => {
      const event1 = createToolCallRequestEvent('testTool', {
        param: 'value1',
      });
      const event2 = createToolCallRequestEvent('testTool', {
        param: 'value2',
      });
      const event3 = createToolCallRequestEvent('anotherTool', {
        param: 'value1',
      });

      for (let i = 0; i < TOOL_CALL_LOOP_THRESHOLD - 2; i++) {
        expect(service.addAndCheck(event1)).toBe(false);
        expect(service.addAndCheck(event2)).toBe(false);
        expect(service.addAndCheck(event3)).toBe(false);
      }
    });

    it('should not reset tool call counter for other event types', () => {
      const toolCallEvent = createToolCallRequestEvent('testTool', {
        param: 'value',
      });
      const otherEvent = {
        type: 'thought',
      } as unknown as ServerGeminiStreamEvent;

      // Send events just below the threshold
      for (let i = 0; i < TOOL_CALL_LOOP_THRESHOLD - 1; i++) {
        expect(service.addAndCheck(toolCallEvent)).toBe(false);
      }

      // Send a different event type
      expect(service.addAndCheck(otherEvent)).toBe(false);

      // Send the tool call event again, which should now trigger the loop
      expect(service.addAndCheck(toolCallEvent)).toBe(true);
      expect(loggers.logLoopDetected).toHaveBeenCalledTimes(1);
    });

    it('should not detect a loop when disabled for session', () => {
      service.disableForSession();
      expect(loggers.logLoopDetectionDisabled).toHaveBeenCalledTimes(1);
      const event = createToolCallRequestEvent('testTool', { param: 'value' });
      for (let i = 0; i < TOOL_CALL_LOOP_THRESHOLD; i++) {
        expect(service.addAndCheck(event)).toBe(false);
      }
      expect(loggers.logLoopDetected).not.toHaveBeenCalled();
    });
  });

  describe('Content Loop Detection', () => {
    const generateRandomString = (length: number) => {
      let result = '';
      const characters =
        'ABCDEFGHIJKLMNOPQRSTUVWXYZabcdefghijklmnopqrstuvwxyz0123456789';
      const charactersLength = characters.length;
      for (let i = 0; i < length; i++) {
        result += characters.charAt(
          Math.floor(Math.random() * charactersLength),
        );
      }
      return result;
    };

    it('should not detect a loop for random content', () => {
      service.reset('');
      for (let i = 0; i < 1000; i++) {
        const content = generateRandomString(10);
        const isLoop = service.addAndCheck(createContentEvent(content));
        expect(isLoop).toBe(false);
      }
      expect(loggers.logLoopDetected).not.toHaveBeenCalled();
    });

    it('should detect a loop when a chunk of content repeats consecutively', () => {
      service.reset('');
      const repeatedContent = createRepetitiveContent(1, CONTENT_CHUNK_SIZE);

      let isLoop = false;
      for (let i = 0; i < CONTENT_LOOP_THRESHOLD; i++) {
        isLoop = service.addAndCheck(createContentEvent(repeatedContent));
      }
      expect(isLoop).toBe(true);
      expect(loggers.logLoopDetected).toHaveBeenCalledTimes(1);
    });

    it('should not detect a loop if repetitions are very far apart', () => {
      service.reset('');
      const repeatedContent = createRepetitiveContent(1, CONTENT_CHUNK_SIZE);
      const fillerContent = generateRandomString(500);

      let isLoop = false;
      for (let i = 0; i < CONTENT_LOOP_THRESHOLD; i++) {
        isLoop = service.addAndCheck(createContentEvent(repeatedContent));
        isLoop = service.addAndCheck(createContentEvent(fillerContent));
      }
      expect(isLoop).toBe(false);
      expect(loggers.logLoopDetected).not.toHaveBeenCalled();
    });
  });

  describe('Content Loop Detection with Code Blocks', () => {
    it('should not detect a loop when repetitive content is inside a code block', () => {
      service.reset('');
      const repeatedContent = createRepetitiveContent(1, CONTENT_CHUNK_SIZE);

      service.addAndCheck(createContentEvent('```\n'));

      for (let i = 0; i < CONTENT_LOOP_THRESHOLD; i++) {
        const isLoop = service.addAndCheck(createContentEvent(repeatedContent));
        expect(isLoop).toBe(false);
      }

      const isLoop = service.addAndCheck(createContentEvent('\n```'));
      expect(isLoop).toBe(false);
      expect(loggers.logLoopDetected).not.toHaveBeenCalled();
    });

    it('should not detect loops when content transitions into a code block', () => {
      service.reset('');
      const repeatedContent = createRepetitiveContent(1, CONTENT_CHUNK_SIZE);

      // Add some repetitive content outside of code block
      for (let i = 0; i < CONTENT_LOOP_THRESHOLD - 2; i++) {
        service.addAndCheck(createContentEvent(repeatedContent));
      }

      // Now transition into a code block - this should prevent loop detection
      // even though we were already close to the threshold
      const codeBlockStart = '```javascript\n';
      const isLoop = service.addAndCheck(createContentEvent(codeBlockStart));
      expect(isLoop).toBe(false);

      // Continue adding repetitive content inside the code block - should not trigger loop
      for (let i = 0; i < CONTENT_LOOP_THRESHOLD; i++) {
        const isLoopInside = service.addAndCheck(
          createContentEvent(repeatedContent),
        );
        expect(isLoopInside).toBe(false);
      }

      expect(loggers.logLoopDetected).not.toHaveBeenCalled();
    });

    it('should skip loop detection when already inside a code block (this.inCodeBlock)', () => {
      service.reset('');

      // Start with content that puts us inside a code block
      service.addAndCheck(createContentEvent('Here is some code:\n```\n'));

      // Verify we are now inside a code block and any content should be ignored for loop detection
      const repeatedContent = createRepetitiveContent(1, CONTENT_CHUNK_SIZE);
      for (let i = 0; i < CONTENT_LOOP_THRESHOLD + 5; i++) {
        const isLoop = service.addAndCheck(createContentEvent(repeatedContent));
        expect(isLoop).toBe(false);
      }

      expect(loggers.logLoopDetected).not.toHaveBeenCalled();
    });

    it('should correctly track inCodeBlock state with multiple fence transitions', () => {
      service.reset('');
      const repeatedContent = createRepetitiveContent(1, CONTENT_CHUNK_SIZE);

      // Outside code block - should track content
      service.addAndCheck(createContentEvent('Normal text '));

      // Enter code block (1 fence) - should stop tracking
      const enterResult = service.addAndCheck(createContentEvent('```\n'));
      expect(enterResult).toBe(false);

      // Inside code block - should not track loops
      for (let i = 0; i < 5; i++) {
        const insideResult = service.addAndCheck(
          createContentEvent(repeatedContent),
        );
        expect(insideResult).toBe(false);
      }

      // Exit code block (2nd fence) - should reset tracking but still return false
      const exitResult = service.addAndCheck(createContentEvent('```\n'));
      expect(exitResult).toBe(false);

      // Enter code block again (3rd fence) - should stop tracking again
      const reenterResult = service.addAndCheck(
        createContentEvent('```python\n'),
      );
      expect(reenterResult).toBe(false);

      expect(loggers.logLoopDetected).not.toHaveBeenCalled();
    });

    it('should detect a loop when repetitive content is outside a code block', () => {
      service.reset('');
      const repeatedContent = createRepetitiveContent(1, CONTENT_CHUNK_SIZE);

      service.addAndCheck(createContentEvent('```'));
      service.addAndCheck(createContentEvent('\nsome code\n'));
      service.addAndCheck(createContentEvent('```'));

      let isLoop = false;
      for (let i = 0; i < CONTENT_LOOP_THRESHOLD; i++) {
        isLoop = service.addAndCheck(createContentEvent(repeatedContent));
      }
      expect(isLoop).toBe(true);
      expect(loggers.logLoopDetected).toHaveBeenCalledTimes(1);
    });

    it('should handle content with multiple code blocks and no loops', () => {
      service.reset('');
      service.addAndCheck(createContentEvent('```\ncode1\n```'));
      service.addAndCheck(createContentEvent('\nsome text\n'));
      const isLoop = service.addAndCheck(createContentEvent('```\ncode2\n```'));

      expect(isLoop).toBe(false);
      expect(loggers.logLoopDetected).not.toHaveBeenCalled();
    });

    it('should handle content with mixed code blocks and looping text', () => {
      service.reset('');
      const repeatedContent = createRepetitiveContent(1, CONTENT_CHUNK_SIZE);

      service.addAndCheck(createContentEvent('```'));
      service.addAndCheck(createContentEvent('\ncode1\n'));
      service.addAndCheck(createContentEvent('```'));

      let isLoop = false;
      for (let i = 0; i < CONTENT_LOOP_THRESHOLD; i++) {
        isLoop = service.addAndCheck(createContentEvent(repeatedContent));
      }

      expect(isLoop).toBe(true);
      expect(loggers.logLoopDetected).toHaveBeenCalledTimes(1);
    });

    it('should not detect a loop for a long code block with some repeating tokens', () => {
      service.reset('');
      const repeatingTokens =
        'for (let i = 0; i < 10; i++) { console.log(i); }';

      service.addAndCheck(createContentEvent('```\n'));

      for (let i = 0; i < 20; i++) {
        const isLoop = service.addAndCheck(createContentEvent(repeatingTokens));
        expect(isLoop).toBe(false);
      }

      const isLoop = service.addAndCheck(createContentEvent('\n```'));
      expect(isLoop).toBe(false);
      expect(loggers.logLoopDetected).not.toHaveBeenCalled();
    });

    it('should reset tracking when a code fence is found', () => {
      service.reset('');
      const repeatedContent = createRepetitiveContent(1, CONTENT_CHUNK_SIZE);

      for (let i = 0; i < CONTENT_LOOP_THRESHOLD - 1; i++) {
        service.addAndCheck(createContentEvent(repeatedContent));
      }

      // This should not trigger a loop because of the reset
      service.addAndCheck(createContentEvent('```'));

      // We are now in a code block, so loop detection should be off.
      // Let's add the repeated content again, it should not trigger a loop.
      let isLoop = false;
      for (let i = 0; i < CONTENT_LOOP_THRESHOLD; i++) {
        isLoop = service.addAndCheck(createContentEvent(repeatedContent));
        expect(isLoop).toBe(false);
      }

      expect(loggers.logLoopDetected).not.toHaveBeenCalled();
    });
    it('should reset tracking when a table is detected', () => {
      service.reset('');
      const repeatedContent = createRepetitiveContent(1, CONTENT_CHUNK_SIZE);

      for (let i = 0; i < CONTENT_LOOP_THRESHOLD - 1; i++) {
        service.addAndCheck(createContentEvent(repeatedContent));
      }

      // This should reset tracking and not trigger a loop
      service.addAndCheck(createContentEvent('| Column 1 | Column 2 |'));

      // Add more repeated content after table - should not trigger loop
      for (let i = 0; i < CONTENT_LOOP_THRESHOLD - 1; i++) {
        const isLoop = service.addAndCheck(createContentEvent(repeatedContent));
        expect(isLoop).toBe(false);
      }

      expect(loggers.logLoopDetected).not.toHaveBeenCalled();
    });

    it('should reset tracking when a list item is detected', () => {
      service.reset('');
      const repeatedContent = createRepetitiveContent(1, CONTENT_CHUNK_SIZE);

      for (let i = 0; i < CONTENT_LOOP_THRESHOLD - 1; i++) {
        service.addAndCheck(createContentEvent(repeatedContent));
      }

      // This should reset tracking and not trigger a loop
      service.addAndCheck(createContentEvent('* List item'));

      // Add more repeated content after list - should not trigger loop
      for (let i = 0; i < CONTENT_LOOP_THRESHOLD - 1; i++) {
        const isLoop = service.addAndCheck(createContentEvent(repeatedContent));
        expect(isLoop).toBe(false);
      }

      expect(loggers.logLoopDetected).not.toHaveBeenCalled();
    });

    it('should reset tracking when a heading is detected', () => {
      service.reset('');
      const repeatedContent = createRepetitiveContent(1, CONTENT_CHUNK_SIZE);

      for (let i = 0; i < CONTENT_LOOP_THRESHOLD - 1; i++) {
        service.addAndCheck(createContentEvent(repeatedContent));
      }

      // This should reset tracking and not trigger a loop
      service.addAndCheck(createContentEvent('## Heading'));

      // Add more repeated content after heading - should not trigger loop
      for (let i = 0; i < CONTENT_LOOP_THRESHOLD - 1; i++) {
        const isLoop = service.addAndCheck(createContentEvent(repeatedContent));
        expect(isLoop).toBe(false);
      }

      expect(loggers.logLoopDetected).not.toHaveBeenCalled();
    });

    it('should reset tracking when a blockquote is detected', () => {
      service.reset('');
      const repeatedContent = createRepetitiveContent(1, CONTENT_CHUNK_SIZE);

      for (let i = 0; i < CONTENT_LOOP_THRESHOLD - 1; i++) {
        service.addAndCheck(createContentEvent(repeatedContent));
      }

      // This should reset tracking and not trigger a loop
      service.addAndCheck(createContentEvent('> Quote text'));

      // Add more repeated content after blockquote - should not trigger loop
      for (let i = 0; i < CONTENT_LOOP_THRESHOLD - 1; i++) {
        const isLoop = service.addAndCheck(createContentEvent(repeatedContent));
        expect(isLoop).toBe(false);
      }

      expect(loggers.logLoopDetected).not.toHaveBeenCalled();
    });

    it('should reset tracking for various list item formats', () => {
      const repeatedContent = createRepetitiveContent(1, CONTENT_CHUNK_SIZE);

      // Test different list formats - make sure they start at beginning of line
      const listFormats = [
        '* Bullet item',
        '- Dash item',
        '+ Plus item',
        '1. Numbered item',
        '42. Another numbered item',
      ];

      listFormats.forEach((listFormat, index) => {
        service.reset('');

        // Build up to near threshold
        for (let i = 0; i < CONTENT_LOOP_THRESHOLD - 1; i++) {
          service.addAndCheck(createContentEvent(repeatedContent));
        }

        // Reset should occur with list item - add newline to ensure it starts at beginning
        service.addAndCheck(createContentEvent('\n' + listFormat));

        // Should not trigger loop after reset - use different content to avoid any cached state issues
        const newRepeatedContent = createRepetitiveContent(
          index + 100,
          CONTENT_CHUNK_SIZE,
        );
        for (let i = 0; i < CONTENT_LOOP_THRESHOLD - 1; i++) {
          const isLoop = service.addAndCheck(
            createContentEvent(newRepeatedContent),
          );
          expect(isLoop).toBe(false);
        }
      });

      expect(loggers.logLoopDetected).not.toHaveBeenCalled();
    });

    it('should reset tracking for various table formats', () => {
      const repeatedContent = createRepetitiveContent(1, CONTENT_CHUNK_SIZE);

      const tableFormats = [
        '| Column 1 | Column 2 |',
        '|---|---|',
        '|++|++|',
        '+---+---+',
      ];

      tableFormats.forEach((tableFormat, index) => {
        service.reset('');

        // Build up to near threshold
        for (let i = 0; i < CONTENT_LOOP_THRESHOLD - 1; i++) {
          service.addAndCheck(createContentEvent(repeatedContent));
        }

        // Reset should occur with table format - add newline to ensure it starts at beginning
        service.addAndCheck(createContentEvent('\n' + tableFormat));

        // Should not trigger loop after reset - use different content to avoid any cached state issues
        const newRepeatedContent = createRepetitiveContent(
          index + 200,
          CONTENT_CHUNK_SIZE,
        );
        for (let i = 0; i < CONTENT_LOOP_THRESHOLD - 1; i++) {
          const isLoop = service.addAndCheck(
            createContentEvent(newRepeatedContent),
          );
          expect(isLoop).toBe(false);
        }
      });

      expect(loggers.logLoopDetected).not.toHaveBeenCalled();
    });

    it('should reset tracking for various heading levels', () => {
      const repeatedContent = createRepetitiveContent(1, CONTENT_CHUNK_SIZE);

      const headingFormats = [
        '# H1 Heading',
        '## H2 Heading',
        '### H3 Heading',
        '#### H4 Heading',
        '##### H5 Heading',
        '###### H6 Heading',
      ];

      headingFormats.forEach((headingFormat, index) => {
        service.reset('');

        // Build up to near threshold
        for (let i = 0; i < CONTENT_LOOP_THRESHOLD - 1; i++) {
          service.addAndCheck(createContentEvent(repeatedContent));
        }

        // Reset should occur with heading - add newline to ensure it starts at beginning
        service.addAndCheck(createContentEvent('\n' + headingFormat));

        // Should not trigger loop after reset - use different content to avoid any cached state issues
        const newRepeatedContent = createRepetitiveContent(
          index + 300,
          CONTENT_CHUNK_SIZE,
        );
        for (let i = 0; i < CONTENT_LOOP_THRESHOLD - 1; i++) {
          const isLoop = service.addAndCheck(
            createContentEvent(newRepeatedContent),
          );
          expect(isLoop).toBe(false);
        }
      });

      expect(loggers.logLoopDetected).not.toHaveBeenCalled();
    });
  });

  describe('Edge Cases', () => {
    it('should handle empty content', () => {
      const event = createContentEvent('');
      expect(service.addAndCheck(event)).toBe(false);
    });
  });

  describe('Divider Content Detection', () => {
    it('should not detect a loop for repeating divider-like content', () => {
      service.reset('');
      const dividerContent = '-'.repeat(CONTENT_CHUNK_SIZE);
      let isLoop = false;
      for (let i = 0; i < CONTENT_LOOP_THRESHOLD + 5; i++) {
        isLoop = service.addAndCheck(createContentEvent(dividerContent));
        expect(isLoop).toBe(false);
      }
      expect(loggers.logLoopDetected).not.toHaveBeenCalled();
    });

    it('should not detect a loop for repeating complex box-drawing dividers', () => {
      service.reset('');
      const dividerContent = '╭─'.repeat(CONTENT_CHUNK_SIZE / 2);
      let isLoop = false;
      for (let i = 0; i < CONTENT_LOOP_THRESHOLD + 5; i++) {
        isLoop = service.addAndCheck(createContentEvent(dividerContent));
        expect(isLoop).toBe(false);
      }
      expect(loggers.logLoopDetected).not.toHaveBeenCalled();
    });
  });

  describe('Reset Functionality', () => {
    it('tool call should reset content count', () => {
      const contentEvent = createContentEvent('Some content.');
      const toolEvent = createToolCallRequestEvent('testTool', {
        param: 'value',
      });
      for (let i = 0; i < 9; i++) {
        service.addAndCheck(contentEvent);
      }

      service.addAndCheck(toolEvent);

      // Should start fresh
      expect(service.addAndCheck(createContentEvent('Fresh content.'))).toBe(
        false,
      );
    });
  });

  describe('General Behavior', () => {
    it('should return false for unhandled event types', () => {
      const otherEvent = {
        type: 'unhandled_event',
      } as unknown as ServerGeminiStreamEvent;
      expect(service.addAndCheck(otherEvent)).toBe(false);
      expect(service.addAndCheck(otherEvent)).toBe(false);
    });
  });
});

describe('LoopDetectionService LLM Checks', () => {
  let service: LoopDetectionService;
  let mockConfig: Config;
  let mockGeminiClient: GeminiClient;
  let mockBaseLlmClient: BaseLlmClient;
  let abortController: AbortController;

  beforeEach(() => {
    mockGeminiClient = {
      getHistory: vi.fn().mockReturnValue([]),
    } as unknown as GeminiClient;

    mockBaseLlmClient = {
      generateJson: vi.fn(),
    } as unknown as BaseLlmClient;

    mockConfig = {
      getGeminiClient: () => mockGeminiClient,
      getBaseLlmClient: () => mockBaseLlmClient,
      getDebugMode: () => false,
      getTelemetryEnabled: () => true,
    } as unknown as Config;

    service = new LoopDetectionService(mockConfig);
    abortController = new AbortController();
    vi.clearAllMocks();
  });

  afterEach(() => {
    vi.restoreAllMocks();
  });

  const advanceTurns = async (count: number) => {
    for (let i = 0; i < count; i++) {
      await service.turnStarted(abortController.signal);
    }
  };

  it('should not trigger LLM check before LLM_CHECK_AFTER_TURNS', async () => {
    await advanceTurns(29);
    expect(mockBaseLlmClient.generateJson).not.toHaveBeenCalled();
  });

  it('should trigger LLM check on the 30th turn', async () => {
    mockBaseLlmClient.generateJson = vi
      .fn()
      .mockResolvedValue({ confidence: 0.1 });
    await advanceTurns(30);
    expect(mockBaseLlmClient.generateJson).toHaveBeenCalledTimes(1);
    expect(mockBaseLlmClient.generateJson).toHaveBeenCalledWith(
      expect.objectContaining({
        systemInstruction: expect.any(String),
        contents: expect.any(Array),
        model: expect.any(String),
        schema: expect.any(Object),
        promptId: expect.any(String),
      }),
    );
  });

  it('should detect a cognitive loop when confidence is high', async () => {
    // First check at turn 30
    mockBaseLlmClient.generateJson = vi
      .fn()
      .mockResolvedValue({ confidence: 0.85, reasoning: 'Repetitive actions' });
    await advanceTurns(30);
    expect(mockBaseLlmClient.generateJson).toHaveBeenCalledTimes(1);

    // The confidence of 0.85 will result in a low interval.
    // The interval will be: 5 + (15 - 5) * (1 - 0.85) = 5 + 10 * 0.15 = 6.5 -> rounded to 7
    await advanceTurns(6); // advance to turn 36

    mockBaseLlmClient.generateJson = vi
      .fn()
      .mockResolvedValue({ confidence: 0.95, reasoning: 'Repetitive actions' });
    const finalResult = await service.turnStarted(abortController.signal); // This is turn 37

    expect(finalResult).toBe(true);
    expect(loggers.logLoopDetected).toHaveBeenCalledWith(
      mockConfig,
      expect.objectContaining({
        'event.name': 'loop_detected',
        loop_type: LoopType.LLM_DETECTED_LOOP,
      }),
    );
  });

  it('should not detect a loop when confidence is low', async () => {
    mockBaseLlmClient.generateJson = vi
      .fn()
      .mockResolvedValue({ confidence: 0.5, reasoning: 'Looks okay' });
    await advanceTurns(30);
    const result = await service.turnStarted(abortController.signal);
    expect(result).toBe(false);
    expect(loggers.logLoopDetected).not.toHaveBeenCalled();
  });

  it('should adjust the check interval based on confidence', async () => {
    // Confidence is 0.0, so interval should be MAX_LLM_CHECK_INTERVAL (15)
    mockBaseLlmClient.generateJson = vi
      .fn()
      .mockResolvedValue({ confidence: 0.0 });
    await advanceTurns(30); // First check at turn 30
    expect(mockBaseLlmClient.generateJson).toHaveBeenCalledTimes(1);

    await advanceTurns(14); // Advance to turn 44
    expect(mockBaseLlmClient.generateJson).toHaveBeenCalledTimes(1);

    await service.turnStarted(abortController.signal); // Turn 45
    expect(mockBaseLlmClient.generateJson).toHaveBeenCalledTimes(2);
  });

  it('should handle errors from generateJson gracefully', async () => {
    mockBaseLlmClient.generateJson = vi
      .fn()
      .mockRejectedValue(new Error('API error'));
    await advanceTurns(30);
    const result = await service.turnStarted(abortController.signal);
    expect(result).toBe(false);
    expect(loggers.logLoopDetected).not.toHaveBeenCalled();
  });

  it('should not trigger LLM check when disabled for session', async () => {
    service.disableForSession();
    expect(loggers.logLoopDetectionDisabled).toHaveBeenCalledTimes(1);
    await advanceTurns(30);
    const result = await service.turnStarted(abortController.signal);
    expect(result).toBe(false);
    expect(mockBaseLlmClient.generateJson).not.toHaveBeenCalled();
  });
});<|MERGE_RESOLUTION|>--- conflicted
+++ resolved
@@ -20,12 +20,7 @@
 
 vi.mock('../telemetry/loggers.js', () => ({
   logLoopDetected: vi.fn(),
-<<<<<<< HEAD
-  logApiError: vi.fn(),
-  logApiResponse: vi.fn(),
-=======
   logLoopDetectionDisabled: vi.fn(),
->>>>>>> 0612839a
 }));
 
 const TOOL_CALL_LOOP_THRESHOLD = 5;
