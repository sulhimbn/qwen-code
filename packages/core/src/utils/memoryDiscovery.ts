/**
 * @license
 * Copyright 2025 Google LLC
 * SPDX-License-Identifier: Apache-2.0
 */

import * as fs from 'node:fs/promises';
import * as fsSync from 'node:fs';
import * as path from 'node:path';
import { homedir } from 'node:os';
import { bfsFileSearch } from './bfsFileSearch.js';
import { getAllGeminiMdFilenames } from '../tools/memoryTool.js';
import type { FileDiscoveryService } from '../services/fileDiscoveryService.js';
import { processImports } from './memoryImportProcessor.js';
import type { FileFilteringOptions } from '../config/constants.js';
import { DEFAULT_MEMORY_FILE_FILTERING_OPTIONS } from '../config/constants.js';
import { GEMINI_DIR } from './paths.js';

// Simple console logger, similar to the one previously in CLI's config.ts
// TODO: Integrate with a more robust server-side logger if available/appropriate.
const logger = {
  // eslint-disable-next-line @typescript-eslint/no-explicit-any
  debug: (...args: any[]) =>
    console.debug('[DEBUG] [MemoryDiscovery]', ...args),
  // eslint-disable-next-line @typescript-eslint/no-explicit-any
  warn: (...args: any[]) => console.warn('[WARN] [MemoryDiscovery]', ...args),
  // eslint-disable-next-line @typescript-eslint/no-explicit-any
  error: (...args: any[]) =>
    console.error('[ERROR] [MemoryDiscovery]', ...args),
};

interface GeminiFileContent {
  filePath: string;
  content: string | null;
}

async function findProjectRoot(startDir: string): Promise<string | null> {
  let currentDir = path.resolve(startDir);
  while (true) {
    const gitPath = path.join(currentDir, '.git');
    try {
      const stats = await fs.lstat(gitPath);
      if (stats.isDirectory()) {
        return currentDir;
      }
    } catch (error: unknown) {
      // Don't log ENOENT errors as they're expected when .git doesn't exist
      // Also don't log errors in test environments, which often have mocked fs
      const isENOENT =
        typeof error === 'object' &&
        error !== null &&
        'code' in error &&
        (error as { code: string }).code === 'ENOENT';

      // Only log unexpected errors in non-test environments
      // process.env['NODE_ENV'] === 'test' or VITEST are common test indicators
      const isTestEnv =
        process.env['NODE_ENV'] === 'test' || process.env['VITEST'];

      if (!isENOENT && !isTestEnv) {
        if (typeof error === 'object' && error !== null && 'code' in error) {
          const fsError = error as { code: string; message: string };
          logger.warn(
            `Error checking for .git directory at ${gitPath}: ${fsError.message}`,
          );
        } else {
          logger.warn(
            `Non-standard error checking for .git directory at ${gitPath}: ${String(error)}`,
          );
        }
      }
    }
    const parentDir = path.dirname(currentDir);
    if (parentDir === currentDir) {
      return null;
    }
    currentDir = parentDir;
  }
}

async function getGeminiMdFilePathsInternal(
  currentWorkingDirectory: string,
  includeDirectoriesToReadGemini: readonly string[],
  userHomePath: string,
  debugMode: boolean,
  fileService: FileDiscoveryService,
  extensionContextFilePaths: string[] = [],
  folderTrust: boolean,
  fileFilteringOptions: FileFilteringOptions,
  maxDirs: number,
): Promise<string[]> {
  const dirs = new Set<string>([
    ...includeDirectoriesToReadGemini,
    currentWorkingDirectory,
  ]);

  // Process directories in parallel with concurrency limit to prevent EMFILE errors
  const CONCURRENT_LIMIT = 10;
  const dirsArray = Array.from(dirs);
  const pathsArrays: string[][] = [];

  for (let i = 0; i < dirsArray.length; i += CONCURRENT_LIMIT) {
    const batch = dirsArray.slice(i, i + CONCURRENT_LIMIT);
    const batchPromises = batch.map((dir) =>
      getGeminiMdFilePathsInternalForEachDir(
        dir,
        userHomePath,
        debugMode,
        fileService,
        extensionContextFilePaths,
        folderTrust,
        fileFilteringOptions,
        maxDirs,
      ),
    );

    const batchResults = await Promise.allSettled(batchPromises);

    for (const result of batchResults) {
      if (result.status === 'fulfilled') {
        pathsArrays.push(result.value);
      } else {
        const error = result.reason;
        const message = error instanceof Error ? error.message : String(error);
        logger.error(`Error discovering files in directory: ${message}`);
        // Continue processing other directories
      }
    }
  }

  const paths = pathsArrays.flat();
  return Array.from(new Set<string>(paths));
}

async function getGeminiMdFilePathsInternalForEachDir(
  dir: string,
  userHomePath: string,
  debugMode: boolean,
  fileService: FileDiscoveryService,
  extensionContextFilePaths: string[] = [],
  folderTrust: boolean,
  fileFilteringOptions: FileFilteringOptions,
  maxDirs: number,
): Promise<string[]> {
  const allPaths = new Set<string>();
  const geminiMdFilenames = getAllGeminiMdFilenames();

  for (const geminiMdFilename of geminiMdFilenames) {
    const resolvedHome = path.resolve(userHomePath);
    const globalMemoryPath = path.join(
      resolvedHome,
      GEMINI_DIR,
      geminiMdFilename,
    );

    // This part that finds the global file always runs.
    try {
      await fs.access(globalMemoryPath, fsSync.constants.R_OK);
      allPaths.add(globalMemoryPath);
      if (debugMode)
        logger.debug(
          `Found readable global ${geminiMdFilename}: ${globalMemoryPath}`,
        );
    } catch {
      // It's okay if it's not found.
    }

<<<<<<< HEAD
    // Handle the case where we're in the home directory (dir is empty string or home path)
    const resolvedDir = dir ? path.resolve(dir) : resolvedHome;
    const isHomeDirectory = resolvedDir === resolvedHome;

    if (isHomeDirectory) {
      // For home directory, only check for QWEN.md directly in the home directory
      const homeContextPath = path.join(resolvedHome, geminiMdFilename);
      try {
        await fs.access(homeContextPath, fsSync.constants.R_OK);
        if (homeContextPath !== globalMemoryPath) {
          allPaths.add(homeContextPath);
          if (debugMode)
            logger.debug(
              `Found readable home ${geminiMdFilename}: ${homeContextPath}`,
            );
        }
      } catch {
        // Not found, which is okay
      }
    } else if (dir) {
      // FIX: Only perform the workspace search (upward and downward scans)
      // if a valid currentWorkingDirectory is provided and it's not the home directory.
=======
    // FIX: Only perform the workspace search (upward and downward scans)
    // if a valid currentWorkingDirectory is provided.
    if (dir && folderTrust) {
>>>>>>> 0612839a
      const resolvedCwd = path.resolve(dir);
      if (debugMode)
        logger.debug(
          `Searching for ${geminiMdFilename} starting from CWD: ${resolvedCwd}`,
        );

      const projectRoot = await findProjectRoot(resolvedCwd);
      if (debugMode)
        logger.debug(`Determined project root: ${projectRoot ?? 'None'}`);

      const upwardPaths: string[] = [];
      let currentDir = resolvedCwd;
      const ultimateStopDir = projectRoot
        ? path.dirname(projectRoot)
        : path.dirname(resolvedHome);

      while (currentDir && currentDir !== path.dirname(currentDir)) {
        if (currentDir === path.join(resolvedHome, GEMINI_DIR)) {
          break;
        }

        const potentialPath = path.join(currentDir, geminiMdFilename);
        try {
          await fs.access(potentialPath, fsSync.constants.R_OK);
          if (potentialPath !== globalMemoryPath) {
            upwardPaths.unshift(potentialPath);
          }
        } catch {
          // Not found, continue.
        }

        if (currentDir === ultimateStopDir) {
          break;
        }

        currentDir = path.dirname(currentDir);
      }
      upwardPaths.forEach((p) => allPaths.add(p));

      const mergedOptions: FileFilteringOptions = {
        ...DEFAULT_MEMORY_FILE_FILTERING_OPTIONS,
        ...fileFilteringOptions,
      };

      const downwardPaths = await bfsFileSearch(resolvedCwd, {
        fileName: geminiMdFilename,
        maxDirs,
        debug: debugMode,
        fileService,
        fileFilteringOptions: mergedOptions,
      });
      downwardPaths.sort();
      for (const dPath of downwardPaths) {
        allPaths.add(dPath);
      }
    }
  }

  // Add extension context file paths.
  for (const extensionPath of extensionContextFilePaths) {
    allPaths.add(extensionPath);
  }

  const finalPaths = Array.from(allPaths);

  if (debugMode)
    logger.debug(
      `Final ordered ${getAllGeminiMdFilenames()} paths to read: ${JSON.stringify(
        finalPaths,
      )}`,
    );
  return finalPaths;
}

async function readGeminiMdFiles(
  filePaths: string[],
  debugMode: boolean,
  importFormat: 'flat' | 'tree' = 'tree',
): Promise<GeminiFileContent[]> {
  // Process files in parallel with concurrency limit to prevent EMFILE errors
  const CONCURRENT_LIMIT = 20; // Higher limit for file reads as they're typically faster
  const results: GeminiFileContent[] = [];

  for (let i = 0; i < filePaths.length; i += CONCURRENT_LIMIT) {
    const batch = filePaths.slice(i, i + CONCURRENT_LIMIT);
    const batchPromises = batch.map(
      async (filePath): Promise<GeminiFileContent> => {
        try {
          const content = await fs.readFile(filePath, 'utf-8');

          // Process imports in the content
          const processedResult = await processImports(
            content,
            path.dirname(filePath),
            debugMode,
            undefined,
            undefined,
            importFormat,
          );
          if (debugMode)
            logger.debug(
              `Successfully read and processed imports: ${filePath} (Length: ${processedResult.content.length})`,
            );

          return { filePath, content: processedResult.content };
        } catch (error: unknown) {
          const isTestEnv =
            process.env['NODE_ENV'] === 'test' || process.env['VITEST'];
          if (!isTestEnv) {
            const message =
              error instanceof Error ? error.message : String(error);
            logger.warn(
              `Warning: Could not read ${getAllGeminiMdFilenames()} file at ${filePath}. Error: ${message}`,
            );
          }
          if (debugMode) logger.debug(`Failed to read: ${filePath}`);
          return { filePath, content: null }; // Still include it with null content
        }
      },
    );

    const batchResults = await Promise.allSettled(batchPromises);

    for (const result of batchResults) {
      if (result.status === 'fulfilled') {
        results.push(result.value);
      } else {
        // This case shouldn't happen since we catch all errors above,
        // but handle it for completeness
        const error = result.reason;
        const message = error instanceof Error ? error.message : String(error);
        logger.error(`Unexpected error processing file: ${message}`);
      }
    }
  }

  return results;
}

function concatenateInstructions(
  instructionContents: GeminiFileContent[],
  // CWD is needed to resolve relative paths for display markers
  currentWorkingDirectoryForDisplay: string,
): string {
  return instructionContents
    .filter((item) => typeof item.content === 'string')
    .map((item) => {
      const trimmedContent = (item.content as string).trim();
      if (trimmedContent.length === 0) {
        return null;
      }
      const displayPath = path.isAbsolute(item.filePath)
        ? path.relative(currentWorkingDirectoryForDisplay, item.filePath)
        : item.filePath;
      return `--- Context from: ${displayPath} ---\n${trimmedContent}\n--- End of Context from: ${displayPath} ---`;
    })
    .filter((block): block is string => block !== null)
    .join('\n\n');
}

export interface LoadServerHierarchicalMemoryResponse {
  memoryContent: string;
  fileCount: number;
}

/**
 * Loads hierarchical QWEN.md files and concatenates their content.
 * This function is intended for use by the server.
 */
export async function loadServerHierarchicalMemory(
  currentWorkingDirectory: string,
  includeDirectoriesToReadGemini: readonly string[],
  debugMode: boolean,
  fileService: FileDiscoveryService,
  extensionContextFilePaths: string[] = [],
  folderTrust: boolean,
  importFormat: 'flat' | 'tree' = 'tree',
  fileFilteringOptions?: FileFilteringOptions,
  maxDirs: number = 200,
): Promise<LoadServerHierarchicalMemoryResponse> {
  if (debugMode)
    logger.debug(
      `Loading server hierarchical memory for CWD: ${currentWorkingDirectory} (importFormat: ${importFormat})`,
    );

  // For the server, homedir() refers to the server process's home.
  // This is consistent with how MemoryTool already finds the global path.
  const userHomePath = homedir();
  const filePaths = await getGeminiMdFilePathsInternal(
    currentWorkingDirectory,
    includeDirectoriesToReadGemini,
    userHomePath,
    debugMode,
    fileService,
    extensionContextFilePaths,
    folderTrust,
    fileFilteringOptions || DEFAULT_MEMORY_FILE_FILTERING_OPTIONS,
    maxDirs,
  );
  if (filePaths.length === 0) {
    if (debugMode) logger.debug('No QWEN.md files found in hierarchy.');
    return { memoryContent: '', fileCount: 0 };
  }
  const contentsWithPaths = await readGeminiMdFiles(
    filePaths,
    debugMode,
    importFormat,
  );
  // Pass CWD for relative path display in concatenated content
  const combinedInstructions = concatenateInstructions(
    contentsWithPaths,
    currentWorkingDirectory,
  );
  if (debugMode)
    logger.debug(
      `Combined instructions length: ${combinedInstructions.length}`,
    );
  if (debugMode && combinedInstructions.length > 0)
    logger.debug(
      `Combined instructions (snippet): ${combinedInstructions.substring(0, 500)}...`,
    );
  return {
    memoryContent: combinedInstructions,
    fileCount: contentsWithPaths.length,
  };
}<|MERGE_RESOLUTION|>--- conflicted
+++ resolved
@@ -14,7 +14,7 @@
 import { processImports } from './memoryImportProcessor.js';
 import type { FileFilteringOptions } from '../config/constants.js';
 import { DEFAULT_MEMORY_FILE_FILTERING_OPTIONS } from '../config/constants.js';
-import { GEMINI_DIR } from './paths.js';
+import { QWEN_DIR } from './paths.js';
 
 // Simple console logger, similar to the one previously in CLI's config.ts
 // TODO: Integrate with a more robust server-side logger if available/appropriate.
@@ -149,7 +149,7 @@
     const resolvedHome = path.resolve(userHomePath);
     const globalMemoryPath = path.join(
       resolvedHome,
-      GEMINI_DIR,
+      QWEN_DIR,
       geminiMdFilename,
     );
 
@@ -165,7 +165,6 @@
       // It's okay if it's not found.
     }
 
-<<<<<<< HEAD
     // Handle the case where we're in the home directory (dir is empty string or home path)
     const resolvedDir = dir ? path.resolve(dir) : resolvedHome;
     const isHomeDirectory = resolvedDir === resolvedHome;
@@ -185,14 +184,9 @@
       } catch {
         // Not found, which is okay
       }
-    } else if (dir) {
+    } else if (dir && folderTrust) {
       // FIX: Only perform the workspace search (upward and downward scans)
       // if a valid currentWorkingDirectory is provided and it's not the home directory.
-=======
-    // FIX: Only perform the workspace search (upward and downward scans)
-    // if a valid currentWorkingDirectory is provided.
-    if (dir && folderTrust) {
->>>>>>> 0612839a
       const resolvedCwd = path.resolve(dir);
       if (debugMode)
         logger.debug(
@@ -210,7 +204,7 @@
         : path.dirname(resolvedHome);
 
       while (currentDir && currentDir !== path.dirname(currentDir)) {
-        if (currentDir === path.join(resolvedHome, GEMINI_DIR)) {
+        if (currentDir === path.join(resolvedHome, QWEN_DIR)) {
           break;
         }
 
