/**
 * @license
 * Copyright 2025 Google LLC
 * SPDX-License-Identifier: Apache-2.0
 */

<<<<<<< HEAD
import {
  describe,
  it,
  expect,
  vi,
  beforeEach,
  type Mock,
  afterEach,
} from 'vitest';
import type { Content, GoogleGenAI, Models } from '@google/genai';
import { DEFAULT_QWEN_FLASH_MODEL } from '../config/models.js';
import { GeminiClient } from '../core/client.js';
import { Config } from '../config/config.js';
=======
import type { Mock } from 'vitest';
import { describe, it, expect, vi, beforeEach, afterEach } from 'vitest';
import type { Content } from '@google/genai';
import { DEFAULT_GEMINI_FLASH_MODEL } from '../config/models.js';
import { BaseLlmClient } from '../core/baseLlmClient.js';
import type { ContentGenerator } from '../core/contentGenerator.js';
import type { Config } from '../config/config.js';
>>>>>>> 0612839a
import type { NextSpeakerResponse } from './nextSpeakerChecker.js';
import { checkNextSpeaker } from './nextSpeakerChecker.js';
import { GeminiChat } from '../core/geminiChat.js';

// Mock fs module to prevent actual file system operations during tests
const mockFileSystem = new Map<string, string>();

vi.mock('node:fs', () => {
  const fsModule = {
    mkdirSync: vi.fn(),
    writeFileSync: vi.fn((path: string, data: string) => {
      mockFileSystem.set(path, data);
    }),
    readFileSync: vi.fn((path: string) => {
      if (mockFileSystem.has(path)) {
        return mockFileSystem.get(path);
      }
      throw Object.assign(new Error('ENOENT: no such file or directory'), {
        code: 'ENOENT',
      });
    }),
    existsSync: vi.fn((path: string) => mockFileSystem.has(path)),
  };

  return {
    default: fsModule,
    ...fsModule,
  };
});

// Mock GeminiClient and Config constructor
vi.mock('../core/baseLlmClient.js');
vi.mock('../config/config.js');

describe('checkNextSpeaker', () => {
  let chatInstance: GeminiChat;
  let mockConfig: Config;
  let mockBaseLlmClient: BaseLlmClient;
  const abortSignal = new AbortController().signal;
  const promptId = 'test-prompt-id';

  beforeEach(() => {
    vi.resetAllMocks();
    mockConfig = {
      getProjectRoot: vi.fn().mockReturnValue('/test/project/root'),
      getSessionId: vi.fn().mockReturnValue('test-session-id'),
      getModel: () => 'test-model',
      storage: {
        getProjectTempDir: vi.fn().mockReturnValue('/test/temp'),
      },
    } as unknown as Config;

    mockBaseLlmClient = new BaseLlmClient(
      {
        generateContent: vi.fn(),
        generateContentStream: vi.fn(),
        countTokens: vi.fn(),
        embedContent: vi.fn(),
      } as ContentGenerator,
      mockConfig,
    );

    // GeminiChat will receive the mocked instances via the mocked GoogleGenAI constructor
    chatInstance = new GeminiChat(
      mockConfig,
      {},
      [], // initial history
    );

    // Spy on getHistory for chatInstance
    vi.spyOn(chatInstance, 'getHistory');
  });

  afterEach(() => {
    vi.restoreAllMocks();
  });

  it('should return null if history is empty', async () => {
    (chatInstance.getHistory as Mock).mockReturnValue([]);
    const result = await checkNextSpeaker(
      chatInstance,
      mockBaseLlmClient,
      abortSignal,
      promptId,
    );
    expect(result).toBeNull();
    expect(mockBaseLlmClient.generateJson).not.toHaveBeenCalled();
  });

  it('should return null if the last speaker was the user', async () => {
    vi.mocked(chatInstance.getHistory).mockReturnValue([
      { role: 'user', parts: [{ text: 'Hello' }] },
    ]);
    const result = await checkNextSpeaker(
      chatInstance,
      mockBaseLlmClient,
      abortSignal,
      promptId,
    );
    expect(result).toBeNull();
    expect(mockBaseLlmClient.generateJson).not.toHaveBeenCalled();
  });

  it("should return { next_speaker: 'model' } when model intends to continue", async () => {
    (chatInstance.getHistory as Mock).mockReturnValue([
      { role: 'model', parts: [{ text: 'I will now do something.' }] },
    ] as Content[]);
    const mockApiResponse: NextSpeakerResponse = {
      reasoning: 'Model stated it will do something.',
      next_speaker: 'model',
    };
    (mockBaseLlmClient.generateJson as Mock).mockResolvedValue(mockApiResponse);

    const result = await checkNextSpeaker(
      chatInstance,
      mockBaseLlmClient,
      abortSignal,
      promptId,
    );
    expect(result).toEqual(mockApiResponse);
    expect(mockBaseLlmClient.generateJson).toHaveBeenCalledTimes(1);
  });

  it("should return { next_speaker: 'user' } when model asks a question", async () => {
    (chatInstance.getHistory as Mock).mockReturnValue([
      { role: 'model', parts: [{ text: 'What would you like to do?' }] },
    ] as Content[]);
    const mockApiResponse: NextSpeakerResponse = {
      reasoning: 'Model asked a question.',
      next_speaker: 'user',
    };
    (mockBaseLlmClient.generateJson as Mock).mockResolvedValue(mockApiResponse);

    const result = await checkNextSpeaker(
      chatInstance,
      mockBaseLlmClient,
      abortSignal,
      promptId,
    );
    expect(result).toEqual(mockApiResponse);
  });

  it("should return { next_speaker: 'user' } when model makes a statement", async () => {
    (chatInstance.getHistory as Mock).mockReturnValue([
      { role: 'model', parts: [{ text: 'This is a statement.' }] },
    ] as Content[]);
    const mockApiResponse: NextSpeakerResponse = {
      reasoning: 'Model made a statement, awaiting user input.',
      next_speaker: 'user',
    };
    (mockBaseLlmClient.generateJson as Mock).mockResolvedValue(mockApiResponse);

    const result = await checkNextSpeaker(
      chatInstance,
      mockBaseLlmClient,
      abortSignal,
      promptId,
    );
    expect(result).toEqual(mockApiResponse);
  });

  it('should return null if baseLlmClient.generateJson throws an error', async () => {
    const consoleWarnSpy = vi
      .spyOn(console, 'warn')
      .mockImplementation(() => {});
    (chatInstance.getHistory as Mock).mockReturnValue([
      { role: 'model', parts: [{ text: 'Some model output.' }] },
    ] as Content[]);
    (mockBaseLlmClient.generateJson as Mock).mockRejectedValue(
      new Error('API Error'),
    );

    const result = await checkNextSpeaker(
      chatInstance,
      mockBaseLlmClient,
      abortSignal,
      promptId,
    );
    expect(result).toBeNull();
    consoleWarnSpy.mockRestore();
  });

  it('should return null if baseLlmClient.generateJson returns invalid JSON (missing next_speaker)', async () => {
    (chatInstance.getHistory as Mock).mockReturnValue([
      { role: 'model', parts: [{ text: 'Some model output.' }] },
    ] as Content[]);
    (mockBaseLlmClient.generateJson as Mock).mockResolvedValue({
      reasoning: 'This is incomplete.',
    } as unknown as NextSpeakerResponse); // Type assertion to simulate invalid response

    const result = await checkNextSpeaker(
      chatInstance,
      mockBaseLlmClient,
      abortSignal,
      promptId,
    );
    expect(result).toBeNull();
  });

  it('should return null if baseLlmClient.generateJson returns a non-string next_speaker', async () => {
    (chatInstance.getHistory as Mock).mockReturnValue([
      { role: 'model', parts: [{ text: 'Some model output.' }] },
    ] as Content[]);
    (mockBaseLlmClient.generateJson as Mock).mockResolvedValue({
      reasoning: 'Model made a statement, awaiting user input.',
      next_speaker: 123, // Invalid type
    } as unknown as NextSpeakerResponse);

    const result = await checkNextSpeaker(
      chatInstance,
      mockBaseLlmClient,
      abortSignal,
      promptId,
    );
    expect(result).toBeNull();
  });

  it('should return null if baseLlmClient.generateJson returns an invalid next_speaker string value', async () => {
    (chatInstance.getHistory as Mock).mockReturnValue([
      { role: 'model', parts: [{ text: 'Some model output.' }] },
    ] as Content[]);
    (mockBaseLlmClient.generateJson as Mock).mockResolvedValue({
      reasoning: 'Model made a statement, awaiting user input.',
      next_speaker: 'neither', // Invalid enum value
    } as unknown as NextSpeakerResponse);

    const result = await checkNextSpeaker(
      chatInstance,
      mockBaseLlmClient,
      abortSignal,
      promptId,
    );
    expect(result).toBeNull();
  });

<<<<<<< HEAD
  it('should call generateJson with DEFAULT_QWEN_FLASH_MODEL', async () => {
=======
  it('should call generateJson with the correct parameters', async () => {
>>>>>>> 0612839a
    (chatInstance.getHistory as Mock).mockReturnValue([
      { role: 'model', parts: [{ text: 'Some model output.' }] },
    ] as Content[]);
    const mockApiResponse: NextSpeakerResponse = {
      reasoning: 'Model made a statement, awaiting user input.',
      next_speaker: 'user',
    };
    (mockBaseLlmClient.generateJson as Mock).mockResolvedValue(mockApiResponse);

    await checkNextSpeaker(
      chatInstance,
      mockBaseLlmClient,
      abortSignal,
      promptId,
    );

    expect(mockBaseLlmClient.generateJson).toHaveBeenCalled();
    const generateJsonCall = (mockBaseLlmClient.generateJson as Mock).mock
      .calls[0];
<<<<<<< HEAD
    expect(generateJsonCall[3]).toBe(DEFAULT_QWEN_FLASH_MODEL);
=======
    expect(generateJsonCall[0].model).toBe(DEFAULT_GEMINI_FLASH_MODEL);
    expect(generateJsonCall[0].promptId).toBe(promptId);
>>>>>>> 0612839a
  });
});<|MERGE_RESOLUTION|>--- conflicted
+++ resolved
@@ -4,29 +4,13 @@
  * SPDX-License-Identifier: Apache-2.0
  */
 
-<<<<<<< HEAD
-import {
-  describe,
-  it,
-  expect,
-  vi,
-  beforeEach,
-  type Mock,
-  afterEach,
-} from 'vitest';
-import type { Content, GoogleGenAI, Models } from '@google/genai';
-import { DEFAULT_QWEN_FLASH_MODEL } from '../config/models.js';
-import { GeminiClient } from '../core/client.js';
-import { Config } from '../config/config.js';
-=======
 import type { Mock } from 'vitest';
 import { describe, it, expect, vi, beforeEach, afterEach } from 'vitest';
 import type { Content } from '@google/genai';
-import { DEFAULT_GEMINI_FLASH_MODEL } from '../config/models.js';
+import { DEFAULT_QWEN_FLASH_MODEL } from '../config/models.js';
 import { BaseLlmClient } from '../core/baseLlmClient.js';
 import type { ContentGenerator } from '../core/contentGenerator.js';
 import type { Config } from '../config/config.js';
->>>>>>> 0612839a
 import type { NextSpeakerResponse } from './nextSpeakerChecker.js';
 import { checkNextSpeaker } from './nextSpeakerChecker.js';
 import { GeminiChat } from '../core/geminiChat.js';
@@ -262,11 +246,7 @@
     expect(result).toBeNull();
   });
 
-<<<<<<< HEAD
-  it('should call generateJson with DEFAULT_QWEN_FLASH_MODEL', async () => {
-=======
   it('should call generateJson with the correct parameters', async () => {
->>>>>>> 0612839a
     (chatInstance.getHistory as Mock).mockReturnValue([
       { role: 'model', parts: [{ text: 'Some model output.' }] },
     ] as Content[]);
@@ -286,11 +266,7 @@
     expect(mockBaseLlmClient.generateJson).toHaveBeenCalled();
     const generateJsonCall = (mockBaseLlmClient.generateJson as Mock).mock
       .calls[0];
-<<<<<<< HEAD
-    expect(generateJsonCall[3]).toBe(DEFAULT_QWEN_FLASH_MODEL);
-=======
-    expect(generateJsonCall[0].model).toBe(DEFAULT_GEMINI_FLASH_MODEL);
+    expect(generateJsonCall[0].model).toBe(DEFAULT_QWEN_FLASH_MODEL);
     expect(generateJsonCall[0].promptId).toBe(promptId);
->>>>>>> 0612839a
   });
 });