/**
 * @license
 * Copyright 2025 Google LLC
 * SPDX-License-Identifier: Apache-2.0
 */

<<<<<<< HEAD
import { Compute, OAuth2Client } from 'google-auth-library';
import crypto from 'node:crypto';
=======
import type { Credentials } from 'google-auth-library';
import type { Mock } from 'vitest';
import { describe, it, expect, vi, beforeEach, afterEach } from 'vitest';
import {
  getOauthClient,
  resetOauthClientForTesting,
  clearCachedCredentialFile,
  clearOauthClientCache,
} from './oauth2.js';
import { UserAccountManager } from '../utils/userAccountManager.js';
import { OAuth2Client, Compute } from 'google-auth-library';
>>>>>>> 0612839a
import * as fs from 'node:fs';
import http from 'node:http';
import * as os from 'node:os';
import * as path from 'node:path';
import readline from 'node:readline';
<<<<<<< HEAD
import open from 'open';
import {
  afterEach,
  beforeEach,
  describe,
  expect,
  it,
  type Mock,
  vi,
} from 'vitest';
import type { Config } from '../config/config.js';
import { AuthType } from '../core/contentGenerator.js';
import { QWEN_DIR } from '../utils/paths.js';
import { UserAccountManager } from '../utils/userAccountManager.js';
import {
  clearCachedCredentialFile,
  clearOauthClientCache,
  getOauthClient,
  resetOauthClientForTesting,
} from './oauth2.js';
=======
import { FORCE_ENCRYPTED_FILE_ENV_VAR } from '../mcp/token-storage/index.js';
>>>>>>> 0612839a

vi.mock('os', async (importOriginal) => {
  const os = await importOriginal<typeof import('os')>();
  return {
    ...os,
    homedir: vi.fn(),
  };
});

vi.mock('google-auth-library');
vi.mock('http');
vi.mock('open');
vi.mock('crypto');
vi.mock('node:readline');
vi.mock('../utils/browser.js', () => ({
  shouldAttemptBrowserLaunch: () => true,
}));

vi.mock('./oauth-credential-storage.js', () => ({
  OAuthCredentialStorage: {
    saveCredentials: vi.fn(),
    loadCredentials: vi.fn(),
    clearCredentials: vi.fn(),
  },
}));

const mockConfig = {
  getNoBrowser: () => false,
  getProxy: () => 'http://test.proxy.com:8080',
  isBrowserLaunchSuppressed: () => false,
} as unknown as Config;

// Mock fetch globally
global.fetch = vi.fn();

describe('oauth2', () => {
  describe('with encrypted flag false', () => {
    let tempHomeDir: string;

<<<<<<< HEAD
  beforeEach(() => {
    tempHomeDir = fs.mkdtempSync(
      path.join(os.tmpdir(), 'qwen-code-test-home-'),
    );
    (os.homedir as Mock).mockReturnValue(tempHomeDir);
  });
  afterEach(() => {
    fs.rmSync(tempHomeDir, { recursive: true, force: true });
    vi.clearAllMocks();
    resetOauthClientForTesting();
    vi.unstubAllEnvs();
  });
=======
    beforeEach(() => {
      process.env[FORCE_ENCRYPTED_FILE_ENV_VAR] = 'false';
      tempHomeDir = fs.mkdtempSync(
        path.join(os.tmpdir(), 'gemini-cli-test-home-'),
      );
      (os.homedir as Mock).mockReturnValue(tempHomeDir);
    });
    afterEach(() => {
      fs.rmSync(tempHomeDir, { recursive: true, force: true });
      vi.clearAllMocks();
      resetOauthClientForTesting();
      vi.unstubAllEnvs();
    });
>>>>>>> 0612839a

    it('should perform a web login', async () => {
      const mockAuthUrl = 'https://example.com/auth';
      const mockCode = 'test-code';
      const mockState = 'test-state';
      const mockTokens = {
        access_token: 'test-access-token',
        refresh_token: 'test-refresh-token',
      };

      const mockGenerateAuthUrl = vi.fn().mockReturnValue(mockAuthUrl);
      const mockGetToken = vi.fn().mockResolvedValue({ tokens: mockTokens });
      const mockSetCredentials = vi.fn();
      const mockGetAccessToken = vi
        .fn()
        .mockResolvedValue({ token: 'mock-access-token' });
      const mockOAuth2Client = {
        generateAuthUrl: mockGenerateAuthUrl,
        getToken: mockGetToken,
        setCredentials: mockSetCredentials,
        getAccessToken: mockGetAccessToken,
        credentials: mockTokens,
        on: vi.fn(),
      } as unknown as OAuth2Client;
      (OAuth2Client as unknown as Mock).mockImplementation(
        () => mockOAuth2Client,
      );

      vi.spyOn(crypto, 'randomBytes').mockReturnValue(mockState as never);
      (open as Mock).mockImplementation(async () => ({ on: vi.fn() }) as never);

      // Mock the UserInfo API response
      (global.fetch as Mock).mockResolvedValue({
        ok: true,
        json: vi
          .fn()
          .mockResolvedValue({ email: 'test-google-account@gmail.com' }),
      } as unknown as Response);

      let requestCallback!: http.RequestListener<
        typeof http.IncomingMessage,
        typeof http.ServerResponse
      >;

      let serverListeningCallback: (value: unknown) => void;
      const serverListeningPromise = new Promise(
        (resolve) => (serverListeningCallback = resolve),
      );

      let capturedPort = 0;
      const mockHttpServer = {
        listen: vi.fn((port: number, _host: string, callback?: () => void) => {
          capturedPort = port;
          if (callback) {
            callback();
          }
          serverListeningCallback(undefined);
        }),
        close: vi.fn((callback?: () => void) => {
          if (callback) {
            callback();
          }
        }),
        on: vi.fn(),
        address: () => ({ port: capturedPort }),
      };
      (http.createServer as Mock).mockImplementation((cb) => {
        requestCallback = cb as http.RequestListener<
          typeof http.IncomingMessage,
          typeof http.ServerResponse
        >;
        return mockHttpServer as unknown as http.Server;
      });

      const clientPromise = getOauthClient(
        AuthType.LOGIN_WITH_GOOGLE,
        mockConfig,
      );

      // wait for server to start listening.
      await serverListeningPromise;

      const mockReq = {
        url: `/oauth2callback?code=${mockCode}&state=${mockState}`,
      } as http.IncomingMessage;
      const mockRes = {
        writeHead: vi.fn(),
        end: vi.fn(),
      } as unknown as http.ServerResponse;

<<<<<<< HEAD
    expect(open).toHaveBeenCalledWith(mockAuthUrl);
    expect(mockGetToken).toHaveBeenCalledWith({
      code: mockCode,
      redirect_uri: `http://localhost:${capturedPort}/oauth2callback`,
    });
    expect(mockSetCredentials).toHaveBeenCalledWith(mockTokens);

    // Verify Google Account was cached
    const googleAccountPath = path.join(
      tempHomeDir,
      QWEN_DIR,
      'google_accounts.json',
    );
    expect(fs.existsSync(googleAccountPath)).toBe(true);
    const cachedGoogleAccount = fs.readFileSync(googleAccountPath, 'utf-8');
    expect(JSON.parse(cachedGoogleAccount)).toEqual({
      active: 'test-google-account@gmail.com',
      old: [],
    });
=======
      await requestCallback(mockReq, mockRes);
>>>>>>> 0612839a

      const client = await clientPromise;
      expect(client).toBe(mockOAuth2Client);

      expect(open).toHaveBeenCalledWith(mockAuthUrl);
      expect(mockGetToken).toHaveBeenCalledWith({
        code: mockCode,
        redirect_uri: `http://localhost:${capturedPort}/oauth2callback`,
      });
      expect(mockSetCredentials).toHaveBeenCalledWith(mockTokens);

      // Verify Google Account was cached
      const googleAccountPath = path.join(
        tempHomeDir,
        '.gemini',
        'google_accounts.json',
      );
      expect(fs.existsSync(googleAccountPath)).toBe(true);
      const cachedGoogleAccount = fs.readFileSync(googleAccountPath, 'utf-8');
      expect(JSON.parse(cachedGoogleAccount)).toEqual({
        active: 'test-google-account@gmail.com',
        old: [],
      });

      // Verify the getCachedGoogleAccount function works
      const userAccountManager = new UserAccountManager();
      expect(userAccountManager.getCachedGoogleAccount()).toBe(
        'test-google-account@gmail.com',
      );
    });

    it('should perform login with user code', async () => {
      const mockConfigWithNoBrowser = {
        getNoBrowser: () => true,
        getProxy: () => 'http://test.proxy.com:8080',
        isBrowserLaunchSuppressed: () => true,
      } as unknown as Config;

      const mockCodeVerifier = {
        codeChallenge: 'test-challenge',
        codeVerifier: 'test-verifier',
      };
      const mockAuthUrl = 'https://example.com/auth-user-code';
      const mockCode = 'test-user-code';
      const mockTokens = {
        access_token: 'test-access-token-user-code',
        refresh_token: 'test-refresh-token-user-code',
      };

<<<<<<< HEAD
    it('should attempt to load cached credentials first', async () => {
      const cachedCreds = { refresh_token: 'cached-token' };
      const credsPath = path.join(tempHomeDir, QWEN_DIR, 'oauth_creds.json');
      await fs.promises.mkdir(path.dirname(credsPath), { recursive: true });
      await fs.promises.writeFile(credsPath, JSON.stringify(cachedCreds));
=======
      const mockGenerateAuthUrl = vi.fn().mockReturnValue(mockAuthUrl);
      const mockGetToken = vi.fn().mockResolvedValue({ tokens: mockTokens });
      const mockSetCredentials = vi.fn();
      const mockGenerateCodeVerifierAsync = vi
        .fn()
        .mockResolvedValue(mockCodeVerifier);
>>>>>>> 0612839a

      const mockOAuth2Client = {
        generateAuthUrl: mockGenerateAuthUrl,
        getToken: mockGetToken,
        setCredentials: mockSetCredentials,
        generateCodeVerifierAsync: mockGenerateCodeVerifierAsync,
        on: vi.fn(),
      } as unknown as OAuth2Client;
      (OAuth2Client as unknown as Mock).mockImplementation(
        () => mockOAuth2Client,
      );

      const mockReadline = {
        question: vi.fn((_query, callback) => callback(mockCode)),
        close: vi.fn(),
      };
      (readline.createInterface as Mock).mockReturnValue(mockReadline);

      const consoleLogSpy = vi
        .spyOn(console, 'log')
        .mockImplementation(() => {});

      const client = await getOauthClient(
        AuthType.LOGIN_WITH_GOOGLE,
        mockConfigWithNoBrowser,
      );

      expect(client).toBe(mockOAuth2Client);

      // Verify the auth flow
      expect(mockGenerateCodeVerifierAsync).toHaveBeenCalled();
      expect(mockGenerateAuthUrl).toHaveBeenCalled();
      expect(consoleLogSpy).toHaveBeenCalledWith(
        expect.stringContaining(mockAuthUrl),
      );
      expect(mockReadline.question).toHaveBeenCalledWith(
        'Enter the authorization code: ',
        expect.any(Function),
      );
      expect(mockGetToken).toHaveBeenCalledWith({
        code: mockCode,
        codeVerifier: mockCodeVerifier.codeVerifier,
        redirect_uri: 'https://codeassist.google.com/authcode',
      });
      expect(mockSetCredentials).toHaveBeenCalledWith(mockTokens);

      consoleLogSpy.mockRestore();
    });

    describe('in Cloud Shell', () => {
      const mockGetAccessToken = vi.fn();
      let mockComputeClient: Compute;

      beforeEach(() => {
        mockGetAccessToken.mockResolvedValue({ token: 'test-access-token' });
        mockComputeClient = {
          credentials: { refresh_token: 'test-refresh-token' },
          getAccessToken: mockGetAccessToken,
        } as unknown as Compute;

        (Compute as unknown as Mock).mockImplementation(
          () => mockComputeClient,
        );
      });

      it('should attempt to load cached credentials first', async () => {
        const cachedCreds = { refresh_token: 'cached-token' };
        const credsPath = path.join(tempHomeDir, '.gemini', 'oauth_creds.json');
        await fs.promises.mkdir(path.dirname(credsPath), { recursive: true });
        await fs.promises.writeFile(credsPath, JSON.stringify(cachedCreds));

        const mockClient = {
          setCredentials: vi.fn(),
          getAccessToken: vi.fn().mockResolvedValue({ token: 'test-token' }),
          getTokenInfo: vi.fn().mockResolvedValue({}),
          on: vi.fn(),
        };

        // To mock the new OAuth2Client() inside the function
        (OAuth2Client as unknown as Mock).mockImplementation(
          () => mockClient as unknown as OAuth2Client,
        );

        await getOauthClient(AuthType.LOGIN_WITH_GOOGLE, mockConfig);

        expect(mockClient.setCredentials).toHaveBeenCalledWith(cachedCreds);
        expect(mockClient.getAccessToken).toHaveBeenCalled();
        expect(mockClient.getTokenInfo).toHaveBeenCalled();
        expect(Compute).not.toHaveBeenCalled(); // Should not fetch new client if cache is valid
      });

<<<<<<< HEAD
      const credsPath = path.join(tempHomeDir, QWEN_DIR, 'oauth_creds.json');
      expect(fs.existsSync(credsPath)).toBe(false);
    });
=======
      it('should use Compute to get a client if no cached credentials exist', async () => {
        await getOauthClient(AuthType.CLOUD_SHELL, mockConfig);

        expect(Compute).toHaveBeenCalledWith({});
        expect(mockGetAccessToken).toHaveBeenCalled();
      });

      it('should not cache the credentials after fetching them via ADC', async () => {
        const newCredentials = { refresh_token: 'new-adc-token' };
        mockComputeClient.credentials = newCredentials;
        mockGetAccessToken.mockResolvedValue({ token: 'new-adc-token' });

        await getOauthClient(AuthType.CLOUD_SHELL, mockConfig);

        const credsPath = path.join(tempHomeDir, '.gemini', 'oauth_creds.json');
        expect(fs.existsSync(credsPath)).toBe(false);
      });
>>>>>>> 0612839a

      it('should return the Compute client on successful ADC authentication', async () => {
        const client = await getOauthClient(AuthType.CLOUD_SHELL, mockConfig);
        expect(client).toBe(mockComputeClient);
      });

      it('should throw an error if ADC fails', async () => {
        const testError = new Error('ADC Failed');
        mockGetAccessToken.mockRejectedValue(testError);

        await expect(
          getOauthClient(AuthType.CLOUD_SHELL, mockConfig),
        ).rejects.toThrow(
          'Could not authenticate using Cloud Shell credentials. Please select a different authentication method or ensure you are in a properly configured environment. Error: ADC Failed',
        );
      });
    });

    describe('credential loading order', () => {
      it('should prioritize default cached credentials over GOOGLE_APPLICATION_CREDENTIALS', async () => {
        // Setup default cached credentials
        const defaultCreds = { refresh_token: 'default-cached-token' };
        const defaultCredsPath = path.join(
          tempHomeDir,
          '.gemini',
          'oauth_creds.json',
        );
        await fs.promises.mkdir(path.dirname(defaultCredsPath), {
          recursive: true,
        });
        await fs.promises.writeFile(
          defaultCredsPath,
          JSON.stringify(defaultCreds),
        );

        // Setup credentials via environment variable
        const envCreds = { refresh_token: 'env-var-token' };
        const envCredsPath = path.join(tempHomeDir, 'env_creds.json');
        await fs.promises.writeFile(envCredsPath, JSON.stringify(envCreds));
        vi.stubEnv('GOOGLE_APPLICATION_CREDENTIALS', envCredsPath);

        const mockClient = {
          setCredentials: vi.fn(),
          getAccessToken: vi.fn().mockResolvedValue({ token: 'test-token' }),
          getTokenInfo: vi.fn().mockResolvedValue({}),
          on: vi.fn(),
        };
        (OAuth2Client as unknown as Mock).mockImplementation(
          () => mockClient as unknown as OAuth2Client,
        );

        await getOauthClient(AuthType.LOGIN_WITH_GOOGLE, mockConfig);

        // Assert the correct credentials were used
        expect(mockClient.setCredentials).toHaveBeenCalledWith(defaultCreds);
        expect(mockClient.setCredentials).not.toHaveBeenCalledWith(envCreds);
      });

      it('should fall back to GOOGLE_APPLICATION_CREDENTIALS if default cache is missing', async () => {
        // Setup credentials via environment variable
        const envCreds = { refresh_token: 'env-var-token' };
        const envCredsPath = path.join(tempHomeDir, 'env_creds.json');
        await fs.promises.writeFile(envCredsPath, JSON.stringify(envCreds));
        vi.stubEnv('GOOGLE_APPLICATION_CREDENTIALS', envCredsPath);

        const mockClient = {
          setCredentials: vi.fn(),
          getAccessToken: vi.fn().mockResolvedValue({ token: 'test-token' }),
          getTokenInfo: vi.fn().mockResolvedValue({}),
          on: vi.fn(),
        };
        (OAuth2Client as unknown as Mock).mockImplementation(
          () => mockClient as unknown as OAuth2Client,
        );

        await getOauthClient(AuthType.LOGIN_WITH_GOOGLE, mockConfig);

        // Assert the correct credentials were used
        expect(mockClient.setCredentials).toHaveBeenCalledWith(envCreds);
      });
    });

<<<<<<< HEAD
  describe('credential loading order', () => {
    it('should prioritize default cached credentials over GOOGLE_APPLICATION_CREDENTIALS', async () => {
      // Setup default cached credentials
      const defaultCreds = { refresh_token: 'default-cached-token' };
      const defaultCredsPath = path.join(
        tempHomeDir,
        QWEN_DIR,
        'oauth_creds.json',
      );
      await fs.promises.mkdir(path.dirname(defaultCredsPath), {
        recursive: true,
=======
    describe('with GCP environment variables', () => {
      it('should use GOOGLE_CLOUD_ACCESS_TOKEN when GOOGLE_GENAI_USE_GCA is true', async () => {
        vi.stubEnv('GOOGLE_GENAI_USE_GCA', 'true');
        vi.stubEnv('GOOGLE_CLOUD_ACCESS_TOKEN', 'gcp-access-token');

        const mockSetCredentials = vi.fn();
        const mockGetAccessToken = vi
          .fn()
          .mockResolvedValue({ token: 'gcp-access-token' });
        const mockOAuth2Client = {
          setCredentials: mockSetCredentials,
          getAccessToken: mockGetAccessToken,
          on: vi.fn(),
        } as unknown as OAuth2Client;
        (OAuth2Client as unknown as Mock).mockImplementation(
          () => mockOAuth2Client,
        );

        // Mock the UserInfo API response for fetchAndCacheUserInfo
        (global.fetch as Mock).mockResolvedValue({
          ok: true,
          json: vi
            .fn()
            .mockResolvedValue({ email: 'test-gcp-account@gmail.com' }),
        } as unknown as Response);

        const client = await getOauthClient(
          AuthType.LOGIN_WITH_GOOGLE,
          mockConfig,
        );

        expect(client).toBe(mockOAuth2Client);
        expect(mockSetCredentials).toHaveBeenCalledWith({
          access_token: 'gcp-access-token',
        });

        // Verify fetchAndCacheUserInfo was effectively called
        expect(mockGetAccessToken).toHaveBeenCalled();
        expect(global.fetch).toHaveBeenCalledWith(
          'https://www.googleapis.com/oauth2/v2/userinfo',
          {
            headers: {
              Authorization: 'Bearer gcp-access-token',
            },
          },
        );

        // Verify Google Account was cached
        const googleAccountPath = path.join(
          tempHomeDir,
          '.gemini',
          'google_accounts.json',
        );
        const cachedContent = fs.readFileSync(googleAccountPath, 'utf-8');
        expect(JSON.parse(cachedContent)).toEqual({
          active: 'test-gcp-account@gmail.com',
          old: [],
        });
>>>>>>> 0612839a
      });

      it('should not use GCP token if GOOGLE_CLOUD_ACCESS_TOKEN is not set', async () => {
        vi.stubEnv('GOOGLE_GENAI_USE_GCA', 'true');

        const mockSetCredentials = vi.fn();
        const mockGetAccessToken = vi
          .fn()
          .mockResolvedValue({ token: 'cached-access-token' });
        const mockGetTokenInfo = vi.fn().mockResolvedValue({});
        const mockOAuth2Client = {
          setCredentials: mockSetCredentials,
          getAccessToken: mockGetAccessToken,
          getTokenInfo: mockGetTokenInfo,
          on: vi.fn(),
        } as unknown as OAuth2Client;
        (OAuth2Client as unknown as Mock).mockImplementation(
          () => mockOAuth2Client,
        );

        // Make it fall through to cached credentials path
        const cachedCreds = { refresh_token: 'cached-token' };
        const credsPath = path.join(tempHomeDir, '.gemini', 'oauth_creds.json');
        await fs.promises.mkdir(path.dirname(credsPath), { recursive: true });
        await fs.promises.writeFile(credsPath, JSON.stringify(cachedCreds));

        await getOauthClient(AuthType.LOGIN_WITH_GOOGLE, mockConfig);

        // It should be called with the cached credentials, not the GCP access token.
        expect(mockSetCredentials).toHaveBeenCalledTimes(1);
        expect(mockSetCredentials).toHaveBeenCalledWith(cachedCreds);
      });

      it('should not use GCP token if GOOGLE_GENAI_USE_GCA is not set', async () => {
        vi.stubEnv('GOOGLE_CLOUD_ACCESS_TOKEN', 'gcp-access-token');

        const mockSetCredentials = vi.fn();
        const mockGetAccessToken = vi
          .fn()
          .mockResolvedValue({ token: 'cached-access-token' });
        const mockGetTokenInfo = vi.fn().mockResolvedValue({});
        const mockOAuth2Client = {
          setCredentials: mockSetCredentials,
          getAccessToken: mockGetAccessToken,
          getTokenInfo: mockGetTokenInfo,
          on: vi.fn(),
        } as unknown as OAuth2Client;
        (OAuth2Client as unknown as Mock).mockImplementation(
          () => mockOAuth2Client,
        );

        // Make it fall through to cached credentials path
        const cachedCreds = { refresh_token: 'cached-token' };
        const credsPath = path.join(tempHomeDir, '.gemini', 'oauth_creds.json');
        await fs.promises.mkdir(path.dirname(credsPath), { recursive: true });
        await fs.promises.writeFile(credsPath, JSON.stringify(cachedCreds));

        await getOauthClient(AuthType.LOGIN_WITH_GOOGLE, mockConfig);

        // It should be called with the cached credentials, not the GCP access token.
        expect(mockSetCredentials).toHaveBeenCalledTimes(1);
        expect(mockSetCredentials).toHaveBeenCalledWith(cachedCreds);
      });
    });

    describe('error handling', () => {
      it('should handle browser launch failure with FatalAuthenticationError', async () => {
        const mockError = new Error('Browser launch failed');
        (open as Mock).mockRejectedValue(mockError);

        const mockOAuth2Client = {
          generateAuthUrl: vi.fn().mockReturnValue('https://example.com/auth'),
          on: vi.fn(),
        } as unknown as OAuth2Client;
        (OAuth2Client as unknown as Mock).mockImplementation(
          () => mockOAuth2Client,
        );

        await expect(
          getOauthClient(AuthType.LOGIN_WITH_GOOGLE, mockConfig),
        ).rejects.toThrow('Failed to open browser: Browser launch failed');
      });

      it('should handle authentication timeout with proper error message', async () => {
        const mockAuthUrl = 'https://example.com/auth';
        const mockOAuth2Client = {
          generateAuthUrl: vi.fn().mockReturnValue(mockAuthUrl),
          on: vi.fn(),
        } as unknown as OAuth2Client;
        (OAuth2Client as unknown as Mock).mockImplementation(
          () => mockOAuth2Client,
        );

        (open as Mock).mockImplementation(
          async () => ({ on: vi.fn() }) as never,
        );

        const mockHttpServer = {
          listen: vi.fn(),
          close: vi.fn(),
          on: vi.fn(),
          address: () => ({ port: 3000 }),
        };
        (http.createServer as Mock).mockImplementation(
          () => mockHttpServer as unknown as http.Server,
        );

        // Mock setTimeout to trigger timeout immediately
        const originalSetTimeout = global.setTimeout;
        global.setTimeout = vi.fn(
          (callback) => (callback(), {} as unknown as NodeJS.Timeout),
        ) as unknown as typeof setTimeout;

        await expect(
          getOauthClient(AuthType.LOGIN_WITH_GOOGLE, mockConfig),
        ).rejects.toThrow(
          'Authentication timed out after 5 minutes. The browser tab may have gotten stuck in a loading state. Please try again or use NO_BROWSER=true for manual authentication.',
        );

        global.setTimeout = originalSetTimeout;
      });

      it('should handle OAuth callback errors with descriptive messages', async () => {
        const mockAuthUrl = 'https://example.com/auth';
        const mockOAuth2Client = {
          generateAuthUrl: vi.fn().mockReturnValue(mockAuthUrl),
          on: vi.fn(),
        } as unknown as OAuth2Client;
        (OAuth2Client as unknown as Mock).mockImplementation(
          () => mockOAuth2Client,
        );

        (open as Mock).mockImplementation(
          async () => ({ on: vi.fn() }) as never,
        );

        let requestCallback!: http.RequestListener;
        let serverListeningCallback: (value: unknown) => void;
        const serverListeningPromise = new Promise(
          (resolve) => (serverListeningCallback = resolve),
        );

        const mockHttpServer = {
          listen: vi.fn(
            (_port: number, _host: string, callback?: () => void) => {
              if (callback) callback();
              serverListeningCallback(undefined);
            },
          ),
          close: vi.fn(),
          on: vi.fn(),
          address: () => ({ port: 3000 }),
        };
        (http.createServer as Mock).mockImplementation((cb) => {
          requestCallback = cb;
          return mockHttpServer as unknown as http.Server;
        });

        const clientPromise = getOauthClient(
          AuthType.LOGIN_WITH_GOOGLE,
          mockConfig,
        );
        await serverListeningPromise;

        // Test OAuth error with description
        const mockReq = {
          url: '/oauth2callback?error=access_denied&error_description=User+denied+access',
        } as http.IncomingMessage;
        const mockRes = {
          writeHead: vi.fn(),
          end: vi.fn(),
        } as unknown as http.ServerResponse;

        await expect(async () => {
          await requestCallback(mockReq, mockRes);
          await clientPromise;
        }).rejects.toThrow(
          'Google OAuth error: access_denied. User denied access',
        );
      });

      it('should handle OAuth error without description', async () => {
        const mockAuthUrl = 'https://example.com/auth';
        const mockOAuth2Client = {
          generateAuthUrl: vi.fn().mockReturnValue(mockAuthUrl),
          on: vi.fn(),
        } as unknown as OAuth2Client;
        (OAuth2Client as unknown as Mock).mockImplementation(
          () => mockOAuth2Client,
        );

        (open as Mock).mockImplementation(
          async () => ({ on: vi.fn() }) as never,
        );

        let requestCallback!: http.RequestListener;
        let serverListeningCallback: (value: unknown) => void;
        const serverListeningPromise = new Promise(
          (resolve) => (serverListeningCallback = resolve),
        );

        const mockHttpServer = {
          listen: vi.fn(
            (_port: number, _host: string, callback?: () => void) => {
              if (callback) callback();
              serverListeningCallback(undefined);
            },
          ),
          close: vi.fn(),
          on: vi.fn(),
          address: () => ({ port: 3000 }),
        };
        (http.createServer as Mock).mockImplementation((cb) => {
          requestCallback = cb;
          return mockHttpServer as unknown as http.Server;
        });

        const clientPromise = getOauthClient(
          AuthType.LOGIN_WITH_GOOGLE,
          mockConfig,
        );
        await serverListeningPromise;

        // Test OAuth error without description
        const mockReq = {
          url: '/oauth2callback?error=server_error',
        } as http.IncomingMessage;
        const mockRes = {
          writeHead: vi.fn(),
          end: vi.fn(),
        } as unknown as http.ServerResponse;

        await expect(async () => {
          await requestCallback(mockReq, mockRes);
          await clientPromise;
        }).rejects.toThrow(
          'Google OAuth error: server_error. No additional details provided',
        );
      });

      it('should handle token exchange failure with descriptive error', async () => {
        const mockAuthUrl = 'https://example.com/auth';
        const mockCode = 'test-code';
        const mockState = 'test-state';

        const mockOAuth2Client = {
          generateAuthUrl: vi.fn().mockReturnValue(mockAuthUrl),
          getToken: vi
            .fn()
            .mockRejectedValue(new Error('Token exchange failed')),
          on: vi.fn(),
        } as unknown as OAuth2Client;
        (OAuth2Client as unknown as Mock).mockImplementation(
          () => mockOAuth2Client,
        );

        vi.spyOn(crypto, 'randomBytes').mockReturnValue(mockState as never);
        (open as Mock).mockImplementation(
          async () => ({ on: vi.fn() }) as never,
        );

        let requestCallback!: http.RequestListener;
        let serverListeningCallback: (value: unknown) => void;
        const serverListeningPromise = new Promise(
          (resolve) => (serverListeningCallback = resolve),
        );

        const mockHttpServer = {
          listen: vi.fn(
            (_port: number, _host: string, callback?: () => void) => {
              if (callback) callback();
              serverListeningCallback(undefined);
            },
          ),
          close: vi.fn(),
          on: vi.fn(),
          address: () => ({ port: 3000 }),
        };
        (http.createServer as Mock).mockImplementation((cb) => {
          requestCallback = cb;
          return mockHttpServer as unknown as http.Server;
        });

        const clientPromise = getOauthClient(
          AuthType.LOGIN_WITH_GOOGLE,
          mockConfig,
        );
        await serverListeningPromise;

        const mockReq = {
          url: `/oauth2callback?code=${mockCode}&state=${mockState}`,
        } as http.IncomingMessage;
        const mockRes = {
          writeHead: vi.fn(),
          end: vi.fn(),
        } as unknown as http.ServerResponse;

        await expect(async () => {
          await requestCallback(mockReq, mockRes);
          await clientPromise;
        }).rejects.toThrow(
          'Failed to exchange authorization code for tokens: Token exchange failed',
        );
      });

      it('should handle fetchAndCacheUserInfo failure gracefully', async () => {
        const mockAuthUrl = 'https://example.com/auth';
        const mockCode = 'test-code';
        const mockState = 'test-state';
        const mockTokens = {
          access_token: 'test-access-token',
          refresh_token: 'test-refresh-token',
        };

        const mockOAuth2Client = {
          generateAuthUrl: vi.fn().mockReturnValue(mockAuthUrl),
          getToken: vi.fn().mockResolvedValue({ tokens: mockTokens }),
          setCredentials: vi.fn(),
          getAccessToken: vi
            .fn()
            .mockResolvedValue({ token: 'test-access-token' }),
          on: vi.fn(),
        } as unknown as OAuth2Client;
        (OAuth2Client as unknown as Mock).mockImplementation(
          () => mockOAuth2Client,
        );

        vi.spyOn(crypto, 'randomBytes').mockReturnValue(mockState as never);
        (open as Mock).mockImplementation(
          async () => ({ on: vi.fn() }) as never,
        );

        // Mock fetch to fail
        (global.fetch as Mock).mockResolvedValue({
          ok: false,
          status: 500,
          statusText: 'Internal Server Error',
        } as unknown as Response);

        const consoleErrorSpy = vi
          .spyOn(console, 'error')
          .mockImplementation(() => {});

        let requestCallback!: http.RequestListener;
        let serverListeningCallback: (value: unknown) => void;
        const serverListeningPromise = new Promise(
          (resolve) => (serverListeningCallback = resolve),
        );

        const mockHttpServer = {
          listen: vi.fn(
            (_port: number, _host: string, callback?: () => void) => {
              if (callback) callback();
              serverListeningCallback(undefined);
            },
          ),
          close: vi.fn(),
          on: vi.fn(),
          address: () => ({ port: 3000 }),
        };
        (http.createServer as Mock).mockImplementation((cb) => {
          requestCallback = cb;
          return mockHttpServer as unknown as http.Server;
        });

        const clientPromise = getOauthClient(
          AuthType.LOGIN_WITH_GOOGLE,
          mockConfig,
        );
        await serverListeningPromise;

        const mockReq = {
          url: `/oauth2callback?code=${mockCode}&state=${mockState}`,
        } as http.IncomingMessage;
        const mockRes = {
          writeHead: vi.fn(),
          end: vi.fn(),
        } as unknown as http.ServerResponse;

        await requestCallback(mockReq, mockRes);
        const client = await clientPromise;

        // Authentication should succeed even if fetchAndCacheUserInfo fails
        expect(client).toBe(mockOAuth2Client);
        expect(consoleErrorSpy).toHaveBeenCalledWith(
          'Failed to fetch user info:',
          500,
          'Internal Server Error',
        );

        consoleErrorSpy.mockRestore();
      });

      it('should handle user code authentication failure with descriptive error', async () => {
        const mockConfigWithNoBrowser = {
          getNoBrowser: () => true,
          getProxy: () => 'http://test.proxy.com:8080',
          isBrowserLaunchSuppressed: () => true,
        } as unknown as Config;

        const mockOAuth2Client = {
          generateCodeVerifierAsync: vi.fn().mockResolvedValue({
            codeChallenge: 'test-challenge',
            codeVerifier: 'test-verifier',
          }),
          generateAuthUrl: vi.fn().mockReturnValue('https://example.com/auth'),
          getToken: vi
            .fn()
            .mockRejectedValue(new Error('Invalid authorization code')),
          on: vi.fn(),
        } as unknown as OAuth2Client;
        (OAuth2Client as unknown as Mock).mockImplementation(
          () => mockOAuth2Client,
        );

        const mockReadline = {
          question: vi.fn((_query, callback) => callback('invalid-code')),
          close: vi.fn(),
        };
        (readline.createInterface as Mock).mockReturnValue(mockReadline);

        const consoleLogSpy = vi
          .spyOn(console, 'log')
          .mockImplementation(() => {});
        const consoleErrorSpy = vi
          .spyOn(console, 'error')
          .mockImplementation(() => {});

        await expect(
          getOauthClient(AuthType.LOGIN_WITH_GOOGLE, mockConfigWithNoBrowser),
        ).rejects.toThrow('Failed to authenticate with user code.');

        expect(consoleErrorSpy).toHaveBeenCalledWith(
          'Failed to authenticate with authorization code:',
          'Invalid authorization code',
        );

        consoleLogSpy.mockRestore();
        consoleErrorSpy.mockRestore();
      });
    });

    describe('clearCachedCredentialFile', () => {
      it('should clear cached credentials and Google account', async () => {
        const cachedCreds = { refresh_token: 'test-token' };
        const credsPath = path.join(tempHomeDir, '.gemini', 'oauth_creds.json');
        await fs.promises.mkdir(path.dirname(credsPath), { recursive: true });
        await fs.promises.writeFile(credsPath, JSON.stringify(cachedCreds));

        const googleAccountPath = path.join(
          tempHomeDir,
          '.gemini',
          'google_accounts.json',
        );
        const accountData = { active: 'test@example.com', old: [] };
        await fs.promises.writeFile(
          googleAccountPath,
          JSON.stringify(accountData),
        );
        const userAccountManager = new UserAccountManager();

        expect(fs.existsSync(credsPath)).toBe(true);
        expect(fs.existsSync(googleAccountPath)).toBe(true);
        expect(userAccountManager.getCachedGoogleAccount()).toBe(
          'test@example.com',
        );

        await clearCachedCredentialFile();
        expect(fs.existsSync(credsPath)).toBe(false);
        expect(userAccountManager.getCachedGoogleAccount()).toBeNull();
        const updatedAccountData = JSON.parse(
          fs.readFileSync(googleAccountPath, 'utf-8'),
        );
        expect(updatedAccountData.active).toBeNull();
        expect(updatedAccountData.old).toContain('test@example.com');
      });

      it('should clear the in-memory OAuth client cache', async () => {
        const mockSetCredentials = vi.fn();
        const mockGetAccessToken = vi
          .fn()
          .mockResolvedValue({ token: 'test-token' });
        const mockGetTokenInfo = vi.fn().mockResolvedValue({});
        const mockOAuth2Client = {
          setCredentials: mockSetCredentials,
          getAccessToken: mockGetAccessToken,
          getTokenInfo: mockGetTokenInfo,
          on: vi.fn(),
        } as unknown as OAuth2Client;
        (OAuth2Client as unknown as Mock).mockImplementation(
          () => mockOAuth2Client,
        );

        // Pre-populate credentials to make getOauthClient resolve quickly
        const credsPath = path.join(tempHomeDir, '.gemini', 'oauth_creds.json');
        await fs.promises.mkdir(path.dirname(credsPath), { recursive: true });
        await fs.promises.writeFile(
          credsPath,
          JSON.stringify({ refresh_token: 'token' }),
        );

        // First call, should create a client
        await getOauthClient(AuthType.LOGIN_WITH_GOOGLE, mockConfig);
        expect(OAuth2Client).toHaveBeenCalledTimes(1);

        // Second call, should use cached client
        await getOauthClient(AuthType.LOGIN_WITH_GOOGLE, mockConfig);
        expect(OAuth2Client).toHaveBeenCalledTimes(1);

        clearOauthClientCache();

        // Third call, after clearing cache, should create a new client
        await getOauthClient(AuthType.LOGIN_WITH_GOOGLE, mockConfig);
        expect(OAuth2Client).toHaveBeenCalledTimes(2);
      });
    });
  });

  describe('with encrypted flag true', () => {
    let tempHomeDir: string;
    beforeEach(() => {
      process.env[FORCE_ENCRYPTED_FILE_ENV_VAR] = 'true';
      tempHomeDir = fs.mkdtempSync(
        path.join(os.tmpdir(), 'gemini-cli-test-home-'),
      );
      (os.homedir as Mock).mockReturnValue(tempHomeDir);
    });

    afterEach(() => {
      fs.rmSync(tempHomeDir, { recursive: true, force: true });
      vi.clearAllMocks();
      resetOauthClientForTesting();
      vi.unstubAllEnvs();
    });

    it('should save credentials using OAuthCredentialStorage during web login', async () => {
      const { OAuthCredentialStorage } = await import(
        './oauth-credential-storage.js'
      );
      const mockAuthUrl = 'https://example.com/auth';
      const mockCode = 'test-code';
      const mockState = 'test-state';
      const mockTokens = {
        access_token: 'test-access-token',
        refresh_token: 'test-refresh-token',
      };

      let onTokensCallback: (tokens: Credentials) => void = () => {};
      const mockOn = vi.fn((event, callback) => {
        if (event === 'tokens') {
          onTokensCallback = callback;
        }
      });

      const mockGetToken = vi.fn().mockImplementation(async () => {
        onTokensCallback(mockTokens);
        return { tokens: mockTokens };
      });

      const mockOAuth2Client = {
        generateAuthUrl: vi.fn().mockReturnValue(mockAuthUrl),
        getToken: mockGetToken,
        setCredentials: vi.fn(),
        getAccessToken: vi
          .fn()
          .mockResolvedValue({ token: 'mock-access-token' }),
        on: mockOn,
        credentials: mockTokens,
      } as unknown as OAuth2Client;
      (OAuth2Client as unknown as Mock).mockImplementation(
        () => mockOAuth2Client,
      );

      vi.spyOn(crypto, 'randomBytes').mockReturnValue(mockState as never);
      (open as Mock).mockImplementation(async () => ({ on: vi.fn() }) as never);

      (global.fetch as Mock).mockResolvedValue({
        ok: true,
        json: vi
          .fn()
          .mockResolvedValue({ email: 'test-google-account@gmail.com' }),
      } as unknown as Response);

      let requestCallback!: http.RequestListener;
      let serverListeningCallback: (value: unknown) => void;
      const serverListeningPromise = new Promise(
        (resolve) => (serverListeningCallback = resolve),
      );

      let capturedPort = 0;
      const mockHttpServer = {
        listen: vi.fn((port: number, _host: string, callback?: () => void) => {
          capturedPort = port;
          if (callback) {
            callback();
          }
          serverListeningCallback(undefined);
        }),
        close: vi.fn((callback?: () => void) => {
          if (callback) {
            callback();
          }
        }),
        on: vi.fn(),
        address: () => ({ port: capturedPort }),
      };
      (http.createServer as Mock).mockImplementation((cb) => {
        requestCallback = cb as http.RequestListener;
        return mockHttpServer as unknown as http.Server;
      });

      const clientPromise = getOauthClient(
        AuthType.LOGIN_WITH_GOOGLE,
        mockConfig,
      );

<<<<<<< HEAD
      // Verify Google Account was cached
      const googleAccountPath = path.join(
        tempHomeDir,
        QWEN_DIR,
        'google_accounts.json',
      );
      const cachedContent = fs.readFileSync(googleAccountPath, 'utf-8');
      expect(JSON.parse(cachedContent)).toEqual({
        active: 'test-gcp-account@gmail.com',
        old: [],
      });
    });
=======
      await serverListeningPromise;
>>>>>>> 0612839a

      const mockReq = {
        url: `/oauth2callback?code=${mockCode}&state=${mockState}`,
      } as http.IncomingMessage;
      const mockRes = {
        writeHead: vi.fn(),
        end: vi.fn(),
      } as unknown as http.ServerResponse;

      requestCallback(mockReq, mockRes);

<<<<<<< HEAD
      // Make it fall through to cached credentials path
      const cachedCreds = { refresh_token: 'cached-token' };
      const credsPath = path.join(tempHomeDir, QWEN_DIR, 'oauth_creds.json');
      await fs.promises.mkdir(path.dirname(credsPath), { recursive: true });
      await fs.promises.writeFile(credsPath, JSON.stringify(cachedCreds));

      await getOauthClient(AuthType.LOGIN_WITH_GOOGLE, mockConfig);
=======
      await clientPromise;
>>>>>>> 0612839a

      expect(
        OAuthCredentialStorage.saveCredentials as Mock,
      ).toHaveBeenCalledWith(mockTokens);
      const credsPath = path.join(tempHomeDir, '.gemini', 'oauth_creds.json');
      expect(fs.existsSync(credsPath)).toBe(false);
    });

    it('should load credentials using OAuthCredentialStorage and not from file', async () => {
      const { OAuthCredentialStorage } = await import(
        './oauth-credential-storage.js'
      );
      const cachedCreds = { refresh_token: 'cached-encrypted-token' };
      (OAuthCredentialStorage.loadCredentials as Mock).mockResolvedValue(
        cachedCreds,
      );

<<<<<<< HEAD
      // Make it fall through to cached credentials path
      const cachedCreds = { refresh_token: 'cached-token' };
      const credsPath = path.join(tempHomeDir, QWEN_DIR, 'oauth_creds.json');
=======
      // Create a dummy unencrypted credential file.
      // If the logic is correct, this file should be ignored.
      const unencryptedCreds = { refresh_token: 'unencrypted-token' };
      const credsPath = path.join(tempHomeDir, '.gemini', 'oauth_creds.json');
>>>>>>> 0612839a
      await fs.promises.mkdir(path.dirname(credsPath), { recursive: true });
      await fs.promises.writeFile(credsPath, JSON.stringify(unencryptedCreds));

<<<<<<< HEAD
      await getOauthClient(AuthType.LOGIN_WITH_GOOGLE, mockConfig);

      // It should be called with the cached credentials, not the GCP access token.
      expect(mockSetCredentials).toHaveBeenCalledTimes(1);
      expect(mockSetCredentials).toHaveBeenCalledWith(cachedCreds);
    });
  });

  describe('clearCachedCredentialFile', () => {
    it('should clear cached credentials and Google account', async () => {
      const cachedCreds = { refresh_token: 'test-token' };
      const credsPath = path.join(tempHomeDir, QWEN_DIR, 'oauth_creds.json');
      await fs.promises.mkdir(path.dirname(credsPath), { recursive: true });
      await fs.promises.writeFile(credsPath, JSON.stringify(cachedCreds));

      const googleAccountPath = path.join(
        tempHomeDir,
        QWEN_DIR,
        'google_accounts.json',
      );
      const accountData = { active: 'test@example.com', old: [] };
      await fs.promises.writeFile(
        googleAccountPath,
        JSON.stringify(accountData),
=======
      const mockClient = {
        setCredentials: vi.fn(),
        getAccessToken: vi.fn().mockResolvedValue({ token: 'test-token' }),
        getTokenInfo: vi.fn().mockResolvedValue({}),
        on: vi.fn(),
      };

      (OAuth2Client as unknown as Mock).mockImplementation(
        () => mockClient as unknown as OAuth2Client,
>>>>>>> 0612839a
      );

      await getOauthClient(AuthType.LOGIN_WITH_GOOGLE, mockConfig);

      expect(OAuthCredentialStorage.loadCredentials as Mock).toHaveBeenCalled();
      expect(mockClient.setCredentials).toHaveBeenCalledWith(cachedCreds);
      expect(mockClient.setCredentials).not.toHaveBeenCalledWith(
        unencryptedCreds,
      );
    });

<<<<<<< HEAD
    it('should handle Qwen module clearing gracefully', async () => {
      // This test verifies that clearCachedCredentialFile doesn't throw
      // when Qwen modules are available and can be cleared

      // Since dynamic imports in tests are complex, we'll just verify
      // that the function completes without error and doesn't throw
      await expect(clearCachedCredentialFile()).resolves.not.toThrow();

      // The actual Qwen clearing logic is tested separately in the Qwen module tests
    });

    it('should clear the in-memory OAuth client cache', async () => {
      const mockSetCredentials = vi.fn();
      const mockGetAccessToken = vi
        .fn()
        .mockResolvedValue({ token: 'test-token' });
      const mockGetTokenInfo = vi.fn().mockResolvedValue({});
      const mockOAuth2Client = {
        setCredentials: mockSetCredentials,
        getAccessToken: mockGetAccessToken,
        getTokenInfo: mockGetTokenInfo,
        on: vi.fn(),
      } as unknown as OAuth2Client;
      (OAuth2Client as unknown as Mock).mockImplementation(
        () => mockOAuth2Client,
      );

      // Pre-populate credentials to make getOauthClient resolve quickly
      const credsPath = path.join(tempHomeDir, QWEN_DIR, 'oauth_creds.json');
=======
    it('should clear credentials using OAuthCredentialStorage', async () => {
      const { OAuthCredentialStorage } = await import(
        './oauth-credential-storage.js'
      );

      // Create a dummy unencrypted credential file. It should not be deleted.
      const credsPath = path.join(tempHomeDir, '.gemini', 'oauth_creds.json');
>>>>>>> 0612839a
      await fs.promises.mkdir(path.dirname(credsPath), { recursive: true });
      await fs.promises.writeFile(credsPath, '{}');

      await clearCachedCredentialFile();

      expect(
        OAuthCredentialStorage.clearCredentials as Mock,
      ).toHaveBeenCalled();
      expect(fs.existsSync(credsPath)).toBe(true); // The unencrypted file should remain
    });
  });
});<|MERGE_RESOLUTION|>--- conflicted
+++ resolved
@@ -4,51 +4,28 @@
  * SPDX-License-Identifier: Apache-2.0
  */
 
-<<<<<<< HEAD
-import { Compute, OAuth2Client } from 'google-auth-library';
-import crypto from 'node:crypto';
-=======
 import type { Credentials } from 'google-auth-library';
 import type { Mock } from 'vitest';
 import { describe, it, expect, vi, beforeEach, afterEach } from 'vitest';
-import {
-  getOauthClient,
-  resetOauthClientForTesting,
-  clearCachedCredentialFile,
-  clearOauthClientCache,
-} from './oauth2.js';
-import { UserAccountManager } from '../utils/userAccountManager.js';
-import { OAuth2Client, Compute } from 'google-auth-library';
->>>>>>> 0612839a
-import * as fs from 'node:fs';
-import http from 'node:http';
-import * as os from 'node:os';
-import * as path from 'node:path';
-import readline from 'node:readline';
-<<<<<<< HEAD
-import open from 'open';
-import {
-  afterEach,
-  beforeEach,
-  describe,
-  expect,
-  it,
-  type Mock,
-  vi,
-} from 'vitest';
-import type { Config } from '../config/config.js';
-import { AuthType } from '../core/contentGenerator.js';
-import { QWEN_DIR } from '../utils/paths.js';
-import { UserAccountManager } from '../utils/userAccountManager.js';
 import {
   clearCachedCredentialFile,
   clearOauthClientCache,
   getOauthClient,
   resetOauthClientForTesting,
 } from './oauth2.js';
-=======
+import { UserAccountManager } from '../utils/userAccountManager.js';
+import { OAuth2Client, Compute } from 'google-auth-library';
+import * as fs from 'node:fs';
+import * as path from 'node:path';
+import http from 'node:http';
+import open from 'open';
+import crypto from 'node:crypto';
+import * as os from 'node:os';
+import { AuthType } from '../core/contentGenerator.js';
+import type { Config } from '../config/config.js';
+import readline from 'node:readline';
 import { FORCE_ENCRYPTED_FILE_ENV_VAR } from '../mcp/token-storage/index.js';
->>>>>>> 0612839a
+import { QWEN_DIR } from '../utils/paths.js';
 
 vi.mock('os', async (importOriginal) => {
   const os = await importOriginal<typeof import('os')>();
@@ -88,24 +65,10 @@
   describe('with encrypted flag false', () => {
     let tempHomeDir: string;
 
-<<<<<<< HEAD
-  beforeEach(() => {
-    tempHomeDir = fs.mkdtempSync(
-      path.join(os.tmpdir(), 'qwen-code-test-home-'),
-    );
-    (os.homedir as Mock).mockReturnValue(tempHomeDir);
-  });
-  afterEach(() => {
-    fs.rmSync(tempHomeDir, { recursive: true, force: true });
-    vi.clearAllMocks();
-    resetOauthClientForTesting();
-    vi.unstubAllEnvs();
-  });
-=======
     beforeEach(() => {
       process.env[FORCE_ENCRYPTED_FILE_ENV_VAR] = 'false';
       tempHomeDir = fs.mkdtempSync(
-        path.join(os.tmpdir(), 'gemini-cli-test-home-'),
+        path.join(os.tmpdir(), 'qwen-code-test-home-'),
       );
       (os.homedir as Mock).mockReturnValue(tempHomeDir);
     });
@@ -115,7 +78,6 @@
       resetOauthClientForTesting();
       vi.unstubAllEnvs();
     });
->>>>>>> 0612839a
 
     it('should perform a web login', async () => {
       const mockAuthUrl = 'https://example.com/auth';
@@ -206,29 +168,7 @@
         end: vi.fn(),
       } as unknown as http.ServerResponse;
 
-<<<<<<< HEAD
-    expect(open).toHaveBeenCalledWith(mockAuthUrl);
-    expect(mockGetToken).toHaveBeenCalledWith({
-      code: mockCode,
-      redirect_uri: `http://localhost:${capturedPort}/oauth2callback`,
-    });
-    expect(mockSetCredentials).toHaveBeenCalledWith(mockTokens);
-
-    // Verify Google Account was cached
-    const googleAccountPath = path.join(
-      tempHomeDir,
-      QWEN_DIR,
-      'google_accounts.json',
-    );
-    expect(fs.existsSync(googleAccountPath)).toBe(true);
-    const cachedGoogleAccount = fs.readFileSync(googleAccountPath, 'utf-8');
-    expect(JSON.parse(cachedGoogleAccount)).toEqual({
-      active: 'test-google-account@gmail.com',
-      old: [],
-    });
-=======
       await requestCallback(mockReq, mockRes);
->>>>>>> 0612839a
 
       const client = await clientPromise;
       expect(client).toBe(mockOAuth2Client);
@@ -243,7 +183,7 @@
       // Verify Google Account was cached
       const googleAccountPath = path.join(
         tempHomeDir,
-        '.gemini',
+        QWEN_DIR,
         'google_accounts.json',
       );
       expect(fs.existsSync(googleAccountPath)).toBe(true);
@@ -278,20 +218,12 @@
         refresh_token: 'test-refresh-token-user-code',
       };
 
-<<<<<<< HEAD
-    it('should attempt to load cached credentials first', async () => {
-      const cachedCreds = { refresh_token: 'cached-token' };
-      const credsPath = path.join(tempHomeDir, QWEN_DIR, 'oauth_creds.json');
-      await fs.promises.mkdir(path.dirname(credsPath), { recursive: true });
-      await fs.promises.writeFile(credsPath, JSON.stringify(cachedCreds));
-=======
       const mockGenerateAuthUrl = vi.fn().mockReturnValue(mockAuthUrl);
       const mockGetToken = vi.fn().mockResolvedValue({ tokens: mockTokens });
       const mockSetCredentials = vi.fn();
       const mockGenerateCodeVerifierAsync = vi
         .fn()
         .mockResolvedValue(mockCodeVerifier);
->>>>>>> 0612839a
 
       const mockOAuth2Client = {
         generateAuthUrl: mockGenerateAuthUrl,
@@ -359,7 +291,7 @@
 
       it('should attempt to load cached credentials first', async () => {
         const cachedCreds = { refresh_token: 'cached-token' };
-        const credsPath = path.join(tempHomeDir, '.gemini', 'oauth_creds.json');
+        const credsPath = path.join(tempHomeDir, '.qwen', 'oauth_creds.json');
         await fs.promises.mkdir(path.dirname(credsPath), { recursive: true });
         await fs.promises.writeFile(credsPath, JSON.stringify(cachedCreds));
 
@@ -383,11 +315,6 @@
         expect(Compute).not.toHaveBeenCalled(); // Should not fetch new client if cache is valid
       });
 
-<<<<<<< HEAD
-      const credsPath = path.join(tempHomeDir, QWEN_DIR, 'oauth_creds.json');
-      expect(fs.existsSync(credsPath)).toBe(false);
-    });
-=======
       it('should use Compute to get a client if no cached credentials exist', async () => {
         await getOauthClient(AuthType.CLOUD_SHELL, mockConfig);
 
@@ -402,10 +329,9 @@
 
         await getOauthClient(AuthType.CLOUD_SHELL, mockConfig);
 
-        const credsPath = path.join(tempHomeDir, '.gemini', 'oauth_creds.json');
+        const credsPath = path.join(tempHomeDir, '.qwen', 'oauth_creds.json');
         expect(fs.existsSync(credsPath)).toBe(false);
       });
->>>>>>> 0612839a
 
       it('should return the Compute client on successful ADC authentication', async () => {
         const client = await getOauthClient(AuthType.CLOUD_SHELL, mockConfig);
@@ -430,7 +356,7 @@
         const defaultCreds = { refresh_token: 'default-cached-token' };
         const defaultCredsPath = path.join(
           tempHomeDir,
-          '.gemini',
+          '.qwen',
           'oauth_creds.json',
         );
         await fs.promises.mkdir(path.dirname(defaultCredsPath), {
@@ -488,19 +414,6 @@
       });
     });
 
-<<<<<<< HEAD
-  describe('credential loading order', () => {
-    it('should prioritize default cached credentials over GOOGLE_APPLICATION_CREDENTIALS', async () => {
-      // Setup default cached credentials
-      const defaultCreds = { refresh_token: 'default-cached-token' };
-      const defaultCredsPath = path.join(
-        tempHomeDir,
-        QWEN_DIR,
-        'oauth_creds.json',
-      );
-      await fs.promises.mkdir(path.dirname(defaultCredsPath), {
-        recursive: true,
-=======
     describe('with GCP environment variables', () => {
       it('should use GOOGLE_CLOUD_ACCESS_TOKEN when GOOGLE_GENAI_USE_GCA is true', async () => {
         vi.stubEnv('GOOGLE_GENAI_USE_GCA', 'true');
@@ -551,7 +464,7 @@
         // Verify Google Account was cached
         const googleAccountPath = path.join(
           tempHomeDir,
-          '.gemini',
+          '.qwen',
           'google_accounts.json',
         );
         const cachedContent = fs.readFileSync(googleAccountPath, 'utf-8');
@@ -559,7 +472,6 @@
           active: 'test-gcp-account@gmail.com',
           old: [],
         });
->>>>>>> 0612839a
       });
 
       it('should not use GCP token if GOOGLE_CLOUD_ACCESS_TOKEN is not set', async () => {
@@ -582,7 +494,7 @@
 
         // Make it fall through to cached credentials path
         const cachedCreds = { refresh_token: 'cached-token' };
-        const credsPath = path.join(tempHomeDir, '.gemini', 'oauth_creds.json');
+        const credsPath = path.join(tempHomeDir, '.qwen', 'oauth_creds.json');
         await fs.promises.mkdir(path.dirname(credsPath), { recursive: true });
         await fs.promises.writeFile(credsPath, JSON.stringify(cachedCreds));
 
@@ -613,7 +525,7 @@
 
         // Make it fall through to cached credentials path
         const cachedCreds = { refresh_token: 'cached-token' };
-        const credsPath = path.join(tempHomeDir, '.gemini', 'oauth_creds.json');
+        const credsPath = path.join(tempHomeDir, '.qwen', 'oauth_creds.json');
         await fs.promises.mkdir(path.dirname(credsPath), { recursive: true });
         await fs.promises.writeFile(credsPath, JSON.stringify(cachedCreds));
 
@@ -1005,13 +917,13 @@
     describe('clearCachedCredentialFile', () => {
       it('should clear cached credentials and Google account', async () => {
         const cachedCreds = { refresh_token: 'test-token' };
-        const credsPath = path.join(tempHomeDir, '.gemini', 'oauth_creds.json');
+        const credsPath = path.join(tempHomeDir, '.qwen', 'oauth_creds.json');
         await fs.promises.mkdir(path.dirname(credsPath), { recursive: true });
         await fs.promises.writeFile(credsPath, JSON.stringify(cachedCreds));
 
         const googleAccountPath = path.join(
           tempHomeDir,
-          '.gemini',
+          '.qwen',
           'google_accounts.json',
         );
         const accountData = { active: 'test@example.com', old: [] };
@@ -1054,7 +966,7 @@
         );
 
         // Pre-populate credentials to make getOauthClient resolve quickly
-        const credsPath = path.join(tempHomeDir, '.gemini', 'oauth_creds.json');
+        const credsPath = path.join(tempHomeDir, '.qwen', 'oauth_creds.json');
         await fs.promises.mkdir(path.dirname(credsPath), { recursive: true });
         await fs.promises.writeFile(
           credsPath,
@@ -1083,7 +995,7 @@
     beforeEach(() => {
       process.env[FORCE_ENCRYPTED_FILE_ENV_VAR] = 'true';
       tempHomeDir = fs.mkdtempSync(
-        path.join(os.tmpdir(), 'gemini-cli-test-home-'),
+        path.join(os.tmpdir(), 'qwen-code-test-home-'),
       );
       (os.homedir as Mock).mockReturnValue(tempHomeDir);
     });
@@ -1176,22 +1088,7 @@
         mockConfig,
       );
 
-<<<<<<< HEAD
-      // Verify Google Account was cached
-      const googleAccountPath = path.join(
-        tempHomeDir,
-        QWEN_DIR,
-        'google_accounts.json',
-      );
-      const cachedContent = fs.readFileSync(googleAccountPath, 'utf-8');
-      expect(JSON.parse(cachedContent)).toEqual({
-        active: 'test-gcp-account@gmail.com',
-        old: [],
-      });
-    });
-=======
       await serverListeningPromise;
->>>>>>> 0612839a
 
       const mockReq = {
         url: `/oauth2callback?code=${mockCode}&state=${mockState}`,
@@ -1203,22 +1100,12 @@
 
       requestCallback(mockReq, mockRes);
 
-<<<<<<< HEAD
-      // Make it fall through to cached credentials path
-      const cachedCreds = { refresh_token: 'cached-token' };
-      const credsPath = path.join(tempHomeDir, QWEN_DIR, 'oauth_creds.json');
-      await fs.promises.mkdir(path.dirname(credsPath), { recursive: true });
-      await fs.promises.writeFile(credsPath, JSON.stringify(cachedCreds));
-
-      await getOauthClient(AuthType.LOGIN_WITH_GOOGLE, mockConfig);
-=======
       await clientPromise;
->>>>>>> 0612839a
 
       expect(
         OAuthCredentialStorage.saveCredentials as Mock,
       ).toHaveBeenCalledWith(mockTokens);
-      const credsPath = path.join(tempHomeDir, '.gemini', 'oauth_creds.json');
+      const credsPath = path.join(tempHomeDir, '.qwen', 'oauth_creds.json');
       expect(fs.existsSync(credsPath)).toBe(false);
     });
 
@@ -1231,45 +1118,13 @@
         cachedCreds,
       );
 
-<<<<<<< HEAD
-      // Make it fall through to cached credentials path
-      const cachedCreds = { refresh_token: 'cached-token' };
-      const credsPath = path.join(tempHomeDir, QWEN_DIR, 'oauth_creds.json');
-=======
       // Create a dummy unencrypted credential file.
       // If the logic is correct, this file should be ignored.
       const unencryptedCreds = { refresh_token: 'unencrypted-token' };
-      const credsPath = path.join(tempHomeDir, '.gemini', 'oauth_creds.json');
->>>>>>> 0612839a
+      const credsPath = path.join(tempHomeDir, '.qwen', 'oauth_creds.json');
       await fs.promises.mkdir(path.dirname(credsPath), { recursive: true });
       await fs.promises.writeFile(credsPath, JSON.stringify(unencryptedCreds));
 
-<<<<<<< HEAD
-      await getOauthClient(AuthType.LOGIN_WITH_GOOGLE, mockConfig);
-
-      // It should be called with the cached credentials, not the GCP access token.
-      expect(mockSetCredentials).toHaveBeenCalledTimes(1);
-      expect(mockSetCredentials).toHaveBeenCalledWith(cachedCreds);
-    });
-  });
-
-  describe('clearCachedCredentialFile', () => {
-    it('should clear cached credentials and Google account', async () => {
-      const cachedCreds = { refresh_token: 'test-token' };
-      const credsPath = path.join(tempHomeDir, QWEN_DIR, 'oauth_creds.json');
-      await fs.promises.mkdir(path.dirname(credsPath), { recursive: true });
-      await fs.promises.writeFile(credsPath, JSON.stringify(cachedCreds));
-
-      const googleAccountPath = path.join(
-        tempHomeDir,
-        QWEN_DIR,
-        'google_accounts.json',
-      );
-      const accountData = { active: 'test@example.com', old: [] };
-      await fs.promises.writeFile(
-        googleAccountPath,
-        JSON.stringify(accountData),
-=======
       const mockClient = {
         setCredentials: vi.fn(),
         getAccessToken: vi.fn().mockResolvedValue({ token: 'test-token' }),
@@ -1279,7 +1134,6 @@
 
       (OAuth2Client as unknown as Mock).mockImplementation(
         () => mockClient as unknown as OAuth2Client,
->>>>>>> 0612839a
       );
 
       await getOauthClient(AuthType.LOGIN_WITH_GOOGLE, mockConfig);
@@ -1291,45 +1145,13 @@
       );
     });
 
-<<<<<<< HEAD
-    it('should handle Qwen module clearing gracefully', async () => {
-      // This test verifies that clearCachedCredentialFile doesn't throw
-      // when Qwen modules are available and can be cleared
-
-      // Since dynamic imports in tests are complex, we'll just verify
-      // that the function completes without error and doesn't throw
-      await expect(clearCachedCredentialFile()).resolves.not.toThrow();
-
-      // The actual Qwen clearing logic is tested separately in the Qwen module tests
-    });
-
-    it('should clear the in-memory OAuth client cache', async () => {
-      const mockSetCredentials = vi.fn();
-      const mockGetAccessToken = vi
-        .fn()
-        .mockResolvedValue({ token: 'test-token' });
-      const mockGetTokenInfo = vi.fn().mockResolvedValue({});
-      const mockOAuth2Client = {
-        setCredentials: mockSetCredentials,
-        getAccessToken: mockGetAccessToken,
-        getTokenInfo: mockGetTokenInfo,
-        on: vi.fn(),
-      } as unknown as OAuth2Client;
-      (OAuth2Client as unknown as Mock).mockImplementation(
-        () => mockOAuth2Client,
-      );
-
-      // Pre-populate credentials to make getOauthClient resolve quickly
-      const credsPath = path.join(tempHomeDir, QWEN_DIR, 'oauth_creds.json');
-=======
     it('should clear credentials using OAuthCredentialStorage', async () => {
       const { OAuthCredentialStorage } = await import(
         './oauth-credential-storage.js'
       );
 
-      // Create a dummy unencrypted credential file. It should not be deleted.
-      const credsPath = path.join(tempHomeDir, '.gemini', 'oauth_creds.json');
->>>>>>> 0612839a
+      // Create a dummy unencrypted credential file. It should be deleted as part of cleanup.
+      const credsPath = path.join(tempHomeDir, '.qwen', 'oauth_creds.json');
       await fs.promises.mkdir(path.dirname(credsPath), { recursive: true });
       await fs.promises.writeFile(credsPath, '{}');
 
@@ -1338,7 +1160,7 @@
       expect(
         OAuthCredentialStorage.clearCredentials as Mock,
       ).toHaveBeenCalled();
-      expect(fs.existsSync(credsPath)).toBe(true); // The unencrypted file should remain
+      expect(fs.existsSync(credsPath)).toBe(false); // The unencrypted file should be cleaned up
     });
   });
 });