/**
 * @license
 * Copyright 2025 Google LLC
 * SPDX-License-Identifier: Apache-2.0
 */

import { execSync } from 'node:child_process';

function getLatestStableTag() {
  // Fetches all tags, then filters for the latest stable (non-prerelease) tag.
  const tags = execSync('git tag --list "v*.*.*" --sort=-v:refname')
    .toString()
    .split('\n');
  const latestStableTag = tags.find((tag) =>
    tag.match(/^v[0-9]+\.[0-9]+\.[0-9]+$/),
  );
  if (!latestStableTag) {
    throw new Error('Could not find a stable tag.');
  }
  return latestStableTag;
}

function incrementPatchVersion(version) {
  const parts = version.split('.');
  const major = parseInt(parts[0]);
  const minor = parseInt(parts[1]);
  const patch = parseInt(parts[2].split('-')[0]); // Handle pre-release versions
  return `${major}.${minor}.${patch + 1}`;
}

function getLatestNightlyCount() {
  try {
    // Try to get the latest nightly tag from git to determine the counter
    const currentVersion = getPackageVersion();
    const nextVersion = incrementPatchVersion(currentVersion);
    const tags = execSync(`git tag -l "v${nextVersion}-nightly.*"`)
      .toString()
      .trim();

    if (!tags) return 0;

    const nightlyTags = tags.split('\n').filter(Boolean);
    const counts = nightlyTags.map((tag) => {
      const match = tag.match(/nightly\.(\d+)$/);
      return match ? parseInt(match[1]) : 0;
    });

    return Math.max(...counts, -1) + 1;
  } catch (_error) {
    // If we can't get tags, start from 0
    return 0;
  }
}

<<<<<<< HEAD
export function getNightlyTagName() {
  const version = getPackageVersion();
  const nextVersion = incrementPatchVersion(version);
  const nightlyCount = getLatestNightlyCount();

  return `v${nextVersion}-nightly.${nightlyCount}`;
=======
function getNextVersionString(stableVersion, minorIncrement) {
  const [major, minor] = stableVersion.substring(1).split('.');
  const nextMinorVersion = parseInt(minor, 10) + minorIncrement;
  return `${major}.${nextMinorVersion}.0`;
}

export function getNightlyTagName(stableVersion) {
  const version = getNextVersionString(stableVersion, 2);

  const now = new Date();
  const year = now.getUTCFullYear().toString();
  const month = (now.getUTCMonth() + 1).toString().padStart(2, '0');
  const day = now.getUTCDate().toString().padStart(2, '0');
  const date = `${year}${month}${day}`;

  const sha = getShortSha();
  return `v${version}-nightly.${date}.${sha}`;
>>>>>>> 76553622
}

export function getPreviewTagName(stableVersion) {
  const version = getNextVersionString(stableVersion, 1);
  return `v${version}-preview`;
}

function getPreviousReleaseTag(isNightly) {
  if (isNightly) {
    console.error('Finding latest nightly release...');
    return execSync(
      `gh release list --limit 100 --json tagName | jq -r '[.[] | select(.tagName | contains("nightly"))] | .[0].tagName'`,
    )
      .toString()
      .trim();
  } else {
    console.error('Finding latest STABLE release (excluding pre-releases)...');
    return execSync(
      `gh release list --limit 100 --json tagName | jq -r '[.[] | select(.tagName | (contains("nightly") or contains("preview")) | not)] | .[0].tagName'`,
    )
      .toString()
      .trim();
  }
}

export function getReleaseVersion() {
  const isNightly = process.env.IS_NIGHTLY === 'true';
  const isPreview = process.env.IS_PREVIEW === 'true';
  const manualVersion = process.env.MANUAL_VERSION;

  let releaseTag;

  if (isNightly) {
    console.error('Calculating next nightly version...');
    const stableVersion = getLatestStableTag();
    releaseTag = getNightlyTagName(stableVersion);
  } else if (isPreview) {
    console.error('Calculating next preview version...');
    const stableVersion = getLatestStableTag();
    releaseTag = getPreviewTagName(stableVersion);
  } else if (manualVersion) {
    console.error(`Using manual version: ${manualVersion}`);
    releaseTag = manualVersion;
  } else {
    throw new Error(
      'Error: No version specified and this is not a nightly or preview release.',
    );
  }

  if (!releaseTag) {
    throw new Error('Error: Version could not be determined.');
  }

  if (!releaseTag.startsWith('v')) {
    console.error("Version is missing 'v' prefix. Prepending it.");
    releaseTag = `v${releaseTag}`;
  }

  if (releaseTag.includes('+')) {
    throw new Error(
      'Error: Versions with build metadata (+) are not supported for releases. Please use a pre-release version (e.g., v1.2.3-alpha.4) instead.',
    );
  }

  if (!releaseTag.match(/^v[0-9]+\.[0-9]+\.[0-9]+(-[a-zA-Z0-9.-]+)?$/)) {
    throw new Error(
      'Error: Version must be in the format vX.Y.Z or vX.Y.Z-prerelease',
    );
  }

  const releaseVersion = releaseTag.substring(1);
  let npmTag = 'latest';
  if (releaseVersion.includes('-')) {
    const prereleasePart = releaseVersion.split('-')[1];
    npmTag = prereleasePart.split('.')[0];

    // Ensure nightly releases use 'nightly' tag, not 'latest'
    if (npmTag === 'nightly') {
      npmTag = 'nightly';
    }
  }

  const previousReleaseTag = getPreviousReleaseTag(isNightly);

  return { releaseTag, releaseVersion, npmTag, previousReleaseTag };
}

if (process.argv[1] === new URL(import.meta.url).pathname) {
  try {
    const versions = getReleaseVersion();
    console.log(JSON.stringify(versions));
  } catch (error) {
    console.error(error.message);
    process.exit(1);
  }
}<|MERGE_RESOLUTION|>--- conflicted
+++ resolved
@@ -5,6 +5,14 @@
  */
 
 import { execSync } from 'node:child_process';
+import path from 'node:path';
+import fs from 'node:fs';
+
+function getPackageVersion() {
+  const packageJsonPath = path.resolve(process.cwd(), 'package.json');
+  const packageJson = JSON.parse(fs.readFileSync(packageJsonPath, 'utf8'));
+  return packageJson.version;
+}
 
 function getLatestStableTag() {
   // Fetches all tags, then filters for the latest stable (non-prerelease) tag.
@@ -52,32 +60,18 @@
   }
 }
 
-<<<<<<< HEAD
+function getNextVersionString(stableVersion, minorIncrement) {
+  const [major, minor] = stableVersion.substring(1).split('.');
+  const nextMinorVersion = parseInt(minor, 10) + minorIncrement;
+  return `${major}.${nextMinorVersion}.0`;
+}
+
 export function getNightlyTagName() {
   const version = getPackageVersion();
   const nextVersion = incrementPatchVersion(version);
   const nightlyCount = getLatestNightlyCount();
 
   return `v${nextVersion}-nightly.${nightlyCount}`;
-=======
-function getNextVersionString(stableVersion, minorIncrement) {
-  const [major, minor] = stableVersion.substring(1).split('.');
-  const nextMinorVersion = parseInt(minor, 10) + minorIncrement;
-  return `${major}.${nextMinorVersion}.0`;
-}
-
-export function getNightlyTagName(stableVersion) {
-  const version = getNextVersionString(stableVersion, 2);
-
-  const now = new Date();
-  const year = now.getUTCFullYear().toString();
-  const month = (now.getUTCMonth() + 1).toString().padStart(2, '0');
-  const day = now.getUTCDate().toString().padStart(2, '0');
-  const date = `${year}${month}${day}`;
-
-  const sha = getShortSha();
-  return `v${version}-nightly.${date}.${sha}`;
->>>>>>> 76553622
 }
 
 export function getPreviewTagName(stableVersion) {
