/**
 * @license
 * Copyright 2025 Google LLC
 * SPDX-License-Identifier: Apache-2.0
 */

import { vi, describe, it, expect, beforeEach } from 'vitest';
import { getVersion } from '../get-release-version.js';
import { execSync } from 'node:child_process';
import { readFileSync } from 'node:fs';

<<<<<<< HEAD
// Mock child_process so we can spy on execSync
vi.mock('child_process', () => ({
  execSync: vi.fn(),
}));

// Mock fs module
vi.mock('fs', () => ({
  default: {
    readFileSync: vi.fn(),
  },
}));

describe('getReleaseVersion', async () => {
  // Dynamically import execSync and fs after mocking
  const { execSync } = await import('node:child_process');
  const fs = await import('fs');
  const originalEnv = { ...process.env };
=======
vi.mock('node:child_process');
vi.mock('node:fs');
>>>>>>> 0612839a

describe('getVersion', () => {
  beforeEach(() => {
    vi.resetAllMocks();
    vi.setSystemTime(new Date('2025-09-17T00:00:00.000Z'));
    // Mock package.json being read by getNightlyVersion
    vi.mocked(readFileSync).mockReturnValue(
      JSON.stringify({ version: '0.8.0' }),
    );
  });

<<<<<<< HEAD
  it('should generate a nightly version and get previous tag', () => {
    process.env.IS_NIGHTLY = 'true';
    vi.mocked(fs.default.readFileSync).mockReturnValue(
      JSON.stringify({ version: '0.1.0' }),
    );

    vi.mocked(execSync).mockImplementation((command) => {
      if (command.includes('git tag --list "v*.*.*"')) {
        return 'v0.1.0\nv0.0.1'; // Mock stable tags for getLatestStableTag
      }
      if (command.includes('git tag -l "v0.1.1-nightly.*"')) {
        return ''; // No existing nightly tags
      }
      if (command.includes('gh release list')) {
        return 'v0.1.0-nightly.5'; // Previous nightly release
      }
      return '';
    });

    const { releaseTag, releaseVersion, npmTag, previousReleaseTag } =
      getReleaseVersion();
    expect(releaseTag).toBe('v0.1.1-nightly.0');
    expect(releaseVersion).toBe('0.1.1-nightly.0');
    expect(npmTag).toBe('nightly');
    expect(previousReleaseTag).toBe('v0.1.0-nightly.5');
  });

  it('should use the manual version and get previous tag', () => {
    process.env.MANUAL_VERSION = 'v0.1.1';

    vi.mocked(execSync).mockImplementation((command) => {
      if (command.includes('gh release list')) {
        return 'v0.1.0'; // Previous stable release
      }
      return '';
    });

    const result = getReleaseVersion();
=======
  // This is the base mock for a clean state with no conflicts or rollbacks
  const mockExecSync = (command) => {
    // NPM dist-tags
    if (command.includes('npm view') && command.includes('--tag=latest'))
      return '0.6.1';
    if (command.includes('npm view') && command.includes('--tag=preview'))
      return '0.7.0-preview.1';
    if (command.includes('npm view') && command.includes('--tag=nightly'))
      return '0.8.0-nightly.20250916.abcdef';

    // NPM versions list
    if (command.includes('npm view') && command.includes('versions --json'))
      return JSON.stringify([
        '0.6.0',
        '0.6.1',
        '0.7.0-preview.0',
        '0.7.0-preview.1',
        '0.8.0-nightly.20250916.abcdef',
      ]);

    // Deprecation checks (default to not deprecated)
    if (command.includes('deprecated')) return '';

    // Git Tag Mocks
    if (command.includes("git tag -l 'v[0-9].[0-9].[0-9]'")) return 'v0.6.1';
    if (command.includes("git tag -l 'v*-preview*'")) return 'v0.7.0-preview.1';
    if (command.includes("git tag -l 'v*-nightly*'"))
      return 'v0.8.0-nightly.20250916.abcdef';

    // Git Hash Mock
    if (command.includes('git rev-parse --short HEAD')) return 'd3bf8a3d';

    // For doesVersionExist checks - default to not found
    if (
      command.includes('npm view') &&
      command.includes('@google/gemini-cli@')
    ) {
      throw new Error('NPM version not found');
    }
    if (command.includes('git tag -l')) return '';
    if (command.includes('gh release view')) {
      throw new Error('GH release not found');
    }

    return '';
  };

  describe('Happy Path - Version Calculation', () => {
    it('should calculate the next stable version from the latest preview', () => {
      vi.mocked(execSync).mockImplementation(mockExecSync);
      const result = getVersion({ type: 'stable' });
      expect(result.releaseVersion).toBe('0.7.0');
      expect(result.npmTag).toBe('latest');
      expect(result.previousReleaseTag).toBe('v0.6.1');
    });

    it('should calculate the next preview version from the latest nightly', () => {
      vi.mocked(execSync).mockImplementation(mockExecSync);
      const result = getVersion({ type: 'preview' });
      expect(result.releaseVersion).toBe('0.8.0-preview.0');
      expect(result.npmTag).toBe('preview');
      expect(result.previousReleaseTag).toBe('v0.7.0-preview.1');
    });

    it('should calculate the next nightly version from package.json', () => {
      vi.mocked(execSync).mockImplementation(mockExecSync);
      const result = getVersion({ type: 'nightly' });
      // Note: The base version now comes from package.json, not the previous nightly tag.
      expect(result.releaseVersion).toBe('0.8.0-nightly.20250917.d3bf8a3d');
      expect(result.npmTag).toBe('nightly');
      expect(result.previousReleaseTag).toBe('v0.8.0-nightly.20250916.abcdef');
    });

    it('should calculate the next patch version for a stable release', () => {
      vi.mocked(execSync).mockImplementation(mockExecSync);
      const result = getVersion({ type: 'patch', 'patch-from': 'stable' });
      expect(result.releaseVersion).toBe('0.6.2');
      expect(result.npmTag).toBe('latest');
      expect(result.previousReleaseTag).toBe('v0.6.1');
    });
>>>>>>> 0612839a

    it('should calculate the next patch version for a preview release', () => {
      vi.mocked(execSync).mockImplementation(mockExecSync);
      const result = getVersion({ type: 'patch', 'patch-from': 'preview' });
      expect(result.releaseVersion).toBe('0.7.0-preview.2');
      expect(result.npmTag).toBe('preview');
      expect(result.previousReleaseTag).toBe('v0.7.0-preview.1');
    });
  });

  describe('Advanced Scenarios', () => {
    it('should ignore a deprecated version and use the next highest', () => {
      const mockWithDeprecated = (command) => {
        // The highest nightly is 0.9.0, but it's deprecated
        if (command.includes('npm view') && command.includes('versions --json'))
          return JSON.stringify([
            '0.8.0-nightly.20250916.abcdef',
            '0.9.0-nightly.20250917.deprecated', // This one is deprecated
          ]);
        // Mock the deprecation check
        if (
          command.includes(
            'npm view @google/gemini-cli@0.9.0-nightly.20250917.deprecated deprecated',
          )
        )
          return 'This version is deprecated';
        // The dist-tag still points to the older, valid version
        if (command.includes('npm view') && command.includes('--tag=nightly'))
          return '0.8.0-nightly.20250916.abcdef';

        return mockExecSync(command);
      };
      vi.mocked(execSync).mockImplementation(mockWithDeprecated);

      const result = getVersion({ type: 'preview' });
      // It should base the preview off 0.8.0, not the deprecated 0.9.0
      expect(result.releaseVersion).toBe('0.8.0-preview.0');
    });

    it('should auto-increment patch version if the calculated one already exists', () => {
      const mockWithConflict = (command) => {
        // The calculated version 0.7.0 already exists as a git tag
        if (command.includes("git tag -l 'v0.7.0'")) return 'v0.7.0';
        // The next version, 0.7.1, is available
        if (command.includes("git tag -l 'v0.7.1'")) return '';

        return mockExecSync(command);
      };
      vi.mocked(execSync).mockImplementation(mockWithConflict);

<<<<<<< HEAD
  it('should generate nightly version with existing nightly tags', () => {
    process.env.IS_NIGHTLY = 'true';
    vi.mocked(fs.default.readFileSync).mockReturnValue(
      JSON.stringify({ version: '1.2.3' }),
    );

    vi.mocked(execSync).mockImplementation((command) => {
      if (command.includes('git tag --list "v*.*.*"')) {
        return 'v1.2.3\nv1.2.2\nv1.2.1\nv1.2.0\nv1.1.0';
      }
      if (command.includes('git tag -l "v1.2.4-nightly.*"')) {
        return 'v1.2.4-nightly.0\nv1.2.4-nightly.1\nv1.2.4-nightly.2'; // Existing nightly tags
      }
      if (command.includes('gh release list')) {
        return 'v1.2.4-nightly.2'; // Previous nightly release
      }
      return '';
    });

    const result = getReleaseVersion();

    expect(result.releaseTag).toBe('v1.2.4-nightly.3');
    expect(result.releaseVersion).toBe('1.2.4-nightly.3');
    expect(result.npmTag).toBe('nightly');
    expect(result.previousReleaseTag).toBe('v1.2.4-nightly.2');
=======
      const result = getVersion({ type: 'stable' });
      // Should have skipped 0.7.0 and landed on 0.7.1
      expect(result.releaseVersion).toBe('0.7.1');
    });

    it('should auto-increment preview number if the calculated one already exists', () => {
      const mockWithConflict = (command) => {
        // The calculated preview 0.8.0-preview.0 already exists on NPM
        if (
          command.includes(
            'npm view @google/gemini-cli@0.8.0-preview.0 version',
          )
        )
          return '0.8.0-preview.0';
        // The next one is available
        if (
          command.includes(
            'npm view @google/gemini-cli@0.8.0-preview.1 version',
          )
        )
          throw new Error('Not found');

        return mockExecSync(command);
      };
      vi.mocked(execSync).mockImplementation(mockWithConflict);

      const result = getVersion({ type: 'preview' });
      // Should have skipped preview.0 and landed on preview.1
      expect(result.releaseVersion).toBe('0.8.0-preview.1');
    });
>>>>>>> 0612839a
  });
});<|MERGE_RESOLUTION|>--- conflicted
+++ resolved
@@ -9,28 +9,8 @@
 import { execSync } from 'node:child_process';
 import { readFileSync } from 'node:fs';
 
-<<<<<<< HEAD
-// Mock child_process so we can spy on execSync
-vi.mock('child_process', () => ({
-  execSync: vi.fn(),
-}));
-
-// Mock fs module
-vi.mock('fs', () => ({
-  default: {
-    readFileSync: vi.fn(),
-  },
-}));
-
-describe('getReleaseVersion', async () => {
-  // Dynamically import execSync and fs after mocking
-  const { execSync } = await import('node:child_process');
-  const fs = await import('fs');
-  const originalEnv = { ...process.env };
-=======
 vi.mock('node:child_process');
 vi.mock('node:fs');
->>>>>>> 0612839a
 
 describe('getVersion', () => {
   beforeEach(() => {
@@ -42,46 +22,6 @@
     );
   });
 
-<<<<<<< HEAD
-  it('should generate a nightly version and get previous tag', () => {
-    process.env.IS_NIGHTLY = 'true';
-    vi.mocked(fs.default.readFileSync).mockReturnValue(
-      JSON.stringify({ version: '0.1.0' }),
-    );
-
-    vi.mocked(execSync).mockImplementation((command) => {
-      if (command.includes('git tag --list "v*.*.*"')) {
-        return 'v0.1.0\nv0.0.1'; // Mock stable tags for getLatestStableTag
-      }
-      if (command.includes('git tag -l "v0.1.1-nightly.*"')) {
-        return ''; // No existing nightly tags
-      }
-      if (command.includes('gh release list')) {
-        return 'v0.1.0-nightly.5'; // Previous nightly release
-      }
-      return '';
-    });
-
-    const { releaseTag, releaseVersion, npmTag, previousReleaseTag } =
-      getReleaseVersion();
-    expect(releaseTag).toBe('v0.1.1-nightly.0');
-    expect(releaseVersion).toBe('0.1.1-nightly.0');
-    expect(npmTag).toBe('nightly');
-    expect(previousReleaseTag).toBe('v0.1.0-nightly.5');
-  });
-
-  it('should use the manual version and get previous tag', () => {
-    process.env.MANUAL_VERSION = 'v0.1.1';
-
-    vi.mocked(execSync).mockImplementation((command) => {
-      if (command.includes('gh release list')) {
-        return 'v0.1.0'; // Previous stable release
-      }
-      return '';
-    });
-
-    const result = getReleaseVersion();
-=======
   // This is the base mock for a clean state with no conflicts or rollbacks
   const mockExecSync = (command) => {
     // NPM dist-tags
@@ -162,7 +102,6 @@
       expect(result.npmTag).toBe('latest');
       expect(result.previousReleaseTag).toBe('v0.6.1');
     });
->>>>>>> 0612839a
 
     it('should calculate the next patch version for a preview release', () => {
       vi.mocked(execSync).mockImplementation(mockExecSync);
@@ -213,33 +152,6 @@
       };
       vi.mocked(execSync).mockImplementation(mockWithConflict);
 
-<<<<<<< HEAD
-  it('should generate nightly version with existing nightly tags', () => {
-    process.env.IS_NIGHTLY = 'true';
-    vi.mocked(fs.default.readFileSync).mockReturnValue(
-      JSON.stringify({ version: '1.2.3' }),
-    );
-
-    vi.mocked(execSync).mockImplementation((command) => {
-      if (command.includes('git tag --list "v*.*.*"')) {
-        return 'v1.2.3\nv1.2.2\nv1.2.1\nv1.2.0\nv1.1.0';
-      }
-      if (command.includes('git tag -l "v1.2.4-nightly.*"')) {
-        return 'v1.2.4-nightly.0\nv1.2.4-nightly.1\nv1.2.4-nightly.2'; // Existing nightly tags
-      }
-      if (command.includes('gh release list')) {
-        return 'v1.2.4-nightly.2'; // Previous nightly release
-      }
-      return '';
-    });
-
-    const result = getReleaseVersion();
-
-    expect(result.releaseTag).toBe('v1.2.4-nightly.3');
-    expect(result.releaseVersion).toBe('1.2.4-nightly.3');
-    expect(result.npmTag).toBe('nightly');
-    expect(result.previousReleaseTag).toBe('v1.2.4-nightly.2');
-=======
       const result = getVersion({ type: 'stable' });
       // Should have skipped 0.7.0 and landed on 0.7.1
       expect(result.releaseVersion).toBe('0.7.1');
@@ -270,6 +182,5 @@
       // Should have skipped preview.0 and landed on preview.1
       expect(result.releaseVersion).toBe('0.8.0-preview.1');
     });
->>>>>>> 0612839a
   });
 });