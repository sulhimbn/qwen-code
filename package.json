{
<<<<<<< HEAD
  "name": "@qwen-code/qwen-code",
  "version": "0.0.14",
=======
  "name": "@google/gemini-cli",
  "version": "0.8.2",
>>>>>>> 0612839a
  "engines": {
    "node": ">=20.0.0"
  },
  "type": "module",
  "workspaces": [
    "packages/*"
  ],
  "repository": {
    "type": "git",
    "url": "git+https://github.com/QwenLM/qwen-code.git"
  },
  "config": {
<<<<<<< HEAD
    "sandboxImageUri": "ghcr.io/qwenlm/qwen-code:0.0.14"
  },
  "scripts": {
    "start": "node scripts/start.js",
=======
    "sandboxImageUri": "us-docker.pkg.dev/gemini-code-dev/gemini-cli/sandbox:0.8.2"
  },
  "scripts": {
    "start": "cross-env node scripts/start.js",
    "start:a2a-server": "CODER_AGENT_PORT=41242 npm run start --workspace @google/gemini-cli-a2a-server",
>>>>>>> 0612839a
    "debug": "cross-env DEBUG=1 node --inspect-brk scripts/start.js",
    "auth:npm": "npx google-artifactregistry-auth",
    "auth:docker": "gcloud auth configure-docker us-west1-docker.pkg.dev",
    "auth": "npm run auth:npm && npm run auth:docker",
    "generate": "node scripts/generate-git-commit-info.js",
    "build": "node scripts/build.js",
    "build-and-start": "npm run build && npm run start",
    "build:vscode": "node scripts/build_vscode_companion.js",
    "build:all": "npm run build && npm run build:sandbox && npm run build:vscode",
    "build:packages": "npm run build --workspaces",
    "build:sandbox": "node scripts/build_sandbox.js",
    "bundle": "npm run generate && node esbuild.config.js && node scripts/copy_bundle_assets.js",
    "test": "npm run test --workspaces --if-present --parallel",
    "test:ci": "npm run test:ci --workspaces --if-present --parallel && npm run test:scripts",
    "test:scripts": "vitest run --config ./scripts/tests/vitest.config.ts",
    "test:e2e": "cross-env VERBOSE=true KEEP_OUTPUT=true npm run test:integration:sandbox:none",
    "test:integration:all": "npm run test:integration:sandbox:none && npm run test:integration:sandbox:docker && npm run test:integration:sandbox:podman",
<<<<<<< HEAD
    "test:integration:sandbox:none": "GEMINI_SANDBOX=false vitest run --root ./integration-tests",
    "test:integration:sandbox:docker": "GEMINI_SANDBOX=docker npm run build:sandbox && GEMINI_SANDBOX=docker vitest run --root ./integration-tests",
    "test:integration:sandbox:podman": "GEMINI_SANDBOX=podman vitest run --root ./integration-tests",
    "test:terminal-bench": "cross-env VERBOSE=true KEEP_OUTPUT=true vitest run --config ./vitest.terminal-bench.config.ts --root ./integration-tests",
    "test:terminal-bench:oracle": "cross-env VERBOSE=true KEEP_OUTPUT=true vitest run --config ./vitest.terminal-bench.config.ts --root ./integration-tests -t 'oracle'",
    "test:terminal-bench:qwen": "cross-env VERBOSE=true KEEP_OUTPUT=true vitest run --config ./vitest.terminal-bench.config.ts --root ./integration-tests -t 'qwen'",
=======
    "test:integration:sandbox:none": "cross-env GEMINI_SANDBOX=false vitest run --root ./integration-tests",
    "test:integration:sandbox:docker": "cross-env GEMINI_SANDBOX=docker npm run build:sandbox && cross-env GEMINI_SANDBOX=docker vitest run --root ./integration-tests",
    "test:integration:sandbox:podman": "cross-env GEMINI_SANDBOX=podman vitest run --root ./integration-tests",
>>>>>>> 0612839a
    "lint": "eslint . --ext .ts,.tsx && eslint integration-tests",
    "lint:fix": "eslint . --fix && eslint integration-tests --fix",
    "lint:ci": "eslint . --ext .ts,.tsx --max-warnings 0 && eslint integration-tests --max-warnings 0",
    "lint:all": "node scripts/lint.js",
    "format": "prettier --experimental-cli --write .",
    "typecheck": "npm run typecheck --workspaces --if-present",
    "preflight": "npm run clean && npm ci && npm run format && npm run lint:ci && npm run build && npm run typecheck && npm run test:ci",
    "prepare": "husky && npm run bundle",
    "prepare:package": "node scripts/prepare-package.js",
    "release:version": "node scripts/version.js",
    "telemetry": "node scripts/telemetry.js",
    "check:lockfile": "node scripts/check-lockfile.js",
    "clean": "node scripts/clean.js",
    "pre-commit": "node scripts/pre-commit.js"
  },
  "overrides": {
    "wrap-ansi": "9.0.2",
    "ansi-regex": "5.0.1",
    "cliui": {
      "wrap-ansi": "7.0.0"
    }
  },
  "bin": {
    "qwen": "bundle/gemini.js"
  },
  "files": [
    "bundle/",
    "README.md",
    "LICENSE"
  ],
  "devDependencies": {
    "@types/marked": "^5.0.2",
    "@types/mime-types": "^3.0.1",
    "@types/minimatch": "^5.1.2",
    "@types/mock-fs": "^4.13.4",
    "@types/qrcode-terminal": "^0.12.2",
    "@types/shell-quote": "^1.7.5",
    "@types/uuid": "^10.0.0",
    "@vitest/coverage-v8": "^3.1.1",
    "@vitest/eslint-plugin": "^1.3.4",
    "cross-env": "^7.0.3",
    "esbuild": "^0.25.0",
    "eslint": "^9.24.0",
    "eslint-config-prettier": "^10.1.2",
    "eslint-plugin-import": "^2.31.0",
    "eslint-plugin-license-header": "^0.8.0",
    "eslint-plugin-react": "^7.37.5",
    "eslint-plugin-react-hooks": "^5.2.0",
    "glob": "^10.4.5",
    "globals": "^16.0.0",
    "google-artifactregistry-auth": "^3.4.0",
    "husky": "^9.1.7",
    "json": "^11.0.0",
    "lint-staged": "^16.1.6",
    "memfs": "^4.42.0",
    "mnemonist": "^0.40.3",
    "mock-fs": "^5.5.0",
    "msw": "^2.10.4",
    "npm-run-all": "^4.1.5",
    "prettier": "^3.5.3",
    "react-devtools-core": "^4.28.5",
    "semver": "^7.7.2",
    "strip-ansi": "^7.1.2",
    "tsx": "^4.20.3",
    "typescript-eslint": "^8.30.1",
    "vitest": "^3.2.4",
    "yargs": "^17.7.2"
  },
  "dependencies": {
    "@testing-library/dom": "^10.4.1",
    "simple-git": "^3.28.0"
  },
  "optionalDependencies": {
    "@lydell/node-pty": "1.1.0",
    "@lydell/node-pty-darwin-arm64": "1.1.0",
    "@lydell/node-pty-darwin-x64": "1.1.0",
    "@lydell/node-pty-linux-x64": "1.1.0",
    "@lydell/node-pty-win32-arm64": "1.1.0",
    "@lydell/node-pty-win32-x64": "1.1.0",
    "node-pty": "^1.0.0"
  },
  "lint-staged": {
    "*.{js,jsx,ts,tsx}": [
      "prettier --write",
      "eslint --fix --max-warnings 0"
    ],
    "*.{json,md}": [
      "prettier --write"
    ]
  }
}<|MERGE_RESOLUTION|>--- conflicted
+++ resolved
@@ -1,11 +1,6 @@
 {
-<<<<<<< HEAD
   "name": "@qwen-code/qwen-code",
   "version": "0.0.14",
-=======
-  "name": "@google/gemini-cli",
-  "version": "0.8.2",
->>>>>>> 0612839a
   "engines": {
     "node": ">=20.0.0"
   },
@@ -18,18 +13,10 @@
     "url": "git+https://github.com/QwenLM/qwen-code.git"
   },
   "config": {
-<<<<<<< HEAD
     "sandboxImageUri": "ghcr.io/qwenlm/qwen-code:0.0.14"
   },
   "scripts": {
-    "start": "node scripts/start.js",
-=======
-    "sandboxImageUri": "us-docker.pkg.dev/gemini-code-dev/gemini-cli/sandbox:0.8.2"
-  },
-  "scripts": {
     "start": "cross-env node scripts/start.js",
-    "start:a2a-server": "CODER_AGENT_PORT=41242 npm run start --workspace @google/gemini-cli-a2a-server",
->>>>>>> 0612839a
     "debug": "cross-env DEBUG=1 node --inspect-brk scripts/start.js",
     "auth:npm": "npx google-artifactregistry-auth",
     "auth:docker": "gcloud auth configure-docker us-west1-docker.pkg.dev",
@@ -47,18 +34,12 @@
     "test:scripts": "vitest run --config ./scripts/tests/vitest.config.ts",
     "test:e2e": "cross-env VERBOSE=true KEEP_OUTPUT=true npm run test:integration:sandbox:none",
     "test:integration:all": "npm run test:integration:sandbox:none && npm run test:integration:sandbox:docker && npm run test:integration:sandbox:podman",
-<<<<<<< HEAD
-    "test:integration:sandbox:none": "GEMINI_SANDBOX=false vitest run --root ./integration-tests",
-    "test:integration:sandbox:docker": "GEMINI_SANDBOX=docker npm run build:sandbox && GEMINI_SANDBOX=docker vitest run --root ./integration-tests",
-    "test:integration:sandbox:podman": "GEMINI_SANDBOX=podman vitest run --root ./integration-tests",
+    "test:integration:sandbox:none": "cross-env GEMINI_SANDBOX=false vitest run --root ./integration-tests",
+    "test:integration:sandbox:docker": "cross-env GEMINI_SANDBOX=docker npm run build:sandbox && GEMINI_SANDBOX=docker vitest run --root ./integration-tests",
+    "test:integration:sandbox:podman": "cross-env GEMINI_SANDBOX=podman vitest run --root ./integration-tests",
     "test:terminal-bench": "cross-env VERBOSE=true KEEP_OUTPUT=true vitest run --config ./vitest.terminal-bench.config.ts --root ./integration-tests",
     "test:terminal-bench:oracle": "cross-env VERBOSE=true KEEP_OUTPUT=true vitest run --config ./vitest.terminal-bench.config.ts --root ./integration-tests -t 'oracle'",
     "test:terminal-bench:qwen": "cross-env VERBOSE=true KEEP_OUTPUT=true vitest run --config ./vitest.terminal-bench.config.ts --root ./integration-tests -t 'qwen'",
-=======
-    "test:integration:sandbox:none": "cross-env GEMINI_SANDBOX=false vitest run --root ./integration-tests",
-    "test:integration:sandbox:docker": "cross-env GEMINI_SANDBOX=docker npm run build:sandbox && cross-env GEMINI_SANDBOX=docker vitest run --root ./integration-tests",
-    "test:integration:sandbox:podman": "cross-env GEMINI_SANDBOX=podman vitest run --root ./integration-tests",
->>>>>>> 0612839a
     "lint": "eslint . --ext .ts,.tsx && eslint integration-tests",
     "lint:fix": "eslint . --fix && eslint integration-tests --fix",
     "lint:ci": "eslint . --ext .ts,.tsx --max-warnings 0 && eslint integration-tests --max-warnings 0",
