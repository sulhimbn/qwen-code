/**
 * @license
 * Copyright 2025 Google LLC
 * SPDX-License-Identifier: Apache-2.0
 */

import eslint from '@eslint/js';
import tseslint from 'typescript-eslint';
import reactPlugin from 'eslint-plugin-react';
import reactHooks from 'eslint-plugin-react-hooks';
import prettierConfig from 'eslint-config-prettier';
import importPlugin from 'eslint-plugin-import';
import vitest from '@vitest/eslint-plugin';
import globals from 'globals';
import licenseHeader from 'eslint-plugin-license-header';
import path from 'node:path';
import url from 'node:url';

// --- ESM way to get __dirname ---
const __filename = url.fileURLToPath(import.meta.url);
const __dirname = path.dirname(__filename);
// --- ---

// Determine the monorepo root (assuming eslint.config.js is at the root)
const projectRoot = __dirname;

export default tseslint.config(
  {
    // Global ignores
    ignores: [
      'node_modules/*',
      'eslint.config.js',
      'packages/**/dist/**',
      'bundle/**',
      'package/bundle/**',
      '.integration-tests/**',
    ],
  },
  eslint.configs.recommended,
  ...tseslint.configs.recommended,
  reactHooks.configs['recommended-latest'],
  reactPlugin.configs.flat.recommended,
  reactPlugin.configs.flat['jsx-runtime'], // Add this if you are using React 17+
  {
    // Settings for eslint-plugin-react
    settings: {
      react: {
        version: 'detect',
      },
    },
  },
  {
    // Import specific config
    files: ['packages/cli/src/**/*.{ts,tsx}'], // Target only TS/TSX in the cli package
    plugins: {
      import: importPlugin,
    },
    settings: {
      'import/resolver': {
        node: true,
      },
    },
    rules: {
      ...importPlugin.configs.recommended.rules,
      ...importPlugin.configs.typescript.rules,
      'import/no-default-export': 'warn',
      'import/no-unresolved': 'off', // Disable for now, can be noisy with monorepos/paths
    },
  },
  {
    // General overrides and rules for the project (TS/TSX files)
    files: ['packages/*/src/**/*.{ts,tsx}'], // Target only TS/TSX in the cli package
    plugins: {
      import: importPlugin,
    },
    settings: {
      'import/resolver': {
        node: true,
      },
    },
    languageOptions: {
      globals: {
        ...globals.node,
        ...globals.es2021,
      },
    },
    rules: {
      // General Best Practice Rules (subset adapted for flat config)
      '@typescript-eslint/array-type': ['error', { default: 'array-simple' }],
      'arrow-body-style': ['error', 'as-needed'],
      curly: ['error', 'multi-line'],
      eqeqeq: ['error', 'always', { null: 'ignore' }],
      '@typescript-eslint/consistent-type-assertions': [
        'error',
        { assertionStyle: 'as' },
      ],
      '@typescript-eslint/explicit-member-accessibility': [
        'error',
        { accessibility: 'no-public' },
      ],
      '@typescript-eslint/no-explicit-any': 'error',
      '@typescript-eslint/no-inferrable-types': [
        'error',
        { ignoreParameters: true, ignoreProperties: true },
      ],
      '@typescript-eslint/consistent-type-imports': [
        'error',
        { disallowTypeAnnotations: false },
      ],
      '@typescript-eslint/no-namespace': ['error', { allowDeclarations: true }],
      '@typescript-eslint/no-unused-vars': [
        'error',
        {
          argsIgnorePattern: '^_',
          varsIgnorePattern: '^_',
          caughtErrorsIgnorePattern: '^_',
        },
      ],
      'import/no-internal-modules': [
        'error',
        {
          allow: [
            'react-dom/test-utils',
            'memfs/lib/volume.js',
            'yargs/**',
            'msw/node',
<<<<<<< HEAD
            '**/generated/**',
=======
            '**/generated/**'
>>>>>>> b99de25e
          ],
        },
      ],
      'import/no-relative-packages': 'error',
      'no-cond-assign': 'error',
      'no-debugger': 'error',
      'no-duplicate-case': 'error',
      'no-restricted-syntax': [
        'error',
        {
          selector: 'CallExpression[callee.name="require"]',
          message: 'Avoid using require(). Use ES6 imports instead.',
        },
        {
          selector: 'ThrowStatement > Literal:not([value=/^\\w+Error:/])',
          message:
            'Do not throw string literals or non-Error objects. Throw new Error("...") instead.',
        },
      ],
      'no-unsafe-finally': 'error',
      'no-unused-expressions': 'off', // Disable base rule
      '@typescript-eslint/no-unused-expressions': [
        // Enable TS version
        'error',
        { allowShortCircuit: true, allowTernary: true },
      ],
      'no-var': 'error',
      'object-shorthand': 'error',
      'one-var': ['error', 'never'],
      'prefer-arrow-callback': 'error',
      'prefer-const': ['error', { destructuring: 'all' }],
      radix: 'error',
      'default-case': 'error',
    },
  },
  {
    files: ['packages/*/src/**/*.test.{ts,tsx}'],
    plugins: {
      vitest,
    },
    rules: {
      ...vitest.configs.recommended.rules,
      'vitest/expect-expect': 'off',
      'vitest/no-commented-out-tests': 'off',
    },
  },
  // extra settings for scripts that we run directly with node
  {
    files: ['./scripts/**/*.js', 'esbuild.config.js'],
    languageOptions: {
      globals: {
        ...globals.node,
        process: 'readonly',
        console: 'readonly',
      },
    },
    rules: {
      '@typescript-eslint/no-unused-vars': [
        'error',
        {
          argsIgnorePattern: '^_',
          varsIgnorePattern: '^_',
          caughtErrorsIgnorePattern: '^_',
        },
      ],
    },
  },
  {
    files: ['packages/vscode-ide-companion/esbuild.js'],
    languageOptions: {
      globals: {
        ...globals.node,
        process: 'readonly',
        console: 'readonly',
      },
    },
    rules: {
      'no-restricted-syntax': 'off',
      '@typescript-eslint/no-require-imports': 'off',
    },
  },
  // extra settings for scripts that we run directly with node
  {
    files: ['packages/vscode-ide-companion/scripts/**/*.js'],
    languageOptions: {
      globals: {
        ...globals.node,
        process: 'readonly',
        console: 'readonly',
      },
    },
    rules: {
      'no-restricted-syntax': 'off',
      '@typescript-eslint/no-require-imports': 'off',
    },
  },
  // Prettier config must be last
  prettierConfig,
  // extra settings for scripts that we run directly with node
  {
    files: ['./integration-tests/**/*.js'],
    languageOptions: {
      globals: {
        ...globals.node,
        process: 'readonly',
        console: 'readonly',
      },
    },
    rules: {
      '@typescript-eslint/no-unused-vars': [
        'error',
        {
          argsIgnorePattern: '^_',
          varsIgnorePattern: '^_',
          caughtErrorsIgnorePattern: '^_',
        },
      ],
    },
  },
);<|MERGE_RESOLUTION|>--- conflicted
+++ resolved
@@ -124,11 +124,7 @@
             'memfs/lib/volume.js',
             'yargs/**',
             'msw/node',
-<<<<<<< HEAD
-            '**/generated/**',
-=======
             '**/generated/**'
->>>>>>> b99de25e
           ],
         },
       ],
